--- conflicted
+++ resolved
@@ -5,20 +5,12 @@
  * GNU Affero General Public License as published by the Free Software Foundation, either version 3
  * of the License, or (at your option) any later version.
  *
-<<<<<<< HEAD
- * As a special exception to the terms and conditions of version 3.0 of the GPL, you may
- * redistribute this Program in connection with Free/Libre Open Source Software ("FLOSS")
- * applications as described in Silverpeas's FLOSS exception. You should have received a copy of the
- * text describing the FLOSS exception, and it is also available here:
- * "http://repository.silverpeas.com/legal/licensing"
-=======
  * As a special exception to the terms and conditions of version 3.0 of
  * the GPL, you may redistribute this Program in connection with Free/Libre
  * Open Source Software ("FLOSS") applications as described in Silverpeas's
  * FLOSS exception.  You should have received a copy of the text describing
  * the FLOSS exception, and it is also available here:
  * "http://www.silverpeas.org/legal/licensing"
->>>>>>> 9a5f138c
  *
  * This program is distributed in the hope that it will be useful, but WITHOUT ANY WARRANTY; without
  * even the implied warranty of MERCHANTABILITY or FITNESS FOR A PARTICULAR PURPOSE. See the GNU
@@ -31,6 +23,7 @@
 
 import java.util.Calendar;
 import java.util.Random;
+
 import org.apache.commons.lang3.RandomStringUtils;
 
 public class RandomGenerator {
