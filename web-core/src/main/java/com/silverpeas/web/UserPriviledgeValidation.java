--- conflicted
+++ resolved
@@ -23,8 +23,6 @@
  */
 package com.silverpeas.web;
 
-import static com.silverpeas.util.StringUtil.isDefined;
-
 import javax.inject.Inject;
 import javax.inject.Named;
 import javax.servlet.http.HttpServletRequest;
@@ -33,38 +31,24 @@
 import javax.ws.rs.core.Response;
 
 import org.apache.commons.codec.binary.Base64;
-<<<<<<< HEAD
-
 
 import org.silverpeas.attachment.model.SimpleDocument;
-
-=======
 import org.silverpeas.token.TokenStringKey;
 import org.silverpeas.token.constant.TokenType;
 import org.silverpeas.token.model.Token;
 import org.silverpeas.token.service.TokenService;
->>>>>>> f3392371
 import org.silverpeas.util.Charsets;
-
 
 import com.silverpeas.accesscontrol.AccessController;
 import com.silverpeas.session.SessionInfo;
 import com.silverpeas.session.SessionManagement;
-<<<<<<< HEAD
-
-import com.stratelia.webactiv.beans.admin.UserDetail;
-import com.stratelia.webactiv.beans.admin.UserFull;
-
-import static com.silverpeas.util.StringUtil.isDefined;
-
-import com.stratelia.webactiv.beans.admin.OrganizationController;
-
-=======
+
 import com.stratelia.webactiv.beans.admin.OrganizationController;
 import com.stratelia.webactiv.beans.admin.UserDetail;
 import com.stratelia.webactiv.beans.admin.UserFull;
 
->>>>>>> f3392371
+import static com.silverpeas.util.StringUtil.isDefined;
+
 /**
  * It is a decorator of a REST-based web service that provides access to the validation of the
  * authentification and of the authorization for a caller to request the decorated web service.
@@ -85,14 +69,10 @@
   @Inject
   @Named("simpleDocumentAccessController")
   private AccessController<SimpleDocument> documentAccessController;
-@Inject
+  @Inject
   private OrganizationController organizationController;
-<<<<<<< HEAD
-
-=======
   @Inject
   private TokenService tokenService;
->>>>>>> f3392371
   /**
    * The HTTP header paremeter in an incoming request that carries the user session key. By the user
    * session key could be passed a user token to perform a HTTP request without opening a session.
@@ -127,7 +107,7 @@
    * @throws WebApplicationException exception if the validation failed.
    */
   public SessionInfo validateUserAuthentication(final HttpServletRequest request) throws
-          WebApplicationException {
+      WebApplicationException {
     SessionInfo userSession;
     String sessionKey = getUserSessionKey(request);
     if (isDefined(sessionKey)) {
@@ -197,15 +177,14 @@
    * encoded.
    *
    * In Silverpeas, the authentication process with web services asks for the unique identifier of
-   * the user as login instead of its true login text that can be not unique (it is unique only within
-   * a given Silverpeas domain).
-   *
-   * Once the user well authenticated,
-   * return details about him. If the authentication fails, then a WebApplicationException exception
-   * is thrown with an HTTP status code UNAUTHORIZED (401). The implementation of this method is for
-   * taking into account the Silverpeas security doesn't satisfy the JAAS way. Once JAAS supported
-   * in Silverpeas, the web services should use the SecurityContext instead of the credentials token
-   * passed in the header of HTTP requests.
+   * the user as login instead of its true login text that can be not unique (it is unique only
+   * within a given Silverpeas domain).
+   *
+   * Once the user well authenticated, return details about him. If the authentication fails, then a
+   * WebApplicationException exception is thrown with an HTTP status code UNAUTHORIZED (401). The
+   * implementation of this method is for taking into account the Silverpeas security doesn't
+   * satisfy the JAAS way. Once JAAS supported in Silverpeas, the web services should use the
+   * SecurityContext instead of the credentials token passed in the header of HTTP requests.
    *
    * @return the detail about the authenticated user requested this web service.
    */
