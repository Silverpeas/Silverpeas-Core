/**
 * Copyright (C) 2000 - 2012 Silverpeas
 *
 * This program is free software: you can redistribute it and/or modify
 * it under the terms of the GNU Affero General Public License as
 * published by the Free Software Foundation, either version 3 of the
 * License, or (at your option) any later version.
 *
 * As a special exception to the terms and conditions of version 3.0 of
 * the GPL, you may redistribute this Program in connection with Free/Libre
 * Open Source Software ("FLOSS") applications as described in Silverpeas's
 * FLOSS exception.  You should have received a copy of the text describing
 * the FLOSS exception, and it is also available here:
 * "http://www.silverpeas.org/legal/licensing"
 *
 * This program is distributed in the hope that it will be useful,
 * but WITHOUT ANY WARRANTY; without even the implied warranty of
 * MERCHANTABILITY or FITNESS FOR A PARTICULAR PURPOSE.  See the
 * GNU Affero General Public License for more details.
 *
 * You should have received a copy of the GNU Affero General Public License
 * along with this program.  If not, see <http://www.gnu.org/licenses/>.
 */

package com.silverpeas.comment.web;

import com.silverpeas.calendar.Date;
import com.silverpeas.comment.model.Comment;
import com.silverpeas.comment.model.CommentPK;
import com.silverpeas.profile.web.ProfileResourceBaseURIs;
import com.silverpeas.profile.web.UserProfileEntity;
import com.silverpeas.web.Exposable;
import static com.silverpeas.util.StringUtil.isDefined;
import com.stratelia.webactiv.util.DateUtil;
import com.stratelia.webactiv.util.publication.model.PublicationPK;
import java.net.URI;
import java.text.ParseException;
import java.util.ArrayList;
import java.util.Arrays;
import java.util.List;
import javax.xml.bind.annotation.XmlAccessType;
import javax.xml.bind.annotation.XmlAccessorType;
import javax.xml.bind.annotation.XmlElement;
import javax.xml.bind.annotation.XmlRootElement;

/**
 * The comment entity is a comment object that is exposed in the web as an entity (web entity). As
 * such, it publishes only some of its attributes It represents a comment in Silverpeas plus some
 * additional information such as the URI for accessing it.
 */
@XmlRootElement
@XmlAccessorType(XmlAccessType.FIELD)
public class CommentEntity implements Exposable {

  private static final long serialVersionUID = 8023645204584179638L;
  @XmlElement(defaultValue = "")
  private URI uri;
  @XmlElement(defaultValue = "")
  private String id;
  @XmlElement(required = true)
  private String componentId;
  @XmlElement(required = true)
  private String resourceId;
  @XmlElement(required = true)
  private String text;
  @XmlElement(required = true)
  private UserProfileEntity author;
  @XmlElement(required = true, defaultValue = "")
  private String creationDate;
  @XmlElement(required = true, defaultValue = "")
  private String modificationDate;
  @XmlElement
  private boolean indexed = false;

  /**
   * Creates a new comment entity from the specified comment.
   *
   * @param comment the comment to entitify.
   * @return the entity representing the specified comment.
   */
  public static CommentEntity fromComment(final Comment comment) {
    return new CommentEntity(comment);
  }

  /**
   * Creates several new comment entities from the specified comments.
   *
   * @param comments the comments to entitify.
   * @return a list of entities representing each of then one of the specified comments.
   */
  public static List<CommentEntity> fromComments(final Comment... comments) {
    return fromComments(Arrays.asList(comments));
  }

  /**
   * Creates several new comment entities from the specified list of comments.
   *
   * @param comments the list of comments to entitify.
   * @return a list of entities representing each of then one of the specified comments.
   */
  public static List<CommentEntity> fromComments(final List<Comment> comments) {
    List<CommentEntity> entities = new ArrayList<CommentEntity>();
    for (Comment comment : comments) {
      entities.add(fromComment(comment));
    }
    return entities;
  }

  /**
   * Gets the comment business objet this entity represent.
   *
   * @return a comment instance.
   */
  public Comment toComment() {
    Comment comment = new Comment(new CommentPK(id, componentId), new PublicationPK(resourceId,
            componentId), Integer.valueOf(author.getId()), author.getFullName(), text,
            decodeFromDisplayDate(creationDate, getAuthor().getLanguage()),
            decodeFromDisplayDate(modificationDate, getAuthor().getLanguage()));
    comment.setOwnerDetail(getAuthor().toUserDetail());
    return comment;
  }

  /**
   * Sets a URI to this entity. With this URI, it can then be accessed through the Web.
<<<<<<< HEAD
=======
   *
>>>>>>> d3a4288a
   * @param uri the web entity URI.
   * @return itself.
   */
  public CommentEntity withURI(final URI uri) {
    this.uri = uri;
    String baseURI = uri.toString();
    String usersURI = baseURI.toString().substring(0, baseURI.indexOf("comments"))
            + ProfileResourceBaseURIs.USERS_BASE_URI;
    this.author = this.author.withAsUri(ProfileResourceBaseURIs.uriOfUser(author, usersURI));
    return this;
  }

  /**
   * Gets the URI of this comment entity.
   *
   * @return the URI with which this entity can be access through the Web.
   */
  @Override
  public URI getURI() {
    return uri;
  }

  /**
   * Gets the unique identifier of the comment.
   *
   * @return the comment identifier.
   */
  public String getId() {
    return id;
  }

  /**
   * Gets the identifier of the Silverpeas component instance to which the commented content
   * belongs.
<<<<<<< HEAD
=======
   *
>>>>>>> d3a4288a
   * @return the silverpeas component instance identifier.
   */
  public String getComponentId() {
    return componentId;
  }

  /**
   * Gets the identifier of the resource that is commented by this.
   *
   * @return the commented resource identifier.
   */
  public String getResourceId() {
    return resourceId;
  }

  /**
   * Gets the user that has written this comment.
   *
   * @return the author of the comment.
   */
  public UserProfileEntity getAuthor() {
    return author;
  }

  /**
   * Gets the text of the comment.
   *
   * @return the text of the comment.
   */
  public String getText() {
    return text;
  }

  /**
   * Gets the date at which the comment was created.
   *
   * @return the creation date of the comment.
   */
  public String getCreationDate() {
    return creationDate;
  }

  /**
   * Gets the date at which the comment was lastly updated.
   *
   * @return the modification date of the comment.
   */
  public String getModificationDate() {
    return modificationDate;
  }

  /**
   * Is this comment indexed? By default, the comment isn't indexed by the system.
<<<<<<< HEAD
=======
   *
>>>>>>> d3a4288a
   * @return true if the comment is indexed, false otherwise.
   */
  public boolean isIndexed() {
    return indexed;
  }

  /**
   * Changes the text of this comment by the specified one.
   *
   * @param aText the new text.
   * @return itself.
   */
  public CommentEntity newText(final String aText) {
    this.text = aText;
    return this;
  }

  private CommentEntity(final Comment comment) {
    this.componentId = comment.getCommentPK().getInstanceId();
    this.id = comment.getCommentPK().getId();
    this.resourceId = comment.getForeignKey().getId();
    this.text = comment.getMessage();
    this.author = UserProfileEntity.fromUser(comment.getCreator());
    this.creationDate = encodeToDisplayDate(comment.getCreationDate(), this.author.getLanguage());
    this.modificationDate = encodeToDisplayDate(comment.getModificationDate(), this.author.
        getLanguage());
  }

  @Override
  public boolean equals(Object obj) {
    if (obj == null) {
      return false;
    }
    if (getClass() != obj.getClass()) {
      return false;
    }
    final CommentEntity other = (CommentEntity) obj;
    if (isDefined(id) && isDefined(other.getId())) {
      return id.equals(other.getId());
    } else {
      return componentId.equals(other.getComponentId()) && resourceId.equals(other.getResourceId())
          && text.equals(other.getText()) && creationDate.equals(other.getCreationDate())
          && modificationDate.equals(other.getModificationDate())
          && author.equals(other.getAuthor());
    }
  }

  @Override
  public int hashCode() {
    int hash = 7;
    if (isDefined(id)) {
      hash = 17 * hash + this.id.hashCode();
    } else {
      hash = 17 * hash + (this.componentId != null ? this.componentId.hashCode() : 0);
      hash = 17 * hash + (this.resourceId != null ? this.resourceId.hashCode() : 0);
      hash = 17 * hash + (this.text != null ? this.text.hashCode() : 0);
      hash = 17 * hash + (this.creationDate != null ? this.creationDate.hashCode() : 0);
      hash = 17 * hash + (this.modificationDate != null ? this.modificationDate.hashCode() : 0);
      hash = 17 * hash + (this.author != null ? this.author.hashCode() : 0);
    }
    return hash;
  }

  protected CommentEntity() {
  }

  /**
   * Encodes the specified date into a date to display by taking into account the user prefered
   * language. If the specified date isn't defined, then a display date of today is returned.
<<<<<<< HEAD
=======
   *
>>>>>>> d3a4288a
   * @param date the date to encode.
   * @param the language to use to encode the display date.
   * @return the resulting display date.
   */
  private static String encodeToDisplayDate(java.util.Date date, String language) {
    String displayDate;
    if (date != null) {
      displayDate = DateUtil.getOutputDate(date, language);
    } else {
      displayDate = DateUtil.getOutputDate(Date.today(), language);
    }
    return displayDate;
  }

  /**
   * Decodes the specified display date into a date as it is defining in a Comment instance. If the
   * display date isn't defined, then the today date is returned.
<<<<<<< HEAD
=======
   *
>>>>>>> d3a4288a
   * @param displayDate the display date to decode.
   * @param language the language in which the date is encoded.
   * @return the resulting decoded date.
   */
  private static java.util.Date decodeFromDisplayDate(String displayDate, String language) {
    java.util.Date date = new java.util.Date();
    if (isDefined(displayDate)) {
      try {
        String sqlDate = DateUtil.date2SQLDate(displayDate, language);
        date = new Date(DateUtil.parseDate(sqlDate));
      } catch (ParseException ex) {
      }
    }
    return date;
  }
}<|MERGE_RESOLUTION|>--- conflicted
+++ resolved
@@ -1,27 +1,26 @@
-/**
- * Copyright (C) 2000 - 2012 Silverpeas
- *
- * This program is free software: you can redistribute it and/or modify
- * it under the terms of the GNU Affero General Public License as
- * published by the Free Software Foundation, either version 3 of the
- * License, or (at your option) any later version.
- *
- * As a special exception to the terms and conditions of version 3.0 of
- * the GPL, you may redistribute this Program in connection with Free/Libre
- * Open Source Software ("FLOSS") applications as described in Silverpeas's
- * FLOSS exception.  You should have received a copy of the text describing
- * the FLOSS exception, and it is also available here:
- * "http://www.silverpeas.org/legal/licensing"
- *
- * This program is distributed in the hope that it will be useful,
- * but WITHOUT ANY WARRANTY; without even the implied warranty of
- * MERCHANTABILITY or FITNESS FOR A PARTICULAR PURPOSE.  See the
- * GNU Affero General Public License for more details.
- *
- * You should have received a copy of the GNU Affero General Public License
- * along with this program.  If not, see <http://www.gnu.org/licenses/>.
- */
-
+/*
+* Copyright (C) 2000 - 2011 Silverpeas
+*
+* This program is free software: you can redistribute it and/or modify
+* it under the terms of the GNU Affero General Public License as
+* published by the Free Software Foundation, either version 3 of the
+* License, or (at your option) any later version.
+*
+* As a special exception to the terms and conditions of version 3.0 of
+* the GPL, you may redistribute this Program in connection with Free/Libre
+* Open Source Software ("FLOSS") applications as described in Silverpeas's
+* FLOSS exception. You should have recieved a copy of the text describing
+* the FLOSS exception, and it is also available here:
+* "http://www.silverpeas.org/legal/licensing"
+*
+* This program is distributed in the hope that it will be useful,
+* but WITHOUT ANY WARRANTY; without even the implied warranty of
+* MERCHANTABILITY or FITNESS FOR A PARTICULAR PURPOSE. See the
+* GNU Affero General Public License for more details.
+*
+* You should have received a copy of the GNU Affero General Public License
+* along with this program. If not, see <http://www.gnu.org/licenses/>.
+*/
 package com.silverpeas.comment.web;
 
 import com.silverpeas.calendar.Date;
@@ -44,10 +43,10 @@
 import javax.xml.bind.annotation.XmlRootElement;
 
 /**
- * The comment entity is a comment object that is exposed in the web as an entity (web entity). As
- * such, it publishes only some of its attributes It represents a comment in Silverpeas plus some
- * additional information such as the URI for accessing it.
- */
+* The comment entity is a comment object that is exposed in the web as an entity (web entity). As
+* such, it publishes only some of its attributes It represents a comment in Silverpeas plus some
+* additional information such as the URI for accessing it.
+*/
 @XmlRootElement
 @XmlAccessorType(XmlAccessType.FIELD)
 public class CommentEntity implements Exposable {
@@ -73,31 +72,31 @@
   private boolean indexed = false;
 
   /**
-   * Creates a new comment entity from the specified comment.
-   *
-   * @param comment the comment to entitify.
-   * @return the entity representing the specified comment.
-   */
+* Creates a new comment entity from the specified comment.
+*
+* @param comment the comment to entitify.
+* @return the entity representing the specified comment.
+*/
   public static CommentEntity fromComment(final Comment comment) {
     return new CommentEntity(comment);
   }
 
   /**
-   * Creates several new comment entities from the specified comments.
-   *
-   * @param comments the comments to entitify.
-   * @return a list of entities representing each of then one of the specified comments.
-   */
+* Creates several new comment entities from the specified comments.
+*
+* @param comments the comments to entitify.
+* @return a list of entities representing each of then one of the specified comments.
+*/
   public static List<CommentEntity> fromComments(final Comment... comments) {
     return fromComments(Arrays.asList(comments));
   }
 
   /**
-   * Creates several new comment entities from the specified list of comments.
-   *
-   * @param comments the list of comments to entitify.
-   * @return a list of entities representing each of then one of the specified comments.
-   */
+* Creates several new comment entities from the specified list of comments.
+*
+* @param comments the list of comments to entitify.
+* @return a list of entities representing each of then one of the specified comments.
+*/
   public static List<CommentEntity> fromComments(final List<Comment> comments) {
     List<CommentEntity> entities = new ArrayList<CommentEntity>();
     for (Comment comment : comments) {
@@ -107,10 +106,10 @@
   }
 
   /**
-   * Gets the comment business objet this entity represent.
-   *
-   * @return a comment instance.
-   */
+* Gets the comment business objet this entity represent.
+*
+* @return a comment instance.
+*/
   public Comment toComment() {
     Comment comment = new Comment(new CommentPK(id, componentId), new PublicationPK(resourceId,
             componentId), Integer.valueOf(author.getId()), author.getFullName(), text,
@@ -121,14 +120,11 @@
   }
 
   /**
-   * Sets a URI to this entity. With this URI, it can then be accessed through the Web.
-<<<<<<< HEAD
-=======
-   *
->>>>>>> d3a4288a
-   * @param uri the web entity URI.
-   * @return itself.
-   */
+* Sets a URI to this entity. With this URI, it can then be accessed through the Web.
+*
+* @param uri the web entity URI.
+* @return itself.
+*/
   public CommentEntity withURI(final URI uri) {
     this.uri = uri;
     String baseURI = uri.toString();
@@ -139,100 +135,94 @@
   }
 
   /**
-   * Gets the URI of this comment entity.
-   *
-   * @return the URI with which this entity can be access through the Web.
-   */
+* Gets the URI of this comment entity.
+*
+* @return the URI with which this entity can be access through the Web.
+*/
   @Override
   public URI getURI() {
     return uri;
   }
 
   /**
-   * Gets the unique identifier of the comment.
-   *
-   * @return the comment identifier.
-   */
+* Gets the unique identifier of the comment.
+*
+* @return the comment identifier.
+*/
   public String getId() {
     return id;
   }
 
   /**
-   * Gets the identifier of the Silverpeas component instance to which the commented content
-   * belongs.
-<<<<<<< HEAD
-=======
-   *
->>>>>>> d3a4288a
-   * @return the silverpeas component instance identifier.
-   */
+* Gets the identifier of the Silverpeas component instance to which the commented content
+* belongs.
+*
+* @return the silverpeas component instance identifier.
+*/
   public String getComponentId() {
     return componentId;
   }
 
   /**
-   * Gets the identifier of the resource that is commented by this.
-   *
-   * @return the commented resource identifier.
-   */
+* Gets the identifier of the resource that is commented by this.
+*
+* @return the commented resource identifier.
+*/
   public String getResourceId() {
     return resourceId;
   }
 
   /**
-   * Gets the user that has written this comment.
-   *
-   * @return the author of the comment.
-   */
+* Gets the user that has written this comment.
+*
+* @return the author of the comment.
+*/
   public UserProfileEntity getAuthor() {
     return author;
   }
 
   /**
-   * Gets the text of the comment.
-   *
-   * @return the text of the comment.
-   */
+* Gets the text of the comment.
+*
+* @return the text of the comment.
+*/
   public String getText() {
     return text;
   }
 
   /**
-   * Gets the date at which the comment was created.
-   *
-   * @return the creation date of the comment.
-   */
+* Gets the date at which the comment was created.
+*
+* @return the creation date of the comment.
+*/
   public String getCreationDate() {
     return creationDate;
   }
 
   /**
-   * Gets the date at which the comment was lastly updated.
-   *
-   * @return the modification date of the comment.
-   */
+* Gets the date at which the comment was lastly updated.
+*
+* @return the modification date of the comment.
+*/
   public String getModificationDate() {
     return modificationDate;
   }
 
   /**
-   * Is this comment indexed? By default, the comment isn't indexed by the system.
-<<<<<<< HEAD
-=======
-   *
->>>>>>> d3a4288a
-   * @return true if the comment is indexed, false otherwise.
-   */
+* Is this comment indexed? By default, the comment isn't indexed by the system.
+*
+* @return true if the comment is indexed, false otherwise.
+*/
   public boolean isIndexed() {
     return indexed;
   }
 
   /**
-   * Changes the text of this comment by the specified one.
-   *
-   * @param aText the new text.
-   * @return itself.
-   */
+* Changes the text of this comment by the specified one.
+*
+* @param aText the new text.
+* @return itself.
+*/
   public CommentEntity newText(final String aText) {
     this.text = aText;
     return this;
@@ -246,7 +236,7 @@
     this.author = UserProfileEntity.fromUser(comment.getCreator());
     this.creationDate = encodeToDisplayDate(comment.getCreationDate(), this.author.getLanguage());
     this.modificationDate = encodeToDisplayDate(comment.getModificationDate(), this.author.
-        getLanguage());
+            getLanguage());
   }
 
   @Override
@@ -262,9 +252,9 @@
       return id.equals(other.getId());
     } else {
       return componentId.equals(other.getComponentId()) && resourceId.equals(other.getResourceId())
-          && text.equals(other.getText()) && creationDate.equals(other.getCreationDate())
-          && modificationDate.equals(other.getModificationDate())
-          && author.equals(other.getAuthor());
+              && text.equals(other.getText()) && creationDate.equals(other.getCreationDate())
+              && modificationDate.equals(other.getModificationDate())
+              && author.equals(other.getAuthor());
     }
   }
 
@@ -288,16 +278,13 @@
   }
 
   /**
-   * Encodes the specified date into a date to display by taking into account the user prefered
-   * language. If the specified date isn't defined, then a display date of today is returned.
-<<<<<<< HEAD
-=======
-   *
->>>>>>> d3a4288a
-   * @param date the date to encode.
-   * @param the language to use to encode the display date.
-   * @return the resulting display date.
-   */
+* Encodes the specified date into a date to display by taking into account the user prefered
+* language. If the specified date isn't defined, then a display date of today is returned.
+*
+* @param date the date to encode.
+* @param the language to use to encode the display date.
+* @return the resulting display date.
+*/
   private static String encodeToDisplayDate(java.util.Date date, String language) {
     String displayDate;
     if (date != null) {
@@ -309,16 +296,13 @@
   }
 
   /**
-   * Decodes the specified display date into a date as it is defining in a Comment instance. If the
-   * display date isn't defined, then the today date is returned.
-<<<<<<< HEAD
-=======
-   *
->>>>>>> d3a4288a
-   * @param displayDate the display date to decode.
-   * @param language the language in which the date is encoded.
-   * @return the resulting decoded date.
-   */
+* Decodes the specified display date into a date as it is defining in a Comment instance. If the
+* display date isn't defined, then the today date is returned.
+*
+* @param displayDate the display date to decode.
+* @param language the language in which the date is encoded.
+* @return the resulting decoded date.
+*/
   private static java.util.Date decodeFromDisplayDate(String displayDate, String language) {
     java.util.Date date = new java.util.Date();
     if (isDefined(displayDate)) {
