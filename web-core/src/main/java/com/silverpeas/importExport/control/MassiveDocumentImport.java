/**
 * Copyright (C) 2000 - 2012 Silverpeas
 *
 * This program is free software: you can redistribute it and/or modify it under the terms of the
 * GNU Affero General Public License as published by the Free Software Foundation, either version 3
 * of the License, or (at your option) any later version.
 *
 * As a special exception to the terms and conditions of version 3.0 of the GPL, you may
 * redistribute this Program in connection with Free/Libre Open Source Software ("FLOSS")
 * applications as described in Silverpeas's FLOSS exception. You should have received a copy of the
 * text describing the FLOSS exception, and it is also available here:
 * "http://www.silverpeas.org/docs/core/legal/floss_exception.html"
 *
 * This program is distributed in the hope that it will be useful, but WITHOUT ANY WARRANTY; without
 * even the implied warranty of MERCHANTABILITY or FITNESS FOR A PARTICULAR PURPOSE. See the GNU
 * Affero General Public License for more details.
 *
 * You should have received a copy of the GNU Affero General Public License along with this program.
 * If not, see <http://www.gnu.org/licenses/>.
 */
package com.silverpeas.importExport.control;

import com.silverpeas.importExport.model.ImportExportException;
import com.silverpeas.importExport.report.ImportReportManager;
import com.silverpeas.importExport.report.MassiveReport;
import com.silverpeas.pdc.importExport.PdcImportExport;
import com.stratelia.webactiv.beans.admin.ComponentInst;
import com.stratelia.webactiv.util.fileFolder.FileFolderManager;
import com.stratelia.webactiv.util.publication.model.PublicationDetail;
import org.silverpeas.importExport.attachment.AttachmentImportExport;
import org.silverpeas.importExport.versioning.VersioningImportExport;
import org.silverpeas.core.admin.OrganisationControllerFactory;

import java.util.ArrayList;
import java.util.Date;
import java.util.List;

public class MassiveDocumentImport {

<<<<<<< HEAD
  public List<PublicationDetail> importDocuments(ComponentSessionController sessionController,
      String directory, int topicId, boolean draftMode, boolean isPOIUsed)
      throws ImportExportException {
    ImportSettings settings =
        new ImportSettings(directory, sessionController.getUserDetail(),
            sessionController.getComponentId(), String.valueOf(topicId), draftMode, isPOIUsed, ImportSettings.FROM_MANUAL);
    return importDocuments(settings, new MassiveReport());
  }

=======
>>>>>>> 3ecb2893
  public List<PublicationDetail> importDocuments(ImportSettings importSettings,
      MassiveReport massiveReport) throws ImportExportException {
    List<PublicationDetail> publicationDetails = new ArrayList<PublicationDetail>();
    try {
      AttachmentImportExport attachmentIE = new AttachmentImportExport();
      VersioningImportExport versioningIE = new VersioningImportExport(importSettings.getUser());
      PdcImportExport pdcIE = new PdcImportExport();
      ImportReportManager.init();

      massiveReport.setRepositoryPath(importSettings.getPathToImport());
      ImportReportManager.addMassiveReport(massiveReport, importSettings.getComponentId());
      GEDImportExport gedIE =
          ImportExportFactory.createGEDImportExport(importSettings.getUser(),
              importSettings.getComponentId());
      RepositoriesTypeManager rtm = new RepositoriesTypeManager();
      importSettings.setVersioningUsed(isVersioningUsed(importSettings.getComponentId()));
      publicationDetails =
          rtm.processImportRecursiveReplicate(massiveReport, gedIE, attachmentIE, versioningIE,
              pdcIE, importSettings);
      ImportReportManager.setEndDate(new Date());

    } finally {
      FileFolderManager.deleteFolder(importSettings.getPathToImport());
    }
    return publicationDetails;
  }

  private boolean isVersioningUsed(String componentId) {
    ComponentInst componentInst =
        OrganisationControllerFactory.getOrganisationController().getComponentInst(componentId);
    return ImportExportHelper.isVersioningUsed(componentInst);

  }
}<|MERGE_RESOLUTION|>--- conflicted
+++ resolved
@@ -37,18 +37,6 @@
 
 public class MassiveDocumentImport {
 
-<<<<<<< HEAD
-  public List<PublicationDetail> importDocuments(ComponentSessionController sessionController,
-      String directory, int topicId, boolean draftMode, boolean isPOIUsed)
-      throws ImportExportException {
-    ImportSettings settings =
-        new ImportSettings(directory, sessionController.getUserDetail(),
-            sessionController.getComponentId(), String.valueOf(topicId), draftMode, isPOIUsed, ImportSettings.FROM_MANUAL);
-    return importDocuments(settings, new MassiveReport());
-  }
-
-=======
->>>>>>> 3ecb2893
   public List<PublicationDetail> importDocuments(ImportSettings importSettings,
       MassiveReport massiveReport) throws ImportExportException {
     List<PublicationDetail> publicationDetails = new ArrayList<PublicationDetail>();
