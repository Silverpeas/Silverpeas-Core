--- conflicted
+++ resolved
@@ -23,17 +23,11 @@
  */
 package com.silverpeas.jobOrganizationPeas.control;
 
-<<<<<<< HEAD
 import java.util.ArrayList;
-
-=======
 import com.silverpeas.admin.components.WAComponent;
 import com.silverpeas.util.StringUtil;
-import com.silverpeas.util.i18n.I18NHelper;
->>>>>>> d98278e9
 import java.util.List;
 import java.util.Map;
-
 import com.stratelia.silverpeas.peasCore.AbstractComponentSessionController;
 import com.stratelia.silverpeas.peasCore.ComponentContext;
 import com.stratelia.silverpeas.peasCore.MainSessionController;
@@ -45,9 +39,9 @@
 import com.stratelia.webactiv.beans.admin.ComponentInst;
 import com.stratelia.webactiv.beans.admin.Group;
 import com.stratelia.webactiv.beans.admin.ProfileInst;
+import com.stratelia.webactiv.beans.admin.SpaceInstLight;
 import com.stratelia.webactiv.beans.admin.UserFull;
 import com.stratelia.webactiv.util.GeneralPropertiesManager;
-import java.util.ArrayList;
 
 /**
  * Class declaration
@@ -64,11 +58,7 @@
   private String[][] currentGroups = null;
   private String[] currentSpaces = null;
   private List<String[]> currentProfiles = null;
-<<<<<<< HEAD
-  private Map<String, WAComponent> componentOfficialNames = null;
-=======
   private Map<String, WAComponent> componentOfficialNames = getAdminController().getAllComponents();
->>>>>>> d98278e9
 
   /**
    * Standard Session Controller Constructeur
@@ -96,13 +86,8 @@
     currentProfiles = null;
   }
 
-<<<<<<< HEAD
   public AdminController getAdminController() {
-    if (myAdminController == null)
-=======
-  private AdminController getAdminController() {
     if (myAdminController == null) {
->>>>>>> d98278e9
       myAdminController = new AdminController(getUserId());
     }
     return myAdminController;
@@ -180,7 +165,6 @@
   /**
    * @return UserFull
    */
-<<<<<<< HEAD
   public UserFull getCurrentUser() {
 	  if(currentUser == null) {
 	      if (getCurrentUserId() == null) {
@@ -199,103 +183,7 @@
 	  }
 	  return currentUser;
   }
-  
-=======
-  public String[][] getCurrentUserInfos() {
-    if (currentInfos == null) {
-      UserFull userInfos = null;
-      if (getCurrentUserId() == null) {
-        return null;
-      }
-      userInfos = getAdminController().getUserFull(getCurrentUserId());
-      if (userInfos != null) {
-        String[] specificKeys = userInfos.getPropertiesNames();
-        int nbStdInfos = 4;
-        int nbInfos = nbStdInfos + specificKeys.length;
-        currentInfos = new String[nbInfos][2];
-        currentInfos[0][0] = "GML.lastName";
-        currentInfos[0][1] = userInfos.getFirstName();
-        currentInfos[1][0] = "GML.surname";
-        currentInfos[1][1] = userInfos.getLastName();
-        currentInfos[2][0] = "GML.eMail";
-        currentInfos[2][1] = userInfos.geteMail();
-        currentInfos[3][0] = "GML.login";
-        currentInfos[3][1] = userInfos.getLogin();
-        String currentKey = null;
-        String currentValue = null;
-        for (int iSL = nbStdInfos; iSL < currentInfos.length; iSL++) {
-          currentKey = specificKeys[iSL - nbStdInfos];
-          // On affiche pas le mot de passe !
-          if (!currentKey.equals("password")) {
-            // Label
-            currentInfos[iSL][0] = userInfos.getSpecificLabel(getLanguage(),
-                currentKey);
-            // Valeur
-            currentValue = userInfos.getValue(currentKey);
-            if (currentKey.equals("passwordValid")) {
-              if (currentValue.equals("true")) {
-                currentValue = "GML.yes";
-              } else {
-                currentValue = "GML.no";
-              }
-            }
-            currentInfos[iSL][1] = currentValue;
-          }
-        }
-      }
-    }
-    if (currentInfos == null) {
-      SilverTrace.info("jobOrganizationPeas",
-          "JobOrganizationPeasSessionController.getCurrentUserInfo",
-          "root.MSG_GEN_PARAM_VALUE", "User NULL !");
-    } else {
-      SilverTrace.info("jobOrganizationPeas",
-          "JobOrganizationPeasSessionController.getCurrentUserInfo",
-          "root.MSG_GEN_PARAM_VALUE", "User=" + currentInfos);
-    }
-    return currentInfos;
-  }
-
-  /**
-   * @return an array of (name, value). name can be either a string or a resource key starting by
-   * 'GML.' or 'JOP.'
-   */
-  public String[][] getCurrentGroupInfos() {
-    if (currentInfos == null) {
-      Group groupInfos = null;
-      if (getCurrentGroupId() == null) {
-        return null;
-      }
-      groupInfos = getAdminController().getGroupById(getCurrentGroupId());
-      currentInfos = new String[4][2];
-      currentInfos[0][0] = "GML.name";
-      currentInfos[0][1] = groupInfos.getName();
-      currentInfos[1][0] = "GML.users";
-      currentInfos[1][1] = String.valueOf(groupInfos.getUserIds().length);
-      currentInfos[2][0] = "GML.description";
-      currentInfos[2][1] = groupInfos.getDescription();
-      currentInfos[3][0] = "JOP.parentGroup";
-      String parentId = groupInfos.getSuperGroupId();
-      if (parentId == null || parentId.equals("")) {
-        currentInfos[3][1] = "-";
-      } else {
-        currentInfos[3][1] = getAdminController().getGroupName(
-            groupInfos.getSuperGroupId());
-      }
-    }
-    if (currentInfos == null) {
-      SilverTrace.info("jobOrganizationPeas",
-          "JobOrganizationPeasSessionController.getCurrentGroupInfo",
-          "root.MSG_GEN_PARAM_VALUE", "Infos NULL !");
-    } else {
-      SilverTrace.info("jobOrganizationPeas",
-          "JobOrganizationPeasSessionController.getCurrentGroupInfo",
-          "root.MSG_GEN_PARAM_VALUE", "infos=" + currentInfos);
-    }
-    return currentInfos;
-  }
-
->>>>>>> d98278e9
+
   /**
    * @return Group
    */
@@ -348,43 +236,10 @@
     return currentSpaces;
   }
 
-  /**
-<<<<<<< HEAD
-   * @return a map of the official (business) names of the installed components indexed by the
-   * internal names
-   */
-  private Map<String, WAComponent> getComponentOfficialNames() {
-    if (componentOfficialNames == null) {
-      componentOfficialNames = getAdminController().getAllComponents();
-    }
-    return componentOfficialNames;
-  }
-
-  /**
-   * @return the official component name given the internal name
-   */
-  private String getComponentOfficialName(String internalName) {
-    try {
-      WAComponent component = getComponentOfficialNames().get(internalName);
-      if (component != null) {
-       return component.getLabel(); 
-      }
-      return internalName;
-    } catch (Exception e) {
-      SilverTrace.info("jobOrganizationPeas",
-          "JobOrganizationPeasSessionController.getComponentOfficialName",
-          "root.MSG_GEN_PARAM_VALUE", "!!!!! ERROR getting official name="
-          + internalName, e);
-      return internalName;
-    }
-  }
-
-  /**
+
+  /**
+   * 
    * @return list of (array[space name, component id, component label, component name, profile name])
-=======
-   * @param lang 
-   * @return list of (array[space name, component label, component name, profile name])
->>>>>>> d98278e9
    */
   public List<String[]> getCurrentProfiles() {
     if (currentProfiles == null) {
@@ -399,55 +254,36 @@
       }
       if (profileIds == null) {
         return null;
-<<<<<<< HEAD
+      }  
       currentProfiles = new ArrayList<String[]>();
       ProfileInst currentProfile = null;
-      ComponentInst currentComponent = null;
+      ComponentInst currentComponent = null;
       List<String> spaceIds = new ArrayList<String>();
-      String[] profile2Display = null;
-=======
-      }
-      currentProfiles = new ArrayList<String[]>();
-      ProfileInst currentProfile = null;
-      ComponentInst currentComponent = null;
-      // String[] spaceIds=new String[profileIds.length];
-      List<String> spaceIds = new ArrayList<String>();
->>>>>>> d98278e9
       for (int iProfile = 0; iProfile < profileIds.length; iProfile++) {
         currentProfile = getAdminController().getProfileInst(profileIds[iProfile]);
         currentComponent = getAdminController().getComponentInst(
             currentProfile.getComponentFatherId());
-        if (currentComponent.getStatus() == null) {
+        String spaceId = currentComponent.getDomainFatherId();
+        SpaceInstLight spaceInst = getAdminController().getSpaceInstLight(spaceId);
+        if (currentComponent.getStatus() == null && ! spaceInst.isPersonalSpace()) {//on n'affiche pas les composants de l'espace personnel
           String dProfile = currentComponent.getId() + currentProfile.getName();
           if (!distinctProfiles.contains(dProfile)) {
-<<<<<<< HEAD
-            profile2Display = new String[6];
-            profile2Display[1] = currentComponent.getId();
-            profile2Display[2] = currentComponent.getName();
-            profile2Display[3] = currentComponent.getLabel();
-            profile2Display[4] = getComponentOfficialName(currentComponent
-                .getName());
-            profile2Display[5] = currentProfile.getLabel();
-            if (!StringUtil.isDefined(profile2Display[5])) {
-              profile2Display[5] = getAdminController()
-                  .getProfileLabelfromName(currentComponent.getName(),
-                  currentProfile.getName());
-=======
-            String[] profile2Display = new String[4];
-            profile2Display[1] = currentComponent.getLabel();
-            profile2Display[2] = getComponentOfficialName(currentComponent.getName());
-            profile2Display[3] = currentProfile.getLabel();
-            if (!StringUtil.isDefined(profile2Display[3])) {
-              profile2Display[3] = getAdminController().getProfileLabelfromName(currentComponent.
-                  getName(), currentProfile.getName(), getLanguage());
->>>>>>> d98278e9
-            }
-            currentProfiles.add(profile2Display);
-            spaceIds.add(currentComponent.getDomainFatherId());
-            distinctProfiles.add(dProfile);
+        	  String[] profile2Display = new String[6];
+        	  profile2Display[1] = currentComponent.getId();
+        	  profile2Display[2] = currentComponent.getName();
+        	  profile2Display[3] = currentComponent.getLabel();
+        	  profile2Display[4] = getComponentOfficialName(currentComponent.getName());
+        	  profile2Display[5] = currentProfile.getLabel();
+        	  if (!StringUtil.isDefined(profile2Display[5])) {
+        		  profile2Display[5] = getAdminController()
+				      .getProfileLabelfromName(currentComponent.getName(),
+				      currentProfile.getName(), getLanguage());
+        	  }
+        	  currentProfiles.add(profile2Display);
+        	  spaceIds.add(spaceId);
+        	  distinctProfiles.add(dProfile);
           }
         }
-
       }
       String[] spaceNames = getAdminController().getSpaceNames(spaceIds.toArray(new String[spaceIds.
           size()]));
