/*
 * Copyright (C) 2000 - 2012 Silverpeas
 *
 * This program is free software: you can redistribute it and/or modify
 * it under the terms of the GNU Affero General Public License as
 * published by the Free Software Foundation, either version 3 of the
 * License, or (at your option) any later version.
 *
 * As a special exception to the terms and conditions of version 3.0 of
 * the GPL, you may redistribute this Program in connection withWriter Free/Libre
 * Open Source Software ("FLOSS") applications as described in Silverpeas's
 * FLOSS exception.  You should have recieved a copy of the text describing
 * the FLOSS exception, and it is also available here:
 * "http://www.silverpeas.org/docs/core/legal/floss_exception.html"
 *
 * This program is distributed in the hope that it will be useful,
 * but WITHOUT ANY WARRANTY; without even the implied warranty of
 * MERCHANTABILITY or FITNESS FOR A PARTICULAR PURPOSE.  See the
 * GNU Affero General Public License for more details.
 *
 * You should have received a copy of the GNU Affero General Public License
 * along with this program.  If not, see <http://www.gnu.org/licenses/>.
 */
package com.silverpeas.profile.web;

import com.silverpeas.annotation.Authenticated;
import com.silverpeas.annotation.RequestScoped;
import com.silverpeas.annotation.Service;
import com.silverpeas.socialnetwork.relationShip.RelationShip;
import com.silverpeas.socialnetwork.relationShip.RelationShipService;
import com.silverpeas.util.CollectionUtil;
import com.silverpeas.web.RESTWebService;
import com.stratelia.webactiv.beans.admin.Domain;
import com.stratelia.webactiv.beans.admin.Group;
import com.stratelia.webactiv.beans.admin.PaginationPage;
import com.stratelia.webactiv.beans.admin.UserDetail;
import com.stratelia.webactiv.beans.admin.UserDetailsSearchCriteria;
import com.stratelia.webactiv.beans.admin.UserFull;
import org.silverpeas.util.ListSlice;

import javax.inject.Inject;
import javax.ws.rs.GET;
import javax.ws.rs.Path;
import javax.ws.rs.PathParam;
import javax.ws.rs.Produces;
import javax.ws.rs.QueryParam;
import javax.ws.rs.WebApplicationException;
import javax.ws.rs.core.MediaType;
import javax.ws.rs.core.Response;
import javax.ws.rs.core.Response.Status;
import java.net.URI;
import java.sql.SQLException;
import java.util.List;
import java.util.Set;
import java.util.logging.Level;
import java.util.logging.Logger;

import static com.silverpeas.profile.web.ProfileResourceBaseURIs.USERS_BASE_URI;
import static com.silverpeas.profile.web.UserProfilesSearchCriteriaBuilder.aSearchCriteria;
import static com.silverpeas.util.StringUtil.isDefined;

/**
 * A REST-based Web service that acts on the user profiles in Silverpeas. Each provided method is a
 * way to access a representation of one or several user profile. This representation is vehiculed
 * as a Web entity in the HTTP requests and responses.
 *
 * The users that are published depend on some parameters whose the domain isolation and the profile
 * of the user behind the requesting. The domain isolation defines the visibility of a user or a
 * group of users in a given domain to the others domains in Silverpeas.
 */
@Service
@RequestScoped
@Path(USERS_BASE_URI)
@Authenticated
public class UserProfileResource extends RESTWebService {

  /**
   * The HTTP header parameter that provides the real size of the user profiles that match a query.
   * This parameter is useful for clients that use the pagination to filter the count of user
   * profiles to sent back.
   */
  public static final String RESPONSE_HEADER_USERSIZE = "X-Silverpeas-UserSize";
  /**
   * Specific identifier of a user group meaning all the user groups in Silverpeas. In that case,
   * only the users part of a user group will be fetched.
   */
  public static final String QUERY_ALL_GROUPS = "all";
  @Inject
  private UserProfileService profileService;
  @Inject
  private RelationShipService relationShipService;

  /**
   * Creates a new instance of UserProfileResource
   */
  public UserProfileResource() {
  }

  /**
   * Gets the users defined in Silverpeas and that matches the specified optional query parameters.
   * If no query parameters are set, then all the users in Silverpeas are sent back.
   *
   * The users to sent back can be filtered by a pattern their name has to satisfy, by the group
   * they must belong to, and by some pagination parameters.
   *
   * In the response is indicated as an HTTP header (named X-Silverpeas-UserSize) the real size of
   * the users that matches the query. This is usefull for clients that use the pagination to filter
   * the count of the answered users.
   *
   * @param userIds requested user identifiers
   * @param groupId the unique identifier of the group the users must belong to. The particular
   * identifier "all" means all user groups.
   * @param name a pattern the name of the users has to satisfy. The wildcard * means anything
   * string of characters.
   * @param page the pagination parameters formatted as "page number;item count in the page". From
   * this parameter is computed the part of users to sent back: those between ((page number - 1) *
   * item count in the page) and ((page number - 1) * item count in the page + item count in the
   * page).
   * @param domain the unique identifier of the domain the users have to be related.
   * @return the JSON serialization of the array with the user profiles that matches the query.
   */
  @GET
  @Produces(MediaType.APPLICATION_JSON)
  public Response getUsers(@QueryParam("ids") Set<String> userIds,
      @QueryParam("group") String groupId,
      @QueryParam("name") String name,
      @QueryParam("page") String page,
      @QueryParam("domain") String domain) {
    String domainId = (Domain.MIXED_DOMAIN_ID.equals(domain) ? null : domain);
    if (isDefined(groupId) && !groupId.equals(QUERY_ALL_GROUPS)) {
      Group group = profileService.getGroupAccessibleToUser(groupId, getUserDetail());
      domainId = group.getDomainId();
    }
    if (getUserDetail().isDomainRestricted()) {
      domainId = getUserDetail().getDomainId();
    }
    UserProfilesSearchCriteriaBuilder criteriaBuilder = aSearchCriteria().withDomainId(domainId).
        withGroupId(groupId).
        withName(name).
<<<<<<< HEAD
        withPaginationPage(fromPage(page));
    if (CollectionUtil.isNotEmpty(userIds)) {
      criteriaBuilder.withUserIds(userIds.toArray(new String[userIds.size()]));
    }
    ListSlice<UserDetail> users = getOrganizationController().searchUsers(criteriaBuilder.build());
=======
        withPaginationPage(fromPage(page)).build();
    ListSlice<UserDetail> users = getOrganisationController().searchUsers(criteria);
>>>>>>> da96a393
    return Response.ok(
        asWebEntity(users, locatedAt(getUriInfo().getAbsolutePath()))).
        header(RESPONSE_HEADER_USERSIZE, users.getOriginalListSize()).build();
  }

  /**
   * Gets the profile on the user that is identified by the unique identifier refered by the URI.
   * The unique identifier in the URI accepts also the specific term <i>me</i> to refers the current
   * user of the session within which the request is received.
   *
   * @param userId the unique identifier of the user.
   * @param extended more user details (full details).
   * @return the profile of the user in a JSON representation.
   */
  @GET
  @Path("{userId}")
  @Produces(MediaType.APPLICATION_JSON)
  public UserProfileEntity getUser(@PathParam("userId") String userId,
      @QueryParam("extended") boolean extended) {
    final URI uri = identifiedBy(getUriInfo().getAbsolutePath());
    if (extended) {
      return asWebEntity(getUserFullMatching(userId), uri);
    } else {
      return asWebEntity(getUserDetailMatching(userId), uri);
    }
  }

  /**
   * Gets the profiles of the users that have access to the specified Silverpeas component instance
   * and that matches the specified optional query parameters. If no query parameters are set, then
   * all the users with the rights to access the component instance are sent back.
   *
   * The users to sent back can be filtered by a pattern their name has to satisfy, by the group
   * they must belong to, and by some pagination parameters.
   *
   * In the response is indicated as an HTTP header (named X-Silverpeas-UserSize) the real size of
   * the users that matches the query. This is usefull for clients that use the pagination to filter
   * the count of the answered users.
   *
   * @param instanceId the unique identifier of the component instance the users should have access
   * to.
   * @param groupId the unique identifier of the group the users must belong to. The particular
   * identifier "all" means all user groups.
   * @param roles the name of the roles the users must play either for the component instance or for
   * a given resource of the component instance.
   * @param resource the unique identifier of the resource in the component instance the users to
   * get must have enough rights to access. This query filter is coupled with the <code>roles</code>
   * one. If it is not set, by default the resource refered is the whole component instance. As for
   * component instance identifier, a resource one is defined by its type followed by its
   * identifier.
   * @param name a pattern the name of the users has to satisfy. The wildcard * means anything
   * string of characters.
   * @param page the pagination parameters formatted as "page number;item count in the page". From
   * this parameter is computed the part of users to sent back: those between ((page number - 1) *
   * item count in the page) and ((page number - 1) * item count in the page + item count in the
   * page).
   * @return the JSON serialization of the array with the user profiles that can access the
   * Silverpeas component and that matches the query.
   */
  @GET
  @Path("application/{instanceId}")
  public Response getApplicationUsers(
      @PathParam("instanceId") String instanceId,
      @QueryParam("group") String groupId,
      @QueryParam("roles") String roles,
      @QueryParam("resource") String resource,
      @QueryParam("name") String name,
      @QueryParam("page") String page) {
    String[] roleNames = (isDefined(roles) ? roles.split(",") : null);
    String domainId = null;
    if (isDefined(groupId) && !groupId.equals(QUERY_ALL_GROUPS)) {
      Group group = profileService.getGroupAccessibleToUser(groupId, getUserDetail());
      domainId = group.getDomainId();
    }
    if (getUserDetail().isDomainRestricted()) {
      domainId = getUserDetail().getDomainId();
    }
    UserDetailsSearchCriteria criteria = aSearchCriteria().withDomainId(domainId).
        withComponentInstanceId(instanceId).
        withRoles(roleNames).
        withResourceId(resource).
        withGroupId(groupId).
        withName(name).
        withPaginationPage(fromPage(page)).build();
    ListSlice<UserDetail> users = getOrganisationController().searchUsers(criteria);
    URI usersUri = getUriInfo().getBaseUriBuilder().path(USERS_BASE_URI).build();
    return Response.ok(
        asWebEntity(users, locatedAt(usersUri))).
        header(RESPONSE_HEADER_USERSIZE, users.getOriginalListSize()).build();
  }

  /**
   * Gets the profile on the user that is identified by the unique identifier refered by the URI.
   * The unique identifier in the URI accepts also the specific term <i>me</i> to refers the current
   * user of the session within which the request is received.
   *
   * @param userId the unique identifier of the user or <i>me</i> to refers the current user at the
   * origin of the request.
   * @param instanceId the unique identifier of the component instance the users should have access
   * to.
   * @param roles the name of the roles the users must play either for the component instance or for
   * a given resource of the component instance.
   * @param resource the unique identifier of the resource in the component instance the users to
   * get must have enough rights to access. This query filter is coupled with the <code>roles</code>
   * one. If it is not set, by default the resource refered is the whole component instance. As for
   * component instance identifier, a resource one is defined by its type followed by its
   * identifier.
   * @param name a pattern the name of the users has to satisfy. The wildcard * means anything
   * string of characters.
   * @param page the pagination parameters formatted as "page number;item count in the page". From
   * this parameter is computed the part of users to sent back: those between ((page number - 1) *
   * item count in the page) and ((page number - 1) * item count in the page + item count in the
   * page).
   * @param domain the unique identifier of the domain the users have to be related.
   * @return the profile of the user in a JSON representation.
   */
  @GET
  @Path("{userId}/contacts")
  @Produces(MediaType.APPLICATION_JSON)
  public Response getUserContacts(@PathParam("userId") String userId,
      @QueryParam("application") String instanceId,
      @QueryParam("roles") String roles,
      @QueryParam("resource") String resource,
      @QueryParam("name") String name,
      @QueryParam("page") String page,
      @QueryParam("domain") String domain) {
    String domainId = (Domain.MIXED_DOMAIN_ID.equals(domain) ? null : domain);
    UserDetail theUser = getUserDetailMatching(userId);
    String[] roleNames = (isDefined(roles) ? roles.split(",") : null);
    String[] contactIds = getContactIds(theUser.getId());
    ListSlice<UserDetail> contacts;
    if (contactIds.length > 0) {
      UserDetailsSearchCriteria criteria = aSearchCriteria().
          withComponentInstanceId(instanceId).
          withDomainId(domainId).
          withRoles(roleNames).
          withResourceId(resource).
          withUserIds(contactIds).
          withName(name).
          withPaginationPage(fromPage(page)).build();
      contacts = getOrganisationController().searchUsers(criteria);
    } else {
      contacts = new ListSlice<UserDetail>(0, 0, 0);
    }
    URI usersUri = getUriInfo().getBaseUriBuilder().path(USERS_BASE_URI).build();
    return Response.ok(
        asWebEntity(contacts, locatedAt(usersUri))).
        header(RESPONSE_HEADER_USERSIZE, contacts.getOriginalListSize()).build();
  }

  @Override
  public String getComponentId() {
    throw new UnsupportedOperationException("The UserProfileResource doesn't belong to any component"
        + " instances");
  }

  protected static URI locatedAt(final URI uri) {
    return uri;
  }

  protected static URI identifiedBy(final URI uri) {
    return uri;
  }

  private UserProfileEntity[] asWebEntity(final List<? extends UserDetail> allUsers,
      final URI baseUri) {
    return UserProfileEntity.fromUsers(allUsers, baseUri);
  }

  private UserProfileEntity asWebEntity(final UserDetail user, final URI userUri) {
    return UserProfileEntity.fromUser(user).withAsUri(userUri);
  }

  private UserProfileExtendedEntity asWebEntity(final UserFull user, final URI userUri) {
    return UserProfileExtendedEntity.fromUser(user).withAsUri(userUri);
  }

  private UserDetail getUserDetailById(String userId) {
    UserDetail theUser = UserDetail.getById(userId);
    checkUser(userId, theUser);
    return theUser;
  }

  private UserFull getUserFullById(String userId) {
    UserFull theUser = UserFull.getById(userId);
    checkUser(userId, theUser);
    return theUser;
  }

  private void checkUser(String userId, UserDetail theUser) {
    if (theUser == null) {
      throw new WebApplicationException(Response.Status.NOT_FOUND);
    }
    if (!theUser.isAccessAdmin() && getUserDetail().isDomainRestricted() && !theUser.getDomainId().
        equals(getUserDetail().getDomainId())) {
      Logger.getLogger(getClass().getName()).log(Level.WARNING, "The user with id {0} isn''t "
          + "authorized to access the profile of user with id {1}", new Object[]{theUser.getId(),
            userId});
      throw new WebApplicationException(Response.Status.FORBIDDEN);
    }
  }

  private String[] getContactIds(String userId) {
    try {
      int myId = Integer.valueOf(userId);
      List<RelationShip> relationShips = relationShipService.getAllMyRelationShips(myId);
      String[] userIds = new String[relationShips.size()];
      for (int i = 0; i < relationShips.size(); i++) {
        RelationShip relationShip = relationShips.get(i);
        if (relationShip.getUser1Id() != myId) {
          userIds[i] = String.valueOf(relationShip.getUser1Id());
        } else {
          userIds[i] = String.valueOf(relationShip.getUser2Id());
        }
      }
      return userIds;
    } catch (SQLException ex) {
      Logger.getLogger(UserProfileResource.class.getName()).log(Level.SEVERE, null, ex);
      throw new WebApplicationException(Status.INTERNAL_SERVER_ERROR);
    }
  }

  /**
   * Gets the detail about the user that matchs the specified identifier. The identifier is a
   * pattern that accepts either a user unique identifier or the specific word <i>me</i>. Latest
   * means the current user of the underlying HTTP session.
   *
   * @param identifier an identifier.
   * @return the detail about a user.
   */
  private UserDetail getUserDetailMatching(String identifier) {
    if (identifier.equals("me")) {
      return getUserDetail();
    } else {
      return getUserDetailById(identifier);
    }
  }

  /**
   * Gets all details about the user that matchs the specified identifier. The identifier is a pattern
   * that accepts either a user unique identifier or the specific word <i>me</i>. Latest means the
   * current user of the underlying HTTP session.
   * @param identifier an identifier.
   * @return the detail about a user.
   */
  private UserFull getUserFullMatching(String identifier) {
    if (identifier.equals("me")) {
      return getUserFullById(getUserDetail().getId());
    } else {
      return getUserFullById(identifier);
    }
  }

  private PaginationPage fromPage(String page) {
    PaginationPage paginationPage = null;
    if (page != null && !page.isEmpty()) {
      String[] pageAttributes = page.split(";");
      int nth = Integer.valueOf(pageAttributes[0]);
      int count = Integer.valueOf(pageAttributes[1]);
      paginationPage = new PaginationPage(nth, count);
    }
    return paginationPage;
  }
}<|MERGE_RESOLUTION|>--- conflicted
+++ resolved
@@ -137,16 +137,11 @@
     UserProfilesSearchCriteriaBuilder criteriaBuilder = aSearchCriteria().withDomainId(domainId).
         withGroupId(groupId).
         withName(name).
-<<<<<<< HEAD
         withPaginationPage(fromPage(page));
     if (CollectionUtil.isNotEmpty(userIds)) {
       criteriaBuilder.withUserIds(userIds.toArray(new String[userIds.size()]));
     }
-    ListSlice<UserDetail> users = getOrganizationController().searchUsers(criteriaBuilder.build());
-=======
-        withPaginationPage(fromPage(page)).build();
-    ListSlice<UserDetail> users = getOrganisationController().searchUsers(criteria);
->>>>>>> da96a393
+    ListSlice<UserDetail> users = getOrganisationController().searchUsers(criteriaBuilder.build());
     return Response.ok(
         asWebEntity(users, locatedAt(getUriInfo().getAbsolutePath()))).
         header(RESPONSE_HEADER_USERSIZE, users.getOriginalListSize()).build();
