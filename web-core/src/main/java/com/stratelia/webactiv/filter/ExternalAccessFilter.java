--- conflicted
+++ resolved
@@ -5,11 +5,10 @@
  * GNU Affero General Public License as published by the Free Software Foundation, either version 3
  * of the License, or (at your option) any later version.
  *
- * As a special exception to the terms and conditions of version 3.0 of
- * the GPL, you may redistribute this Program in connection with Free/Libre
- * Open Source Software ("FLOSS") applications as described in Silverpeas's
- * FLOSS exception.  You should have received a copy of the text describing
- * the FLOSS exception, and it is also available here:
+ * As a special exception to the terms and conditions of version 3.0 of the GPL, you may
+ * redistribute this Program in connection with Free/Libre Open Source Software ("FLOSS")
+ * applications as described in Silverpeas's FLOSS exception. You should have received a copy of the
+ * text describing the FLOSS exception, and it is also available here:
  * "http://www.silverpeas.org/docs/core/legal/floss_exception.html"
  *
  * This program is distributed in the hope that it will be useful, but WITHOUT ANY WARRANTY; without
@@ -19,21 +18,11 @@
  * You should have received a copy of the GNU Affero General Public License along with this program.
  * If not, see <http://www.gnu.org/licenses/>.
  */
-
 package com.stratelia.webactiv.filter;
 
-<<<<<<< HEAD
-=======
 import com.silverpeas.session.SessionManagement;
 import com.silverpeas.session.SessionManagementFactory;
-import com.stratelia.silverpeas.authentication.LoginPasswordAuthentication;
-import com.stratelia.silverpeas.authentication.security.SecurityData;
-import com.stratelia.silverpeas.authentication.security.SecurityHolder;
-import com.stratelia.silverpeas.peasCore.MainSessionController;
-import com.stratelia.silverpeas.silvertrace.SilverTrace;
-import com.stratelia.webactiv.util.ResourceLocator;
-import com.stratelia.webactiv.util.viewGenerator.html.GraphicElementFactory;
->>>>>>> 406dbd3e
+
 import java.io.IOException;
 
 import javax.servlet.Filter;
@@ -51,7 +40,6 @@
 import com.stratelia.silverpeas.authentication.security.SecurityData;
 import com.stratelia.silverpeas.authentication.security.SecurityHolder;
 import com.stratelia.silverpeas.peasCore.MainSessionController;
-import com.stratelia.silverpeas.peasCore.SessionManager;
 import com.stratelia.silverpeas.silvertrace.SilverTrace;
 import com.stratelia.webactiv.util.ResourceLocator;
 import com.stratelia.webactiv.util.viewGenerator.html.GraphicElementFactory;
@@ -94,8 +82,8 @@
           try {
             controller = new MainSessionController(key, session.getId());
           } catch (Exception e) {
-            SilverTrace.error("util",
-                "ExternalAccessFilter.doFilter()", "root.MSG_GEN_EXIT_METHOD", e);
+            SilverTrace.error("util", "ExternalAccessFilter.doFilter()", "root.MSG_GEN_EXIT_METHOD",
+                e);
           }
           // Init session management and session object.
           SessionManagementFactory factory = SessionManagementFactory.getFactory();
