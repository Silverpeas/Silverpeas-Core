/**
 * Copyright (C) 2000 - 2012 Silverpeas
 *
 * This program is free software: you can redistribute it and/or modify it under the terms of the
 * GNU Affero General Public License as published by the Free Software Foundation, either version 3
 * of the License, or (at your option) any later version.
 *
<<<<<<< HEAD
 * As a special exception to the terms and conditions of version 3.0 of the GPL, you may
 * redistribute this Program in connection with Free/Libre Open Source Software ("FLOSS")
 * applications as described in Silverpeas's FLOSS exception. You should have received a copy of the
 * text describing the FLOSS exception, and it is also available here:
 * "http://repository.silverpeas.com/legal/licensing"
=======
 * As a special exception to the terms and conditions of version 3.0 of
 * the GPL, you may redistribute this Program in connection with Free/Libre
 * Open Source Software ("FLOSS") applications as described in Silverpeas's
 * FLOSS exception.  You should have received a copy of the text describing
 * the FLOSS exception, and it is also available here:
 * "http://www.silverpeas.org/legal/licensing"
>>>>>>> 9a5f138c
 *
 * This program is distributed in the hope that it will be useful, but WITHOUT ANY WARRANTY; without
 * even the implied warranty of MERCHANTABILITY or FITNESS FOR A PARTICULAR PURPOSE. See the GNU
 * Affero General Public License for more details.
 *
 * You should have received a copy of the GNU Affero General Public License along with this program.
 * If not, see <http://www.gnu.org/licenses/>.
 */

package com.stratelia.webactiv.filter;

import com.stratelia.silverpeas.authentication.LoginPasswordAuthentication;
import com.stratelia.silverpeas.authentication.security.SecurityData;
import com.stratelia.silverpeas.authentication.security.SecurityHolder;
import com.stratelia.silverpeas.peasCore.MainSessionController;
import com.stratelia.silverpeas.peasCore.SessionManager;
import com.stratelia.silverpeas.silvertrace.SilverTrace;
import com.stratelia.webactiv.util.ResourceLocator;
import com.stratelia.webactiv.util.viewGenerator.html.GraphicElementFactory;
import java.io.IOException;
import javax.servlet.Filter;
import javax.servlet.FilterChain;
import javax.servlet.FilterConfig;
import javax.servlet.ServletException;
import javax.servlet.ServletRequest;
import javax.servlet.ServletResponse;
import javax.servlet.http.HttpServletRequest;
import javax.servlet.http.HttpSession;
import org.apache.commons.lang3.CharEncoding;

public class ExternalAccessFilter implements Filter {

  private static ResourceLocator generalSettings = null;

  @Override
  public void init(FilterConfig filterConfig) throws ServletException {
    if (generalSettings == null) {
      generalSettings = new ResourceLocator("com.stratelia.webactiv.general", "");
    }
  }

  @Override
  public void destroy() {
  }

  @Override
  public void doFilter(ServletRequest request, ServletResponse response, FilterChain chain) throws
      IOException, ServletException {
    HttpServletRequest req = (HttpServletRequest) request;
    String encoding = generalSettings.getString("charset", CharEncoding.UTF_8);
    req.setCharacterEncoding(encoding);
    String securityId = req.getParameter("securityId");
    if (securityId != null) {
      HttpSession session = req.getSession(true);
      MainSessionController controller = (MainSessionController) session.getAttribute(
          MainSessionController.MAIN_SESSION_CONTROLLER_ATT);

      SecurityData securityData = SecurityHolder.getData(securityId);
      if (securityData != null) {
        if ((controller == null) || (!controller.getCurrentUserDetail().getLogin().equals(
            securityData.getUserId()))) {
          LoginPasswordAuthentication authentication = new LoginPasswordAuthentication();
          String key = authentication.authenticate(securityData.getUserId(),
              securityData.getDomainId(), req);

          try {
            controller = new MainSessionController(key, session.getId());
          } catch (Exception e) {
            SilverTrace.error("util",
                "ExternalAccessFilter.doFilter()", "root.MSG_GEN_EXIT_METHOD", e);
          }
          // Init session management and session object.
          SessionManager.getInstance().addSession(session, req, controller);
          // Put the main session controller in the session
          session.setAttribute(MainSessionController.MAIN_SESSION_CONTROLLER_ATT, controller);
          GraphicElementFactory gef = new GraphicElementFactory(controller.getFavoriteLook());
          String stylesheet = req.getParameter("stylesheet");
          if (stylesheet != null) {
            // To use a specific stylesheet.
            gef.setExternalStylesheet(stylesheet);
          }
          session.setAttribute(GraphicElementFactory.GE_FACTORY_SESSION_ATT, gef);
        }
      }
    }
    chain.doFilter(request, response);
  }
}<|MERGE_RESOLUTION|>--- conflicted
+++ resolved
@@ -5,20 +5,12 @@
  * GNU Affero General Public License as published by the Free Software Foundation, either version 3
  * of the License, or (at your option) any later version.
  *
-<<<<<<< HEAD
- * As a special exception to the terms and conditions of version 3.0 of the GPL, you may
- * redistribute this Program in connection with Free/Libre Open Source Software ("FLOSS")
- * applications as described in Silverpeas's FLOSS exception. You should have received a copy of the
- * text describing the FLOSS exception, and it is also available here:
- * "http://repository.silverpeas.com/legal/licensing"
-=======
  * As a special exception to the terms and conditions of version 3.0 of
  * the GPL, you may redistribute this Program in connection with Free/Libre
  * Open Source Software ("FLOSS") applications as described in Silverpeas's
  * FLOSS exception.  You should have received a copy of the text describing
  * the FLOSS exception, and it is also available here:
  * "http://www.silverpeas.org/legal/licensing"
->>>>>>> 9a5f138c
  *
  * This program is distributed in the hope that it will be useful, but WITHOUT ANY WARRANTY; without
  * even the implied warranty of MERCHANTABILITY or FITNESS FOR A PARTICULAR PURPOSE. See the GNU
@@ -30,6 +22,19 @@
 
 package com.stratelia.webactiv.filter;
 
+import java.io.IOException;
+
+import javax.servlet.Filter;
+import javax.servlet.FilterChain;
+import javax.servlet.FilterConfig;
+import javax.servlet.ServletException;
+import javax.servlet.ServletRequest;
+import javax.servlet.ServletResponse;
+import javax.servlet.http.HttpServletRequest;
+import javax.servlet.http.HttpSession;
+
+import org.apache.commons.lang3.CharEncoding;
+
 import com.stratelia.silverpeas.authentication.LoginPasswordAuthentication;
 import com.stratelia.silverpeas.authentication.security.SecurityData;
 import com.stratelia.silverpeas.authentication.security.SecurityHolder;
@@ -38,16 +43,6 @@
 import com.stratelia.silverpeas.silvertrace.SilverTrace;
 import com.stratelia.webactiv.util.ResourceLocator;
 import com.stratelia.webactiv.util.viewGenerator.html.GraphicElementFactory;
-import java.io.IOException;
-import javax.servlet.Filter;
-import javax.servlet.FilterChain;
-import javax.servlet.FilterConfig;
-import javax.servlet.ServletException;
-import javax.servlet.ServletRequest;
-import javax.servlet.ServletResponse;
-import javax.servlet.http.HttpServletRequest;
-import javax.servlet.http.HttpSession;
-import org.apache.commons.lang3.CharEncoding;
 
 public class ExternalAccessFilter implements Filter {
 
