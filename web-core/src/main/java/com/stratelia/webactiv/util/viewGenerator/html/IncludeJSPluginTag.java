--- conflicted
+++ resolved
@@ -1,27 +1,26 @@
-/**
- * Copyright (C) 2000 - 2012 Silverpeas
- *
- * This program is free software: you can redistribute it and/or modify
- * it under the terms of the GNU Affero General Public License as
- * published by the Free Software Foundation, either version 3 of the
- * License, or (at your option) any later version.
- *
- * As a special exception to the terms and conditions of version 3.0 of
- * the GPL, you may redistribute this Program in connection with Free/Libre
- * Open Source Software ("FLOSS") applications as described in Silverpeas's
- * FLOSS exception.  You should have received a copy of the text describing
- * the FLOSS exception, and it is also available here:
- * "http://www.silverpeas.org/legal/licensing"
- *
- * This program is distributed in the hope that it will be useful,
- * but WITHOUT ANY WARRANTY; without even the implied warranty of
- * MERCHANTABILITY or FITNESS FOR A PARTICULAR PURPOSE.  See the
- * GNU Affero General Public License for more details.
- *
- * You should have received a copy of the GNU Affero General Public License
- * along with this program.  If not, see <http://www.gnu.org/licenses/>.
- */
-
+/*
+* Copyright (C) 2000 - 2012 Silverpeas
+*
+* This program is free software: you can redistribute it and/or modify
+* it under the terms of the GNU Affero General Public License as
+* published by the Free Software Foundation, either version 3 of the
+* License, or (at your option) any later version.
+*
+* As a special exception to the terms and conditions of version 3.0 of
+* the GPL, you may redistribute this Program in connection withWriter Free/Libre
+* Open Source Software ("FLOSS") applications as described in Silverpeas's
+* FLOSS exception. You should have recieved a copy of the text describing
+* the FLOSS exception, and it is also available here:
+* "http://www.silverpeas.org/legal/licensing"
+*
+* This program is distributed in the hope that it will be useful,
+* but WITHOUT ANY WARRANTY; without even the implied warranty of
+* MERCHANTABILITY or FITNESS FOR A PARTICULAR PURPOSE. See the
+* GNU Affero General Public License for more details.
+*
+* You should have received a copy of the GNU Affero General Public License
+* along with this program. If not, see <http://www.gnu.org/licenses/>.
+*/
 package com.stratelia.webactiv.util.viewGenerator.html;
 
 import com.silverpeas.util.i18n.I18NHelper;
@@ -38,8 +37,8 @@
 import org.apache.ecs.xhtml.script;
 
 /**
- * This tag is for including javascript plugins with their stylesheets.
- */
+* This tag is for including javascript plugins with their stylesheets.
+*/
 public class IncludeJSPluginTag extends SimpleTagSupport {
 
   private static final String MAIN_SESSION_CONTROLLER = "SilverSessionController";
@@ -71,20 +70,6 @@
   public void doTag() throws JspException, IOException {
     ElementContainer xhtml = new ElementContainer();
     if (qtip.name().equals(getName())) {
-<<<<<<< HEAD
-      script qtip = new script().setType("text/javascript").setSrc(jqueryPath + JQUERY_QTIP);
-      script silverpeasQtip = new script().setType("text/javascript").setSrc(jqueryPath
-          + SILVERPEAS_QTIP);
-      xhtml.addElement(qtip);
-      xhtml.addElement(silverpeasQtip);
-    } else if (datepicker.name().equals(getName())) {
-      script datePicker = new script().setType("text/javascript").setSrc(jqueryPath
-          + MessageFormat.format(JQUERY_DATEPICKER, getLanguage()));
-      script silverpeasDatePicker = new script().setType("text/javascript").setSrc(javascriptPath
-          + SILVERPEAS_DATEPICKER);
-      script silverpeasDateUtils = new script().setType("text/javascript").setSrc(javascriptPath
-          + SILVERPEAS_DATE_UTILS);
-=======
       script qtip = new script().setType(JAVASCRIPT_TYPE).setSrc(jqueryPath + JQUERY_QTIP);
       script silverpeasQtip = new script().setType(JAVASCRIPT_TYPE).setSrc(jqueryPath
               + SILVERPEAS_QTIP);
@@ -97,7 +82,6 @@
               + SILVERPEAS_DATEPICKER);
       script silverpeasDateUtils = new script().setType(JAVASCRIPT_TYPE).setSrc(javascriptPath
               + SILVERPEAS_DATE_UTILS);
->>>>>>> d3a4288a
       xhtml.addElement(datePicker);
       xhtml.addElement(silverpeasDatePicker);
       xhtml.addElement(silverpeasDateUtils);
