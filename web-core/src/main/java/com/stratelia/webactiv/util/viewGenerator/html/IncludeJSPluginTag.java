--- conflicted
+++ resolved
@@ -1,26 +1,26 @@
 /*
-* Copyright (C) 2000 - 2012 Silverpeas
-*
-* This program is free software: you can redistribute it and/or modify
-* it under the terms of the GNU Affero General Public License as
-* published by the Free Software Foundation, either version 3 of the
-* License, or (at your option) any later version.
-*
-* As a special exception to the terms and conditions of version 3.0 of
-* the GPL, you may redistribute this Program in connection withWriter Free/Libre
-* Open Source Software ("FLOSS") applications as described in Silverpeas's
-* FLOSS exception. You should have recieved a copy of the text describing
-* the FLOSS exception, and it is also available here:
-* "http://www.silverpeas.org/docs/core/legal/floss_exception.html"
-*
-* This program is distributed in the hope that it will be useful,
-* but WITHOUT ANY WARRANTY; without even the implied warranty of
-* MERCHANTABILITY or FITNESS FOR A PARTICULAR PURPOSE. See the
-* GNU Affero General Public License for more details.
-*
-* You should have received a copy of the GNU Affero General Public License
-* along with this program. If not, see <http://www.gnu.org/licenses/>.
-*/
+ * Copyright (C) 2000 - 2012 Silverpeas
+ *
+ * This program is free software: you can redistribute it and/or modify
+ * it under the terms of the GNU Affero General Public License as
+ * published by the Free Software Foundation, either version 3 of the
+ * License, or (at your option) any later version.
+ *
+ * As a special exception to the terms and conditions of version 3.0 of
+ * the GPL, you may redistribute this Program in connection withWriter Free/Libre
+ * Open Source Software ("FLOSS") applications as described in Silverpeas's
+ * FLOSS exception. You should have recieved a copy of the text describing
+ * the FLOSS exception, and it is also available here:
+ * "http://www.silverpeas.org/docs/core/legal/floss_exception.html"
+ *
+ * This program is distributed in the hope that it will be useful,
+ * but WITHOUT ANY WARRANTY; without even the implied warranty of
+ * MERCHANTABILITY or FITNESS FOR A PARTICULAR PURPOSE. See the
+ * GNU Affero General Public License for more details.
+ *
+ * You should have received a copy of the GNU Affero General Public License
+ * along with this program. If not, see <http://www.gnu.org/licenses/>.
+ */
 package com.stratelia.webactiv.util.viewGenerator.html;
 
 import com.silverpeas.util.i18n.I18NHelper;
@@ -54,7 +54,6 @@
   @Override
   public void doTag() throws JspException, IOException {
     ElementContainer xhtml = new ElementContainer();
-<<<<<<< HEAD
     try {
       SupportedJavaScriptPlugins jsPlugin = SupportedJavaScriptPlugins.valueOf(getName());
       switch (jsPlugin) {
@@ -94,40 +93,15 @@
         case preview:
           includePreview(xhtml);
           break;
+        case notifier:
+          includeNotifier(xhtml);
+          break;
         case jquery:
           includeJQuery(xhtml);
           break;
       }
     } catch (IllegalArgumentException ex) {
       //ignore
-=======
-    if (qtip.name().equals(getName())) {
-      includeQTip(xhtml);
-    } else if (datepicker.name().equals(getName())) {
-      includeDatePicker(xhtml, getLanguage());
-    } else if (pagination.name().equals(getName())) {
-      includePagination(xhtml);
-    } else if (breadcrumb.name().equals(getName())) {
-      includeBreadCrumb(xhtml);
-    } else if (userZoom.name().equals(getName())) {
-      includeUserZoom(xhtml);
-    } else if (invitme.name().equals(getName())) {
-      includeInvitMe(xhtml);
-    } else if (messageme.name().equals(getName())) {
-      includeMessageMe(xhtml);
-    } else if (wysiwyg.name().equals(getName())) {
-      includeWysiwygEditor(xhtml);
-    } else if (popup.name().equals(getName())) {
-      includePopup(xhtml);
-    } else if (calendar.name().equals(getName())) {
-      includeCalendar(xhtml);
-    } else if (preview.name().equals(getName())) {
-      includePreview(xhtml);
-    } else if (notifier.name().equals(getName())) {
-      includeNotifier(xhtml);
-    } else if (jquery.name().equals(getName())) {
-      includeJQuery(xhtml);
->>>>>>> 0962d2d1
     }
     xhtml.output(getJspContext().getOut());
   }
