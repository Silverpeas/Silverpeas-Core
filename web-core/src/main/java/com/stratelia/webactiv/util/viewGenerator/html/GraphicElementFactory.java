--- conflicted
+++ resolved
@@ -1,36 +1,40 @@
 /**
  * Copyright (C) 2000 - 2012 Silverpeas
  *
- * This program is free software: you can redistribute it and/or modify
- * it under the terms of the GNU Affero General Public License as
- * published by the Free Software Foundation, either version 3 of the
- * License, or (at your option) any later version.
+ * This program is free software: you can redistribute it and/or modify it under the terms of the
+ * GNU Affero General Public License as published by the Free Software Foundation, either version 3
+ * of the License, or (at your option) any later version.
  *
- * As a special exception to the terms and conditions of version 3.0 of
- * the GPL, you may redistribute this Program in connection with Free/Libre
- * Open Source Software ("FLOSS") applications as described in Silverpeas's
- * FLOSS exception.  You should have received a copy of the text describing
- * the FLOSS exception, and it is also available here:
+ * As a special exception to the terms and conditions of version 3.0 of the GPL, you may
+ * redistribute this Program in connection with Free/Libre Open Source Software ("FLOSS")
+ * applications as described in Silverpeas's FLOSS exception. You should have received a copy of the
+ * text describing the FLOSS exception, and it is also available here:
  * "http://www.silverpeas.org/legal/licensing"
  *
- * This program is distributed in the hope that it will be useful,
- * but WITHOUT ANY WARRANTY; without even the implied warranty of
- * MERCHANTABILITY or FITNESS FOR A PARTICULAR PURPOSE.  See the
- * GNU Affero General Public License for more details.
+ * This program is distributed in the hope that it will be useful, but WITHOUT ANY WARRANTY; without
+ * even the implied warranty of MERCHANTABILITY or FITNESS FOR A PARTICULAR PURPOSE. See the GNU
+ * Affero General Public License for more details.
  *
- * You should have received a copy of the GNU Affero General Public License
- * along with this program.  If not, see <http://www.gnu.org/licenses/>.
+ * You should have received a copy of the GNU Affero General Public License along with this program.
+ * If not, see <http://www.gnu.org/licenses/>.
  */
-
-<<<<<<< HEAD
-=======
 package com.stratelia.webactiv.util.viewGenerator.html;
 
->>>>>>> 9a5f138c
+import java.util.ArrayList;
+import java.util.Date;
+import java.util.Enumeration;
+import java.util.List;
+
+import javax.servlet.ServletRequest;
+import javax.servlet.http.HttpServletRequest;
+import javax.servlet.http.HttpSession;
+
+import org.apache.commons.lang3.CharEncoding;
+
 import com.silverpeas.util.StringUtil;
 import com.silverpeas.util.i18n.I18NHelper;
+
 import com.stratelia.silverpeas.peasCore.MainSessionController;
-import static com.stratelia.silverpeas.peasCore.MainSessionController.MAIN_SESSION_CONTROLLER_ATT;
 import com.stratelia.silverpeas.peasCore.URLManager;
 import com.stratelia.silverpeas.silvertrace.SilverTrace;
 import com.stratelia.webactiv.beans.admin.ComponentInstLight;
@@ -68,14 +72,6 @@
 import com.stratelia.webactiv.util.viewGenerator.html.tabs.TabbedPaneSilverpeasV5;
 import com.stratelia.webactiv.util.viewGenerator.html.window.Window;
 import com.stratelia.webactiv.util.viewGenerator.html.window.WindowWeb20V5;
-import java.util.ArrayList;
-import java.util.Date;
-import java.util.Enumeration;
-import java.util.List;
-import javax.servlet.ServletRequest;
-import javax.servlet.http.HttpServletRequest;
-import javax.servlet.http.HttpSession;
-import org.apache.commons.lang3.CharEncoding;
 
 import static com.stratelia.silverpeas.peasCore.MainSessionController.MAIN_SESSION_CONTROLLER_ATT;
 
@@ -122,6 +118,7 @@
 
   /**
    * Constructor declaration
+   *
    * @param look
    * @see
    */
@@ -157,6 +154,7 @@
 
   /**
    * Get the settings for the factory.
+   *
    * @return The ResourceLocator returned contains all default environment settings necessary to
    * know wich component to instanciate, but also to know how to generate html code.
    */
@@ -166,6 +164,7 @@
 
   /**
    * Method declaration
+   *
    * @return Customer specific look settings if defined, default look settings otherwise
    * @see
    */
@@ -195,6 +194,7 @@
 
   /**
    * Method declaration
+   *
    * @return the default look settings ResourceLocator
    * @see
    */
@@ -211,6 +211,7 @@
 
   /**
    * Method declaration
+   *
    * @return
    * @see
    */
@@ -220,6 +221,7 @@
 
   /**
    * Method declaration
+   *
    * @param look
    * @see
    */
@@ -271,6 +273,7 @@
 
   /**
    * Method declaration
+   *
    * @return
    * @see
    */
@@ -283,6 +286,7 @@
 
   /**
    * Method declaration
+   *
    * @return
    * @see
    */
@@ -393,20 +397,16 @@
   }
 
   /**
-   * Retrieve space look <br/>
-   * Look Style behavior algorithm is :
-   * <ul>
-   * <li>Use specific space look if defined</li>
-   * <li>else if use the user defined look settings</li>
-   * <li>else if use the default look settings</li>
-   * </ul>
+   * Retrieve space look <br/> Look Style behavior algorithm is : <ul> <li>Use specific space look
+   * if defined</li> <li>else if use the user defined look settings</li> <li>else if use the default
+   * look settings</li> </ul>
+   *
    * @param code the current state of the HTML produced for the header.
    */
   private void appendSpecificCSS(StringBuilder code) {
     if (StringUtil.isDefined(this.spaceId)) {
-      SpaceInstLight curSpace =
-          mainSessionController.getOrganizationController().getSpaceInstLightById(
-          this.spaceId);
+      SpaceInstLight curSpace = mainSessionController.getOrganizationController().
+          getSpaceInstLightById(this.spaceId);
       if (curSpace != null) {
         String spaceLookStyle = curSpace.getLook();
         getSpaceLook(code, curSpace, spaceLookStyle);
@@ -445,6 +445,7 @@
 
   /**
    * Append the default look CSS.
+   *
    * @param code the current state of the HTML produced for the header.
    */
   private void appendDefaultLookCSS(StringBuilder code) {
@@ -460,6 +461,7 @@
   /**
    * Some logical components have got the same technical component. For example, "toolbox" component
    * is technically "kmelia"
+   *
    * @return the "implementation" name of the given component
    */
   private String getGenericComponentName(String componentName) {
@@ -499,6 +501,7 @@
 
   /**
    * Method declaration
+   *
    * @return
    * @see
    */
@@ -510,6 +513,7 @@
 
   /**
    * Method declaration
+   *
    * @return
    * @see
    */
@@ -525,6 +529,7 @@
 
   /**
    * Construct a new button.
+   *
    * @param label The new button label
    * @param action The action associated exemple : "javascript:onClick=history.back()", or
    * "http://www.stratelia.com/"
@@ -549,6 +554,7 @@
 
   /**
    * Construct a new frame.
+   *
    * @param title The new frame title
    * @return returns an object implementing the Frame interface. That's the new frame to use.
    */
@@ -568,6 +574,7 @@
 
   /**
    * Construct a new board.
+   *
    * @return returns an object implementing the Board interface. That's the new board to use.
    */
   public Board getBoard() {
@@ -586,6 +593,7 @@
 
   /**
    * Construct a new navigation list.
+   *
    * @return returns an object implementing the NavigationList interface.
    */
   public NavigationList getNavigationList() {
@@ -605,6 +613,7 @@
 
   /**
    * Construct a new button.
+   *
    * @param label The new button label
    * @param action The action associated exemple : "javascript:history.back()", or
    * "http://www.stratelia.com/"
@@ -621,6 +630,7 @@
 
   /**
    * Build a new TabbedPane.
+   *
    * @return An object implementing the TabbedPane interface.
    */
   public TabbedPane getTabbedPane() {
@@ -642,6 +652,7 @@
 
   /**
    * Build a new TabbedPane.
+   *
    * @return An object implementing the TabbedPane interface.
    */
   public TabbedPane getTabbedPane(int nbLines) {
@@ -663,6 +674,7 @@
 
   /**
    * Build a new ArrayPane.
+   *
    * @param name The name from your array. This name has to be unique in the session. It will be
    * used to put some information (including the sorted column), in the session. exemple :
    * "MyToDoArrayPane"
@@ -691,6 +703,7 @@
 
   /**
    * Build a new ArrayPane.
+   *
    * @param name The name from your array. This name has to be unique in the session. It will be
    * used to put some information (including the sorted column), in the session. exemple :
    * "MyToDoArrayPane"
@@ -717,6 +730,7 @@
 
   /**
    * Build a new ArrayPane.
+   *
    * @param name The name from your array. This name has to be unique in the session. It will be
    * used to put some information (including the sorted column), in the session. exemple :
    * "MyToDoArrayPane"
@@ -745,6 +759,7 @@
 
   /**
    * Build a new main Window using the object specified in the properties.
+   *
    * @return An object implementing Window interface
    */
   public Window getWindow() {
@@ -764,6 +779,7 @@
 
   /**
    * Build a new ButtonPane.
+   *
    * @return An object implementing the ButtonPane interface
    */
   public ButtonPane getButtonPane() {
@@ -781,6 +797,7 @@
 
   /**
    * Build a new IconPane.
+   *
    * @return An object implementing the IconPane interface.
    */
   public IconPane getIconPane() {
@@ -796,6 +813,7 @@
 
   /**
    * Build a new FormPane.
+   *
    * @param name
    * @param actionURL
    * @param pageContext
@@ -808,6 +826,7 @@
 
   /**
    * Build a new OperationPane.
+   *
    * @return An object implementing the OperationPane interface.
    */
   public OperationPane getOperationPane() {
@@ -826,6 +845,7 @@
 
   /**
    * Build a new BrowseBar.
+   *
    * @return An object implementing the BrowseBar interface.
    */
   public BrowseBar getBrowseBar() {
@@ -847,6 +867,7 @@
 
   /**
    * Build a new monthCalendar.
+   *
    * @param String : the language to use by the monthCalendar
    * @return an object implementing the monthCalendar interface
    */
@@ -856,6 +877,7 @@
 
   /**
    * Build a new Calendar.
+   *
    * @param String : the language to use by the monthCalendar
    * @return an object implementing the monthCalendar interface
    */
@@ -940,6 +962,7 @@
 
   /**
    * Retrieve default look name
+   *
    * @return user personal look settings if defined, default look settings otherwise
    */
   public String getDefaultLookName() {
