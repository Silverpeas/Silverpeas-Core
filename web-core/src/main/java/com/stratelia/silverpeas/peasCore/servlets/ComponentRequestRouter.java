--- conflicted
+++ resolved
@@ -48,22 +48,8 @@
 
 import static com.stratelia.silverpeas.peasCore.MainSessionController.MAIN_SESSION_CONTROLLER_ATT;
 
-<<<<<<< HEAD
-import javax.servlet.RequestDispatcher;
-import javax.servlet.ServletException;
-import javax.servlet.http.HttpServlet;
-import javax.servlet.http.HttpServletRequest;
-import javax.servlet.http.HttpServletResponse;
-import javax.servlet.http.HttpSession;
-import java.util.Date;
-
-import static com.stratelia.silverpeas.peasCore.MainSessionController.MAIN_SESSION_CONTROLLER_ATT;
-
-public abstract class ComponentRequestRouter<T extends ComponentSessionController> extends HttpServlet {
-=======
 public abstract class ComponentRequestRouter<T extends ComponentSessionController> extends
     SilverpeasAuthenticatedHttpServlet {
->>>>>>> c4d44052
 
   private static final long serialVersionUID = -8055016885655445663L;
   private static final SilverpeasWebUtil webUtil = new SilverpeasWebUtil();
@@ -108,12 +94,7 @@
     doPost(request, response);
   }
 
-<<<<<<< HEAD
-  @SuppressWarnings("UnusedParameters")
-  private String computeDestination(HttpServletRequest request, HttpServletResponse response) {
-=======
   private String computeDestination(HttpServletRequest request) {
->>>>>>> c4d44052
     String destination;
     HttpSession session = request.getSession(false);
 
@@ -248,12 +229,6 @@
   // isUserStateValid if the user is allowed to access the required component
   private boolean isUserAllowed(MainSessionController controller,
       String componentId) {
-<<<<<<< HEAD
-    // componentId == null is case of personal space (user is allowed)
-    if (componentId != null) {
-      return controller.getOrganizationController()
-                       .isComponentAvailable(componentId, controller.getUserId());
-=======
     boolean isAllowed;
 
     if (componentId == null) { // Personal space
@@ -261,7 +236,6 @@
     } else {
       isAllowed = controller.getOrganisationController().isComponentAvailable(
           componentId, controller.getUserId());
->>>>>>> c4d44052
     }
     return true;
   }
