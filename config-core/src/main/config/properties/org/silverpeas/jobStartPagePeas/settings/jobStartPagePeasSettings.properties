--- conflicted
+++ resolved
@@ -50,14 +50,10 @@
 customersTemplatePath = ${SILVERPEAS_DATA_HOME}/StringTemplates/admin/space
 
 # Activation of quota limitation of components instanced into spaces
-<<<<<<< HEAD
-space.component.quota.activated = false
+quota.space.components.activated = false
 # Enable data storage quota of space (included personal spaces)
 quota.space.datastorage.activated = false
 # Data storage limit of a collaborative space (in Mega byte)
 quota.space.datastorage.default.maxCount = 0
 # Data storage limit of a user personal space (in Mega byte)
-quota.personalspace.datastorage.default.maxCount = 0
-=======
-quota.space.components.activated = false
->>>>>>> 87a137e1
+quota.personalspace.datastorage.default.maxCount = 0