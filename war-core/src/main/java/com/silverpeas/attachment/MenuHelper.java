--- conflicted
+++ resolved
@@ -72,7 +72,6 @@
         "<li class=\"yuimenuitem\"><a class=\"yuimenuitemlabel\" href=\"javascript:checkout('").
         append(attachment.getId()).append("',").append(webDavOK).append(")\">").append(
         resources.getString("checkOut")).append("</a></li>").append(NEW_LINE);
-<<<<<<< HEAD
     builder.append(
         "<li class=\"yuimenuitem\"><a class=\"yuimenuitemlabel\" href=\"javascript:checkoutAndDownload('").
         append(attachment.getId()).append("',").append(webDavOK).append(");\">").append(
@@ -91,33 +90,6 @@
         "<li class=\"yuimenuitem\"><a class=\"yuimenuitemlabel\" href=\"javascript:updateAttachment('").
         append(attachment.getId()).append("');\">").append(resources.getString("GML.modify")).append(
         "</a></li>").append(NEW_LINE);
-=======
-    builder
-        .append(
-            "<li class=\"yuimenuitem\"><a class=\"yuimenuitemlabel\" href=\"javascript:checkoutAndDownload(")
-        .
-        append(attachmentId).append(',').append(webDavOK).append(")\">").append(
-            resources.getString("attachment.checkOutAndDownload")).append("</a></li>").append(
-            NEW_LINE);
-    builder
-        .append(
-            "<li class=\"yuimenuitem\"><a class=\"yuimenuitemlabel\" href=\"javascript:checkoutAndEdit(")
-        .
-        append(attachmentId).append(")\">").
-        append(resources.getString("attachment.checkOutAndEditOnline")).append("</a></li>");
-    builder.append(
-        "<li class=\"yuimenuitem\"><a class=\"yuimenuitemlabel\" href=\"javascript:checkin(").
-        append(attachmentId).append(",").append(attachment.isOpenOfficeCompatible()).
-        append(", false)\">").append(resources.getString("checkIn")).append("</a></li>");
-    builder.append("</ul>");
-    builder.append("<ul>");
-    builder
-        .append(
-            "<li class=\"yuimenuitem\"><a class=\"yuimenuitemlabel\" href=\"javascript:updateAttachment('")
-        .
-        append(attachmentId).append("')\">").append(resources.getString("GML.modify")).append(
-            "</a></li>");
->>>>>>> 9a5f138c
     if (useXMLForm) {
       builder
           .append(
@@ -125,12 +97,8 @@
       builder.append(attachmentId).append("','").append(language).append("');\">");
       builder.append(resources.getString("attachment.xmlForm.Edit")).append("</a></li>").append(NEW_LINE);
     }
-    builder
-        .append(
-            "<li class=\"yuimenuitem\"><a class=\"yuimenuitemlabel\" href=\"javascript:deleteAttachment(")
-        .
-        append(attachmentId).append(")\">").append(resources.getString("GML.delete")).append(
-<<<<<<< HEAD
+    builder.append("<li class=\"yuimenuitem\"><a class=\"yuimenuitemlabel\" href=\"javascript:deleteAttachment(")
+        .append(attachmentId).append(")\">").append(resources.getString("GML.delete")).append(
         "</a></li>").append(NEW_LINE);
     builder.append("</ul>").append(NEW_LINE);
     builder.append("<ul>").append(NEW_LINE);
@@ -141,21 +109,6 @@
     builder.append("</ul>").append(NEW_LINE);
     builder.append("<ul>").append(NEW_LINE);
     builder.append(
-=======
-            "</a></li>");
-    builder.append("</ul>");
-    builder.append("<ul>");
-    builder
-        .append(
-            "<li class=\"yuimenuitem\"><a class=\"yuimenuitemlabel\" href=\"javascript:ShareAttachment('")
-        .
-        append(attachmentId).append("')\">").append(resources.getString("attachment.share")).
-        append("</a></li>");
-    builder.append("</ul>");
-    builder.append("<ul>");
-    builder
-        .append(
->>>>>>> 9a5f138c
         "<li class=\"yuimenuitem\"><a class=\"yuimenuitemlabel\" href=\"javascript:notifyAttachment('");
     builder.append(attachmentId).append("')\">").append(resources.getString("GML.notify")).append(NEW_LINE);
     builder.append("</a></li>");
@@ -178,16 +131,8 @@
           attachmentId).append("\"");
       builder.append(", { trigger: \"img_").append(attachmentId).append("\", ");
     } else {
-<<<<<<< HEAD
       builder.append(oMenuId).append(" = new YAHOO.widget.Menu(\"basicmenu").append(attachmentId).append("\"");
       builder.append(", {");
-=======
-      builder.append(oMenuId).append(" = new YAHOO.widget.Menu(\"basicmenu").append(attachmentId)
-          .append("\"");
-      ;
-      builder.append(", {");
-      // builder.append("context:[\"edit_"+attachmentId+"\", \"tr\", \"bl\"], ");
->>>>>>> 9a5f138c
     }
     builder.append("hidedelay: 100, ");
     builder.append("effect: {effect: YAHOO.widget.ContainerEffect.FADE, duration: 0.30}});");
@@ -220,13 +165,6 @@
     builder.append("\", \"mouseout\", oMenu").append(attachmentId).append(".hide);");
 
     if (!useContextualMenu) {
-      /*
-       * builder.append("YAHOO.util.Event.addListener(\"edit_").append(attachmentId);
-       * builder.append(
-       * "\", \"click\", oMenu").append(attachmentId).append(".show, null, oMenu").append
-       * (attachmentId).append(");");
-       */
-
       builder.append("YAHOO.util.Event.on(\"edit_").append(attachmentId);
       builder.append("\", \"click\", function (event) {");
       builder.append("var xy = YAHOO.util.Event.getXY(event);");
