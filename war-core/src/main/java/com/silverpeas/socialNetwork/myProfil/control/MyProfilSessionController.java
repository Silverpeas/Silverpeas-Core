/**
 * Copyright (C) 2000 - 2009 Silverpeas
 *
 * This program is free software: you can redistribute it and/or modify
 * it under the terms of the GNU Affero General Public License as
 * published by the Free Software Foundation, either version 3 of the
 * License, or (at your option) any later version.
 *
 * As a special exception to the terms and conditions of version 3.0 of
 * the GPL, you may redistribute this Program in connection with Free/Libre
 * Open Source Software ("FLOSS") applications as described in Silverpeas's
 * FLOSS exception.  You should have received a copy of the text describing
 * the FLOSS exception, and it is also available here:
 * "http://repository.silverpeas.com/legal/licensing"
 *
 * This program is distributed in the hope that it will be useful,
 * but WITHOUT ANY WARRANTY; without even the implied warranty of
 * MERCHANTABILITY or FITNESS FOR A PARTICULAR PURPOSE.  See the
 * GNU Affero General Public License for more details.
 *
 * You should have received a copy of the GNU Affero General Public License
 * along with this program.  If not, see <http://www.gnu.org/licenses/>.
 */
package com.silverpeas.socialNetwork.myProfil.control;

import java.rmi.NoSuchObjectException;
import java.rmi.RemoteException;
import java.sql.SQLException;
import java.util.ArrayList;
import java.util.Date;
import java.util.HashMap;
import java.util.Hashtable;
import java.util.Iterator;
import java.util.List;
import java.util.Set;
import java.util.Vector;

import javax.ejb.CreateException;
import javax.naming.NamingException;

import com.silverpeas.jobDomainPeas.JobDomainSettings;
import com.silverpeas.socialNetwork.SocialNetworkException;
import com.silverpeas.socialNetwork.invitation.Invitation;
import com.silverpeas.socialNetwork.invitation.InvitationService;
import com.silverpeas.socialNetwork.invitation.model.InvitationUser;
import com.silverpeas.socialNetwork.relationShip.RelationShipService;
<<<<<<< HEAD
import com.silverpeas.ui.DisplayI18NHelper;
=======
import com.silverpeas.ui.UIHelper;
import com.silverpeas.util.StringUtil;
>>>>>>> 7848aa69
import com.stratelia.silverpeas.authentication.AuthenticationException;
import com.stratelia.silverpeas.authentication.LoginPasswordAuthentication;
import com.stratelia.silverpeas.peasCore.AbstractComponentSessionController;
import com.stratelia.silverpeas.peasCore.ComponentContext;
import com.stratelia.silverpeas.peasCore.MainSessionController;
import com.stratelia.silverpeas.peasCore.PeasCoreException;
import com.stratelia.silverpeas.silvertrace.SilverTrace;
import com.stratelia.webactiv.beans.admin.AbstractDomainDriver;
import com.stratelia.webactiv.beans.admin.AdminController;
import com.stratelia.webactiv.beans.admin.SpaceInstLight;
import com.stratelia.webactiv.beans.admin.UserFull;
import com.stratelia.webactiv.util.exception.SilverpeasException;

/**
 * @author Bensalem Nabil
 */
public class MyProfilSessionController extends AbstractComponentSessionController {

  private AdminController m_AdminCtrl = null;
  private RelationShipService relationShipService = new RelationShipService();
  private InvitationService invitationService = null;
  private long domainActions = -1;

  private String favoriteLanguage = null;
  private String favoriteLook = null;
  private Boolean thesaurusStatus = null;
  private Boolean dragAndDropStatus = null;
  private Boolean webdavEditingStatus = null;

  public MyProfilSessionController(MainSessionController mainSessionCtrl,
      ComponentContext componentContext) {
    super(mainSessionCtrl,
        componentContext,
        "com.silverpeas.socialNetwork.multilang.socialNetworkBundle",
        "com.silverpeas.socialNetwork.settings.socialNetworkIcons",
        "com.silverpeas.socialNetwork.settings.socialNetworkSettings");
    m_AdminCtrl = new AdminController(getUserId());

    try {
      thesaurusStatus = getActiveThesaurusByUser();
    } catch (Exception e) {
      thesaurusStatus = false;
    }
    invitationService = new InvitationService();
  }

  /**
   * get all RelationShips ids for this user
   * @return:List<String>
   * @param: int myId
   */
  public List<String> getContactsIdsForUser(String userId) {
    try {
      return relationShipService.getMyContactsIds(Integer.parseInt(userId));
    } catch (SQLException ex) {
      SilverTrace.error("MyContactProfilSessionController",
          "MyContactProfilSessionController.getContactsForUser", "", ex);
    }
    return new ArrayList<String>();
  }

  public boolean isAContact(String userId) {
    if (StringUtil.isDefined(userId)) {
      try {
        return relationShipService.isInRelationShip(Integer.parseInt(getUserId()), Integer
            .parseInt(userId));
      } catch (SQLException e) {
        SilverTrace.error("MyContactProfilSessionController",
            "MyContactProfilSessionController.getContactsForUser", "", e);
      }
    }
    return false;
  }

  /**
   * get this user with full information
   * @param userId
   * @return UserFull
   */
  public UserFull getUserFul(String userId) {
    return this.getOrganizationController().getUserFull(userId);
  }

  /**
   * update the properties of user
   * @param idUser
   * @param properties
   * @throws SocialNetworkException
   */

  public void modifyUser(String idUser, Hashtable<String, String> properties) throws
      SocialNetworkException {
    UserFull theModifiedUser = null;
    String idRet = null;

    SilverTrace.info("personalizationPeas",
        "PersonalizationPeasSessionController.modifyUser()",
        "root.MSG_GEN_ENTER_METHOD", "UserId=" + idUser);

    theModifiedUser = m_AdminCtrl.getUserFull(idUser);
    if (theModifiedUser == null) {
      throw new SocialNetworkException(
          "MyProfilSessionController.modifyUser()",
          SilverpeasException.ERROR, "admin.EX_ERR_UNKNOWN_USER");
    }
    // process extra properties
    Set<String> keys = properties.keySet();
    Iterator<String> iKeys = keys.iterator();
    String key = null;
    String value = null;
    while (iKeys.hasNext()) {
      key = iKeys.next();
      value = properties.get(key);

      theModifiedUser.setValue(key, value);
    }

    idRet = m_AdminCtrl.updateUserFull(theModifiedUser);
    if (idRet == null || idRet.length() <= 0) {
      throw new SocialNetworkException(
          "MyProfilSessionController.modifyUser()",
          SilverpeasException.ERROR, "admin.EX_ERR_UPDATE_USER", "UserId="
              + idUser);
    }

  }

  public boolean isUserDomainRW() {
    return (getDomainActions() & AbstractDomainDriver.ACTION_CREATE_USER) != 0;
  }

  public long getDomainActions() {
    if (domainActions == -1) {
      domainActions = m_AdminCtrl.getDomainActions(getUserDetail().getDomainId());
    }
    return domainActions;
  }

  public int getMinLengthPwd() {
    return JobDomainSettings.m_MinLengthPwd;
  }

  public boolean isBlanksAllowedInPwd() {
    return JobDomainSettings.m_BlanksAllowedInPwd;
  }

  public void modifyUser(String idUser,
      String userLastName,
      String userFirstName,
      String userEMail,
      String userAccessLevel,
      String oldPassword,
      String newPassword,
      String userLoginQuestion,
      String userLoginAnswer,
      HashMap<String, String> properties)
      throws AuthenticationException {
    UserFull theModifiedUser = null;

    SilverTrace.info("personalizationPeas",
        "PersonalizationPeasSessionController.modifyUser()",
        "root.MSG_GEN_ENTER_METHOD", "UserId=" + idUser + " userLastName="
            + userLastName + " userFirstName=" + userFirstName + " userEMail="
            + userEMail + " userAccessLevel=" + userAccessLevel);

    theModifiedUser = m_AdminCtrl.getUserFull(idUser);

    if (isUserDomainRW()) {
      theModifiedUser.setLastName(userLastName);
      theModifiedUser.setFirstName(userFirstName);
      theModifiedUser.seteMail(userEMail);
      theModifiedUser.setLoginQuestion(userLoginQuestion);
      theModifiedUser.setLoginAnswer(userLoginAnswer);

      // Si l'utilisateur n'a pas entré de nouveau mdp, on ne le change pas
      if (newPassword != null && newPassword.length() != 0) {
        // In this case, this method checks if oldPassword and actual password
        // match !
        changePassword(theModifiedUser.getLogin(), oldPassword, newPassword,
            theModifiedUser.getDomainId());

        theModifiedUser.setPassword(newPassword);
      }

      // process extra properties
      Set<String> keys = properties.keySet();
      Iterator<String> iKeys = keys.iterator();
      String key = null;
      String value = null;
      while (iKeys.hasNext()) {
        key = iKeys.next();
        value = properties.get(key);

        theModifiedUser.setValue(key, value);
      }

      m_AdminCtrl.updateUserFull(theModifiedUser);

    } else {
      if (newPassword != null && newPassword.length() != 0) {
        changePassword(theModifiedUser.getLogin(), oldPassword, newPassword,
            theModifiedUser.getDomainId());
      }
    }
  }

  private void changePassword(String login,
      String oldPassword,
      String newPassword,
      String domainId) throws AuthenticationException {
    LoginPasswordAuthentication auth = new LoginPasswordAuthentication();
    auth.changePassword(login, oldPassword, newPassword, domainId);
  }

  /**
   * Method declaration
   * @return
   * @see
   */
  public synchronized String getFavoriteLanguage() {
    try {
      if (favoriteLanguage == null) {
        favoriteLanguage = getPersonalization().getFavoriteLanguage();
      }
    } catch (NoSuchObjectException nsoe) {
      initPersonalization();
      return getFavoriteLanguage();
    } catch (Exception e) {
      SilverTrace.error("personalizationPeas",
          "MyProfileSessionController.getFavoriteLanguage()",
          "personalizationPeas.EX_CANT_GET_FAVORITE_LANGUAGE", e);
    }
    return this.favoriteLanguage;
  }

<<<<<<< HEAD
  public  List<String> getAllLanguages() {
   return DisplayI18NHelper.getLanguages();
=======
  public synchronized List<String> getAllLanguages() {
    return UIHelper.getLanguages();
>>>>>>> 7848aa69
  }

  /**
   * Method declaration
   * @param languages
   * @throws CreateException
   * @throws NamingException
   * @throws RemoteException
   * @throws SQLException
   * @see
   */
  public void setLanguages(List<String> languages) throws PeasCoreException {
    try {
      getPersonalization().setLanguages(new Vector<String>(languages));
      favoriteLanguage = languages.get(0);

      // Change language in MainSessionController
      setLanguageToMainSessionController(favoriteLanguage);
    } catch (NoSuchObjectException nsoe) {
      initPersonalization();
      setLanguages(languages);
    } catch (Exception e) {
      throw new PeasCoreException(
          "MyProfileSessionController.setLanguages()",
          SilverpeasException.ERROR,
          "personalizationPeas.EX_CANT_SET_LANGUAGE", e);
    }
  }

  /**
   * Method declaration
   * @return
   * @throws CreateException
   * @throws NamingException
   * @throws RemoteException
   * @throws SQLException
   * @see
   */
  public List<String> getLanguages() throws PeasCoreException {
    try {
      return getPersonalization().getLanguages();
    } catch (NoSuchObjectException nsoe) {
      initPersonalization();
      return getLanguages();
    } catch (Exception e) {
      throw new PeasCoreException(
          "MyProfileSessionController.getLanguages()",
          SilverpeasException.ERROR,
          "personalizationPeas.EX_CANT_GET_LANGUAGE", e);
    }
  }

  /**
   * Method declaration
   * @return
   * @throws CreateException
   * @throws NamingException
   * @throws RemoteException
   * @throws SQLException
   * @see
   */
  public String getFavoriteLook() throws PeasCoreException {
    if (favoriteLook == null) {
      try {
        favoriteLook = getPersonalization().getFavoriteLook();
      } catch (NoSuchObjectException nsoe) {
        initPersonalization();
        return getFavoriteLook();
      } catch (Exception e) {
        throw new PeasCoreException(
            "MyProfileSessionController.getFavoriteLook()",
            SilverpeasException.ERROR,
            "personalizationPeas.EX_CANT_GET_FAVORITE_LOOK", e);
      }
    }
    return favoriteLook;
  }

  /**
   * Method declaration
   * @param look
   * @throws CreateException
   * @throws NamingException
   * @throws RemoteException
   * @throws SQLException
   * @see
   */
  public void setFavoriteLook(String look) throws PeasCoreException {
    try {
      getPersonalization().setFavoriteLook(look);
      favoriteLook = look;
    } catch (NoSuchObjectException nsoe) {
      initPersonalization();
      setFavoriteLook(look);
    } catch (Exception e) {
      throw new PeasCoreException(
          "MyProfileSessionController.setFavoriteLook()",
          SilverpeasException.ERROR,
          "personalizationPeas.EX_CANT_SET_FAVORITE_LOOK", "Look=" + look, e);
    }
  }

  public void setPersonalWorkSpace(String personalWS) throws PeasCoreException {
    try {
      getPersonalization().setPersonalWorkSpace(personalWS);

      // Change language in MainSessionController
      setFavoriteSpaceToMainSessionController(personalWS);
    } catch (NoSuchObjectException nsoe) {
      initPersonalization();
      setPersonalWorkSpace(personalWS);
    } catch (Exception e) {
      throw new PeasCoreException(
          "MyProfileSessionController.setFavoriteLook()",
          SilverpeasException.ERROR,
          "personalizationPeas.EX_CANT_SET_FAVORITE_COLLWS", personalWS, e);
    }
  }

  // ******************* Methods for Thesaurus *************************
  private synchronized boolean getActiveThesaurusByUser() throws PeasCoreException, RemoteException {
    try {
      return getPersonalization().getThesaurusStatus();
    } catch (NoSuchObjectException nsoe) {
      initPersonalization();
      return getPersonalization().getThesaurusStatus();
    } catch (Exception e) {
      throw new PeasCoreException("PdcSearchSessionController.getActiveThesaurusByUser()",
          SilverpeasException.ERROR, "personalizationPeas.EX_CANT_GET_THESAURUS_STATUS", "", e);
    }
  }

  public boolean getThesaurusStatus() {
    return thesaurusStatus;
  }

  public void setThesaurusStatus(boolean thesaurusStatus)
      throws PeasCoreException {
    try {
      getPersonalization().setThesaurusStatus(thesaurusStatus);
      this.thesaurusStatus = thesaurusStatus;
    } catch (NoSuchObjectException nsoe) {
      initPersonalization();
      setThesaurusStatus(thesaurusStatus);
    } catch (Exception e) {
      throw new PeasCoreException(
          "MyProfileSessionController.setThesaurusStatus()",
          SilverpeasException.ERROR,
          "personalizationPeas.EX_CANT_SET_THESAURUS_STATUS", e);
    }
  }

  // ******************* Methods for Drag And Drop *************************
  public boolean getDragAndDropStatus() throws PeasCoreException {
    try {
      if (dragAndDropStatus == null) {
        dragAndDropStatus = getPersonalization().getDragAndDropStatus();
      }
    } catch (NoSuchObjectException nsoe) {
      initPersonalization();
      return getDragAndDropStatus();
    } catch (Exception e) {
      throw new PeasCoreException(
          "MyProfileSessionController.getDragAndDropStatus()",
          SilverpeasException.ERROR,
          "personalizationPeas.EX_CANT_GET_DRAGDROP_STATUS", e);
    }

    return dragAndDropStatus.booleanValue();
  }

  public void setDragAndDropStatus(boolean dragAndDropStatus)
      throws PeasCoreException {
    try {
      getPersonalization().setDragAndDropStatus(dragAndDropStatus);
      this.dragAndDropStatus = dragAndDropStatus;
    } catch (NoSuchObjectException nsoe) {
      initPersonalization();
      setDragAndDropStatus(dragAndDropStatus);
    } catch (Exception e) {
      throw new PeasCoreException(
          "MyProfileSessionController.setDragAndDropStatus()",
          SilverpeasException.ERROR,
          "personalizationPeas.EX_CANT_SET_DRAGDROP_STATUS", e);
    }
  }

  // ******************* Methods for Webdav Editing Office / OpenOffice document
  // *************************
  public boolean getWebdavEditingStatus() throws PeasCoreException {
    try {
      if (webdavEditingStatus == null) {
        webdavEditingStatus = getPersonalization().getWebdavEditingStatus();
      }
    } catch (NoSuchObjectException nsoe) {
      initPersonalization();
      return getWebdavEditingStatus();
    } catch (Exception e) {
      throw new PeasCoreException(
          "MyProfileSessionController.getWebdavEditingStatus()",
          SilverpeasException.ERROR,
          "personalizationPeas.EX_CANT_GET_WEBDAV_EDITING_STATUS", e);
    }
    return webdavEditingStatus.booleanValue();
  }

  public void setWebdavEditingStatus(boolean webdavEditingStatus)
      throws PeasCoreException {
    try {
      getPersonalization().setWebdavEditingStatus(webdavEditingStatus);
      this.webdavEditingStatus = webdavEditingStatus;
    } catch (NoSuchObjectException nsoe) {
      initPersonalization();
      setWebdavEditingStatus(webdavEditingStatus);
    } catch (Exception e) {
      throw new PeasCoreException(
          "MyProfileSessionController.setWebdavEditingStatus()",
          SilverpeasException.ERROR,
          "personalizationPeas.EX_CANT_SET_WEBDAV_EDITING_STATUS", e);
    }
  }

  public List<SpaceInstLight> getSpaceTreeview() {
    return getOrganizationController().getSpaceTreeview(getUserId());
  }

  /**
   * return my invitation list sent
   * @param myId
   * @return List<InvitationUser>
   */
  public List<InvitationUser> getAllMyInvitationsSent() {
    List<InvitationUser> invitationUsers = new ArrayList<InvitationUser>();
    List<Invitation> invitations =
        invitationService.getAllMyInvitationsSent(Integer.parseInt(getUserId()));
    for (Invitation varI : invitations) {
      invitationUsers.add(new InvitationUser(varI, getUserDetail(Integer.toString(varI
          .getReceiverId()))));
    }
    return invitationUsers;
  }

  /**
   * return my invitation list Received
   * @param myId
   * @return List<InvitationUser>
   */
  public List<InvitationUser> getAllMyInvitationsReceived() {
    List<InvitationUser> invitationUsers = new ArrayList<InvitationUser>();
    List<Invitation> invitations =
        invitationService.getAllMyInvitationsReceive(Integer.parseInt(getUserId()));
    for (Invitation varI : invitations) {
      invitationUsers.add(new InvitationUser(varI, getUserDetail(Integer.toString(varI
          .getSenderId()))));
    }
    return invitationUsers;
  }

  public void sendInvitation(String receiverId, String message) {
    Invitation invitation =
        new Invitation(Integer.parseInt(getUserId()), Integer.parseInt(receiverId), message,
            new Date());
    invitationService.invite(invitation);
  }

  public void ignoreInvitation(String id) {
    invitationService.ignoreInvitation(Integer.parseInt(id));
  }

  public void acceptInvitation(String id) {
    invitationService.accepteInvitation(Integer.parseInt(id));
  }

}<|MERGE_RESOLUTION|>--- conflicted
+++ resolved
@@ -44,12 +44,8 @@
 import com.silverpeas.socialNetwork.invitation.InvitationService;
 import com.silverpeas.socialNetwork.invitation.model.InvitationUser;
 import com.silverpeas.socialNetwork.relationShip.RelationShipService;
-<<<<<<< HEAD
 import com.silverpeas.ui.DisplayI18NHelper;
-=======
-import com.silverpeas.ui.UIHelper;
 import com.silverpeas.util.StringUtil;
->>>>>>> 7848aa69
 import com.stratelia.silverpeas.authentication.AuthenticationException;
 import com.stratelia.silverpeas.authentication.LoginPasswordAuthentication;
 import com.stratelia.silverpeas.peasCore.AbstractComponentSessionController;
@@ -62,6 +58,7 @@
 import com.stratelia.webactiv.beans.admin.SpaceInstLight;
 import com.stratelia.webactiv.beans.admin.UserFull;
 import com.stratelia.webactiv.util.exception.SilverpeasException;
+import javax.ws.rs.HEAD;
 
 /**
  * @author Bensalem Nabil
@@ -72,7 +69,6 @@
   private RelationShipService relationShipService = new RelationShipService();
   private InvitationService invitationService = null;
   private long domainActions = -1;
-
   private String favoriteLanguage = null;
   private String favoriteLook = null;
   private Boolean thesaurusStatus = null;
@@ -114,8 +110,8 @@
   public boolean isAContact(String userId) {
     if (StringUtil.isDefined(userId)) {
       try {
-        return relationShipService.isInRelationShip(Integer.parseInt(getUserId()), Integer
-            .parseInt(userId));
+        return relationShipService.isInRelationShip(Integer.parseInt(getUserId()), Integer.parseInt(
+            userId));
       } catch (SQLException e) {
         SilverTrace.error("MyContactProfilSessionController",
             "MyContactProfilSessionController.getContactsForUser", "", e);
@@ -139,7 +135,6 @@
    * @param properties
    * @throws SocialNetworkException
    */
-
   public void modifyUser(String idUser, Hashtable<String, String> properties) throws
       SocialNetworkException {
     UserFull theModifiedUser = null;
@@ -172,7 +167,7 @@
       throw new SocialNetworkException(
           "MyProfilSessionController.modifyUser()",
           SilverpeasException.ERROR, "admin.EX_ERR_UPDATE_USER", "UserId="
-              + idUser);
+          + idUser);
     }
 
   }
@@ -196,26 +191,15 @@
     return JobDomainSettings.m_BlanksAllowedInPwd;
   }
 
-  public void modifyUser(String idUser,
-      String userLastName,
-      String userFirstName,
-      String userEMail,
-      String userAccessLevel,
-      String oldPassword,
-      String newPassword,
-      String userLoginQuestion,
-      String userLoginAnswer,
-      HashMap<String, String> properties)
-      throws AuthenticationException {
-    UserFull theModifiedUser = null;
-
-    SilverTrace.info("personalizationPeas",
-        "PersonalizationPeasSessionController.modifyUser()",
-        "root.MSG_GEN_ENTER_METHOD", "UserId=" + idUser + " userLastName="
-            + userLastName + " userFirstName=" + userFirstName + " userEMail="
-            + userEMail + " userAccessLevel=" + userAccessLevel);
-
-    theModifiedUser = m_AdminCtrl.getUserFull(idUser);
+  public void modifyUser(String idUser, String userLastName, String userFirstName, String userEMail,
+      String userAccessLevel, String oldPassword, String newPassword, String userLoginQuestion,
+      String userLoginAnswer, HashMap<String, String> properties) throws AuthenticationException {
+    SilverTrace.info("personalizationPeas", "PersonalizationPeasSessionController.modifyUser()",
+        "root.MSG_GEN_ENTER_METHOD", "UserId=" + idUser + " userLastName=" + userLastName
+        + " userFirstName=" + userFirstName + " userEMail=" + userEMail + " userAccessLevel="
+        + userAccessLevel);
+
+    UserFull theModifiedUser = m_AdminCtrl.getUserFull(idUser);
 
     if (isUserDomainRW()) {
       theModifiedUser.setLastName(userLastName);
@@ -223,13 +207,11 @@
       theModifiedUser.seteMail(userEMail);
       theModifiedUser.setLoginQuestion(userLoginQuestion);
       theModifiedUser.setLoginAnswer(userLoginAnswer);
-
       // Si l'utilisateur n'a pas entré de nouveau mdp, on ne le change pas
       if (newPassword != null && newPassword.length() != 0) {
-        // In this case, this method checks if oldPassword and actual password
-        // match !
-        changePassword(theModifiedUser.getLogin(), oldPassword, newPassword,
-            theModifiedUser.getDomainId());
+        // In this case, this method checks if oldPassword and actual password match !
+        changePassword(theModifiedUser.getLogin(), oldPassword, newPassword, theModifiedUser.
+            getDomainId());
 
         theModifiedUser.setPassword(newPassword);
       }
@@ -242,24 +224,20 @@
       while (iKeys.hasNext()) {
         key = iKeys.next();
         value = properties.get(key);
-
         theModifiedUser.setValue(key, value);
       }
-
       m_AdminCtrl.updateUserFull(theModifiedUser);
 
     } else {
-      if (newPassword != null && newPassword.length() != 0) {
+      if (StringUtil.isDefined(newPassword)) {
         changePassword(theModifiedUser.getLogin(), oldPassword, newPassword,
             theModifiedUser.getDomainId());
       }
     }
   }
 
-  private void changePassword(String login,
-      String oldPassword,
-      String newPassword,
-      String domainId) throws AuthenticationException {
+  private void changePassword(String login, String oldPassword, String newPassword, String domainId)
+      throws AuthenticationException {
     LoginPasswordAuthentication auth = new LoginPasswordAuthentication();
     auth.changePassword(login, oldPassword, newPassword, domainId);
   }
@@ -278,20 +256,14 @@
       initPersonalization();
       return getFavoriteLanguage();
     } catch (Exception e) {
-      SilverTrace.error("personalizationPeas",
-          "MyProfileSessionController.getFavoriteLanguage()",
+      SilverTrace.error("personalizationPeas", "MyProfileSessionController.getFavoriteLanguage()",
           "personalizationPeas.EX_CANT_GET_FAVORITE_LANGUAGE", e);
     }
     return this.favoriteLanguage;
   }
 
-<<<<<<< HEAD
-  public  List<String> getAllLanguages() {
-   return DisplayI18NHelper.getLanguages();
-=======
-  public synchronized List<String> getAllLanguages() {
-    return UIHelper.getLanguages();
->>>>>>> 7848aa69
+  public List<String> getAllLanguages() {
+    return DisplayI18NHelper.getLanguages();
   }
 
   /**
@@ -322,13 +294,9 @@
   }
 
   /**
-   * Method declaration
+   * 
    * @return
-   * @throws CreateException
-   * @throws NamingException
-   * @throws RemoteException
-   * @throws SQLException
-   * @see
+   * @throws PeasCoreException 
    */
   public List<String> getLanguages() throws PeasCoreException {
     try {
@@ -337,21 +305,15 @@
       initPersonalization();
       return getLanguages();
     } catch (Exception e) {
-      throw new PeasCoreException(
-          "MyProfileSessionController.getLanguages()",
-          SilverpeasException.ERROR,
-          "personalizationPeas.EX_CANT_GET_LANGUAGE", e);
-    }
-  }
-
-  /**
-   * Method declaration
+      throw new PeasCoreException("MyProfileSessionController.getLanguages()",
+          SilverpeasException.ERROR, "personalizationPeas.EX_CANT_GET_LANGUAGE", e);
+    }
+  }
+
+  /**
+   * 
    * @return
-   * @throws CreateException
-   * @throws NamingException
-   * @throws RemoteException
-   * @throws SQLException
-   * @see
+   * @throws PeasCoreException 
    */
   public String getFavoriteLook() throws PeasCoreException {
     if (favoriteLook == null) {
@@ -361,23 +323,17 @@
         initPersonalization();
         return getFavoriteLook();
       } catch (Exception e) {
-        throw new PeasCoreException(
-            "MyProfileSessionController.getFavoriteLook()",
-            SilverpeasException.ERROR,
-            "personalizationPeas.EX_CANT_GET_FAVORITE_LOOK", e);
+        throw new PeasCoreException("MyProfileSessionController.getFavoriteLook()",
+            SilverpeasException.ERROR, "personalizationPeas.EX_CANT_GET_FAVORITE_LOOK", e);
       }
     }
     return favoriteLook;
   }
 
   /**
-   * Method declaration
+   * 
    * @param look
-   * @throws CreateException
-   * @throws NamingException
-   * @throws RemoteException
-   * @throws SQLException
-   * @see
+   * @throws PeasCoreException 
    */
   public void setFavoriteLook(String look) throws PeasCoreException {
     try {
@@ -387,10 +343,9 @@
       initPersonalization();
       setFavoriteLook(look);
     } catch (Exception e) {
-      throw new PeasCoreException(
-          "MyProfileSessionController.setFavoriteLook()",
-          SilverpeasException.ERROR,
-          "personalizationPeas.EX_CANT_SET_FAVORITE_LOOK", "Look=" + look, e);
+      throw new PeasCoreException("MyProfileSessionController.setFavoriteLook()",
+          SilverpeasException.ERROR, "personalizationPeas.EX_CANT_SET_FAVORITE_LOOK",
+          "Look=" + look, e);
     }
   }
 
@@ -404,10 +359,9 @@
       initPersonalization();
       setPersonalWorkSpace(personalWS);
     } catch (Exception e) {
-      throw new PeasCoreException(
-          "MyProfileSessionController.setFavoriteLook()",
-          SilverpeasException.ERROR,
-          "personalizationPeas.EX_CANT_SET_FAVORITE_COLLWS", personalWS, e);
+      throw new PeasCoreException("MyProfileSessionController.setFavoriteLook()",
+          SilverpeasException.ERROR, "personalizationPeas.EX_CANT_SET_FAVORITE_COLLWS",
+          personalWS, e);
     }
   }
 
@@ -437,10 +391,8 @@
       initPersonalization();
       setThesaurusStatus(thesaurusStatus);
     } catch (Exception e) {
-      throw new PeasCoreException(
-          "MyProfileSessionController.setThesaurusStatus()",
-          SilverpeasException.ERROR,
-          "personalizationPeas.EX_CANT_SET_THESAURUS_STATUS", e);
+      throw new PeasCoreException("MyProfileSessionController.setThesaurusStatus()",
+          SilverpeasException.ERROR, "personalizationPeas.EX_CANT_SET_THESAURUS_STATUS", e);
     }
   }
 
@@ -454,17 +406,14 @@
       initPersonalization();
       return getDragAndDropStatus();
     } catch (Exception e) {
-      throw new PeasCoreException(
-          "MyProfileSessionController.getDragAndDropStatus()",
-          SilverpeasException.ERROR,
-          "personalizationPeas.EX_CANT_GET_DRAGDROP_STATUS", e);
+      throw new PeasCoreException("MyProfileSessionController.getDragAndDropStatus()",
+          SilverpeasException.ERROR, "personalizationPeas.EX_CANT_GET_DRAGDROP_STATUS", e);
     }
 
     return dragAndDropStatus.booleanValue();
   }
 
-  public void setDragAndDropStatus(boolean dragAndDropStatus)
-      throws PeasCoreException {
+  public void setDragAndDropStatus(boolean dragAndDropStatus) throws PeasCoreException {
     try {
       getPersonalization().setDragAndDropStatus(dragAndDropStatus);
       this.dragAndDropStatus = dragAndDropStatus;
@@ -472,10 +421,8 @@
       initPersonalization();
       setDragAndDropStatus(dragAndDropStatus);
     } catch (Exception e) {
-      throw new PeasCoreException(
-          "MyProfileSessionController.setDragAndDropStatus()",
-          SilverpeasException.ERROR,
-          "personalizationPeas.EX_CANT_SET_DRAGDROP_STATUS", e);
+      throw new PeasCoreException("MyProfileSessionController.setDragAndDropStatus()",
+          SilverpeasException.ERROR, "personalizationPeas.EX_CANT_SET_DRAGDROP_STATUS", e);
     }
   }
 
@@ -490,10 +437,8 @@
       initPersonalization();
       return getWebdavEditingStatus();
     } catch (Exception e) {
-      throw new PeasCoreException(
-          "MyProfileSessionController.getWebdavEditingStatus()",
-          SilverpeasException.ERROR,
-          "personalizationPeas.EX_CANT_GET_WEBDAV_EDITING_STATUS", e);
+      throw new PeasCoreException("MyProfileSessionController.getWebdavEditingStatus()",
+          SilverpeasException.ERROR, "personalizationPeas.EX_CANT_GET_WEBDAV_EDITING_STATUS", e);
     }
     return webdavEditingStatus.booleanValue();
   }
@@ -507,10 +452,8 @@
       initPersonalization();
       setWebdavEditingStatus(webdavEditingStatus);
     } catch (Exception e) {
-      throw new PeasCoreException(
-          "MyProfileSessionController.setWebdavEditingStatus()",
-          SilverpeasException.ERROR,
-          "personalizationPeas.EX_CANT_SET_WEBDAV_EDITING_STATUS", e);
+      throw new PeasCoreException("MyProfileSessionController.setWebdavEditingStatus()",
+          SilverpeasException.ERROR, "personalizationPeas.EX_CANT_SET_WEBDAV_EDITING_STATUS", e);
     }
   }
 
@@ -520,7 +463,6 @@
 
   /**
    * return my invitation list sent
-   * @param myId
    * @return List<InvitationUser>
    */
   public List<InvitationUser> getAllMyInvitationsSent() {
@@ -528,15 +470,14 @@
     List<Invitation> invitations =
         invitationService.getAllMyInvitationsSent(Integer.parseInt(getUserId()));
     for (Invitation varI : invitations) {
-      invitationUsers.add(new InvitationUser(varI, getUserDetail(Integer.toString(varI
-          .getReceiverId()))));
+      invitationUsers.add(new InvitationUser(varI,
+          getUserDetail(Integer.toString(varI.getReceiverId()))));
     }
     return invitationUsers;
   }
 
   /**
    * return my invitation list Received
-   * @param myId
    * @return List<InvitationUser>
    */
   public List<InvitationUser> getAllMyInvitationsReceived() {
@@ -544,8 +485,8 @@
     List<Invitation> invitations =
         invitationService.getAllMyInvitationsReceive(Integer.parseInt(getUserId()));
     for (Invitation varI : invitations) {
-      invitationUsers.add(new InvitationUser(varI, getUserDetail(Integer.toString(varI
-          .getSenderId()))));
+      invitationUsers.add(new InvitationUser(varI, getUserDetail(
+          Integer.toString(varI.getSenderId()))));
     }
     return invitationUsers;
   }
@@ -553,7 +494,7 @@
   public void sendInvitation(String receiverId, String message) {
     Invitation invitation =
         new Invitation(Integer.parseInt(getUserId()), Integer.parseInt(receiverId), message,
-            new Date());
+        new Date());
     invitationService.invite(invitation);
   }
 
@@ -564,5 +505,4 @@
   public void acceptInvitation(String id) {
     invitationService.accepteInvitation(Integer.parseInt(id));
   }
-
 }