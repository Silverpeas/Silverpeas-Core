--- conflicted
+++ resolved
@@ -646,7 +646,6 @@
     }
     return resultSpace;
   }
-<<<<<<< HEAD
   
   /**
    * Remove all the todo passed in parameter
@@ -666,7 +665,4 @@
           SilverpeasException.ERROR, "todo.MSG_CANT_REMOVE_TODO", e);
     }
   }
-
-=======
->>>>>>> bcd43999
 }