/**
 * Copyright (C) 2000 - 2011 Silverpeas
 *
 * This program is free software: you can redistribute it and/or modify
 * it under the terms of the GNU Affero General Public License as
 * published by the Free Software Foundation, either version 3 of the
 * License, or (at your option) any later version.
 *
 * As a special exception to the terms and conditions of version 3.0 of
 * the GPL, you may redistribute this Program in connection with Free/Libre
 * Open Source Software ("FLOSS") applications as described in Silverpeas's
 * FLOSS exception.  You should have received a copy of the text describing
 * the FLOSS exception, and it is also available here:
 * "http://repository.silverpeas.com/legal/licensing"
 *
 * This program is distributed in the hope that it will be useful,
 * but WITHOUT ANY WARRANTY; without even the implied warranty of
 * MERCHANTABILITY or FITNESS FOR A PARTICULAR PURPOSE.  See the
 * GNU Affero General Public License for more details.
 *
 * You should have received a copy of the GNU Affero General Public License
 * along with this program.  If not, see <http://www.gnu.org/licenses/>.
 */
package com.stratelia.silverpeas.silverStatisticsPeas.control;

import com.silverpeas.pdc.ejb.PdcBmHome;
import com.silverpeas.util.StringUtil;
import com.stratelia.silverpeas.contentManager.GlobalSilverContent;
import com.stratelia.silverpeas.notificationManager.NotificationMetaData;
import com.stratelia.silverpeas.notificationManager.NotificationParameters;
import com.stratelia.silverpeas.notificationManager.NotificationSender;
import com.stratelia.silverpeas.notificationManager.UserRecipient;
import com.stratelia.silverpeas.pdc.control.PdcBm;
import com.stratelia.silverpeas.pdc.control.PdcBmImpl;
import com.stratelia.silverpeas.pdc.model.AxisHeader;
import com.stratelia.silverpeas.pdc.model.PdcException;
import com.stratelia.silverpeas.pdc.model.SearchContext;
import com.stratelia.silverpeas.pdc.model.SearchCriteria;
import com.stratelia.silverpeas.pdc.model.Value;
import com.stratelia.silverpeas.peasCore.AbstractComponentSessionController;
import com.stratelia.silverpeas.peasCore.ComponentContext;
import com.stratelia.silverpeas.peasCore.MainSessionController;
import com.stratelia.silverpeas.peasCore.SessionInfo;
import com.stratelia.silverpeas.peasCore.SessionManager;
import com.stratelia.silverpeas.peasCore.URLManager;
import com.stratelia.silverpeas.selection.Selection;
import com.stratelia.silverpeas.silverStatisticsPeas.vo.AccessPublicationVO;
import com.stratelia.silverpeas.silverStatisticsPeas.vo.AxisStatsFilter;
import com.stratelia.silverpeas.silverStatisticsPeas.vo.CrossAxisAccessVO;
import com.stratelia.silverpeas.silverStatisticsPeas.vo.CrossAxisStatsFilter;
import com.stratelia.silverpeas.silverStatisticsPeas.vo.CrossStatisticVO;
import com.stratelia.silverpeas.silverStatisticsPeas.vo.StatisticAxisVO;
import com.stratelia.silverpeas.silverStatisticsPeas.vo.StatisticVO;
import com.stratelia.silverpeas.silvertrace.SilverTrace;
import com.stratelia.silverpeas.util.PairObject;
import com.stratelia.webactiv.beans.admin.Admin;
import com.stratelia.webactiv.beans.admin.AdminController;
import com.stratelia.webactiv.beans.admin.AdminException;
import com.stratelia.webactiv.beans.admin.ComponentInstLight;
import com.stratelia.webactiv.beans.admin.SpaceInstLight;
import com.stratelia.webactiv.beans.admin.UserDetail;
import com.stratelia.webactiv.util.EJBUtilitaire;
import com.stratelia.webactiv.util.GeneralPropertiesManager;
import com.stratelia.webactiv.util.JNDINames;
import com.stratelia.webactiv.util.ResourceLocator;
import com.stratelia.webactiv.util.exception.UtilException;
import org.apache.commons.lang.StringUtils;
import org.jCharts.axisChart.AxisChart;
import org.jCharts.nonAxisChart.PieChart2D;

import javax.ejb.CreateException;
import java.rmi.RemoteException;
import java.sql.SQLException;
import java.util.ArrayList;
import java.util.Collection;
import java.util.Iterator;
import java.util.List;
import java.util.Vector;

/**
 * Class declaration
 * @author
 */
public class SilverStatisticsPeasSessionController extends AbstractComponentSessionController {

  public static final String SPACE_ADMIN = "SpaceAdmin";
  public static final int INDICE_VALUE = 0;
  public static final int INDICE_LIB = 1;
  private String monthBegin = null;
  private String yearBegin = null;
  private String monthEnd = null;
  private String yearEnd = null;
  private String actorDetail = null;
  private String frequenceDetail = null;
  private String filterType = null;
  private String filterLib = null;
  private String filterId = null;
  private String accessMonthBegin = null;
  private String accessYearBegin = null;
  private String accessFilterLibGroup = null;
  private String accessFilterIdGroup = null;
  private String accessFilterLibUser = null;
  private String accessFilterIdUser = null;
  private String accessSpaceId = null;
  /** current stats list */
  private Vector<String[]> currentStats = new Vector<String[]>();
  private Vector<String[]> path = new Vector<String[]>();
  private Collection<String> yearsConnection = null;
  private Collection<String> yearsAccess = null;
  private Collection<String> yearsVolume = null;
  private ResourceLocator generalMessage = GeneralPropertiesManager.getGeneralMultilang(
          getLanguage());
  private ResourceLocator settings;
  private Admin admin = new Admin();
  private PdcBm pdcBm = null;

  // init attributes
  private void initYears() {
    try {
      yearsConnection = SilverStatisticsPeasDAOConnexion.getYears();
    } catch (Exception e) {
<<<<<<< HEAD
      SilverTrace.error("silverStatisticsPeas",
              "SilverStatisticsPeasDAOConnexion.getYears",
              "root.EX_SQL_QUERY_FAILED", e);
    }

    try {
      yearsAccess =
              SilverStatisticsPeasDAOAccesVolume.getYears(
              SilverStatisticsPeasDAOAccesVolume.TYPE_ACCES);
    } catch (Exception e) {
      SilverTrace.error("silverStatisticsPeas",
              "SilverStatisticsPeasDAOAccesVolume.getYears",
              "root.EX_SQL_QUERY_FAILED", e);
    }

    try {
      yearsVolume = SilverStatisticsPeasDAOAccesVolume.getYears(
              SilverStatisticsPeasDAOAccesVolume.TYPE_VOLUME);
    } catch (Exception e) {
      SilverTrace.error("silverStatisticsPeas",
              "SilverStatisticsPeasDAOAccesVolume.getYears",
              "root.EX_SQL_QUERY_FAILED", e);
=======
      SilverTrace.error("silverStatisticsPeas", "SilverStatisticsPeasDAOConnexion.getYears",
          "root.EX_SQL_QUERY_FAILED", e);
    }

    try {
      yearsAccess = SilverStatisticsPeasDAOAccesVolume.getAccessYears();
    } catch (Exception e) {
      SilverTrace.error("silverStatisticsPeas", "SilverStatisticsPeasDAOAccesVolume.getYears",
          "root.EX_SQL_QUERY_FAILED", e);
    }

    try {
      yearsVolume = SilverStatisticsPeasDAOAccesVolume.getVolumeYears();
    } catch (Exception e) {
      SilverTrace.error("silverStatisticsPeas", "SilverStatisticsPeasDAOAccesVolume.getYears",
          "root.EX_SQL_QUERY_FAILED", e);
>>>>>>> 8159bc68
    }
  }

  /**
   * Standard Session Controller Constructeur
   * @param mainSessionCtrl The user's profile
   * @param componentContext The component's profile
   * @see
   */
  public SilverStatisticsPeasSessionController(
<<<<<<< HEAD
          MainSessionController mainSessionCtrl, ComponentContext componentContext) {
    super(
            mainSessionCtrl,
            componentContext,
            "com.stratelia.silverpeas.silverStatisticsPeas.multilang.silverStatisticsBundle",
            "com.stratelia.silverpeas.silverStatisticsPeas.settings.silverStatisticsIcons");
=======
      MainSessionController mainSessionCtrl, ComponentContext componentContext) {
    super(mainSessionCtrl, componentContext,
        "com.stratelia.silverpeas.silverStatisticsPeas.multilang.silverStatisticsBundle",
        "com.stratelia.silverpeas.silverStatisticsPeas.settings.silverStatisticsIcons");
>>>>>>> 8159bc68
    setComponentRootName(URLManager.CMP_SILVERSTATISTICSPEAS);
    initYears();
  }

  public String getUserProfile() {
    SilverTrace.info("silverStatisticsPeas",
            "SilverStatisticsPeasSessionController.getUserProfile()",
            "root.MSG_GEN_ENTER_METHOD");
    String userProfile = getUserDetail().getAccessLevel();
    AdminController ac = new AdminController(getUserId());
    if (!userProfile.equals("A")
            && ac.getUserManageableSpaceRootIds(getUserId()) != null) {
      userProfile = SPACE_ADMIN;
    }
    SilverTrace.info("silverStatisticsPeas",
            "SilverStatisticsPeasSessionController.getUserProfile()",
            "root.MSG_GEN_PARAM_VALUE", "userProfile=" + userProfile);
    return userProfile;
  }

  public Collection<SessionInfo> getConnectedUsersList() {
    return SessionManager.getInstance().getConnectedUsersList();
  }

  public Collection<String[]> getStatsConnexionAllAll(String dateBegin, String dateEnd) {
    Collection<String[]> c = null;
    try {
      c = SilverStatisticsPeasDAOConnexion.getStatsConnexionAllAll(dateBegin,
              dateEnd);
    } catch (Exception e) {
      SilverTrace.error("silverStatisticsPeas",
              "SilverStatisticsPeasSessionController.getStatsConnexionAllAll()",
              "root.EX_SQL_QUERY_FAILED", e);
    }
    return c;
  }

  /**
   * @param collection
   * @return
   */
  private double[] buildDoubleArrayFromStringCollection(Collection<String> collection) {
    double[] result = new double[collection.size()];
    int i = 0;
    for (String value : collection) {
      result[i++] = Double.parseDouble(value);
    }

    return result;
  }

  /**
   * @return
   */
  private String formatDate(String date) {// date au format AAAA-MM-JJ -> Mois
    // AAAA
    String dateFormate = "";

    String mois = date.substring(5, 7);
    String annee = date.substring(0, 4);

    if ("01".equals(mois)) {
      dateFormate += this.getString("silverStatisticsPeas.January");
    } else if ("02".equals(mois)) {
      dateFormate += this.getString("silverStatisticsPeas.February");
    } else if ("03".equals(mois)) {
      dateFormate += this.getString("silverStatisticsPeas.March");
    } else if ("04".equals(mois)) {
      dateFormate += this.getString("silverStatisticsPeas.April");
    } else if ("05".equals(mois)) {
      dateFormate += this.getString("silverStatisticsPeas.May");
    } else if ("06".equals(mois)) {
      dateFormate += this.getString("silverStatisticsPeas.June");
    } else if ("07".equals(mois)) {
      dateFormate += this.getString("silverStatisticsPeas.July");
    } else if ("08".equals(mois)) {
      dateFormate += this.getString("silverStatisticsPeas.August");
    } else if ("09".equals(mois)) {
      dateFormate += this.getString("silverStatisticsPeas.September");
    } else if ("10".equals(mois)) {
      dateFormate += this.getString("silverStatisticsPeas.October");
    } else if ("11".equals(mois)) {
      dateFormate += this.getString("silverStatisticsPeas.November");
    } else if ("12".equals(mois)) {
      dateFormate += this.getString("silverStatisticsPeas.December");
    }

    return dateFormate += " " + annee;
  }

  /**
   * @return
   */
  public AxisChart getDistinctUserConnectionsChart(String dateBegin,
          String dateEnd) {
    AxisChart axisChart = null;
    try {
      // new Collection[]{dates, counts};
      Collection[] statsUsers = SilverStatisticsPeasDAOConnexion.getStatsUser(dateBegin, dateEnd);
      Collection<String> listDate = statsUsers[0];
      Iterator<String> itDates = listDate.iterator();
      String[] dates = new String[statsUsers[0].size()]; // au format MM-AAAA
      String date;
      String annee;
      String mois;
      int i = 0;
      while (itDates.hasNext()) {
        date = itDates.next();
        annee = date.substring(0, 4);
        mois = date.substring(5, 7);
        dates[i] = mois + "-" + annee;
        i++;
      }

      // title
      String title = this.getString("silverStatisticsPeas.ConnectionNumberOfDistinctUsers")
              + " ";
      mois = dateBegin.substring(5, 7);
      if ("04".equals(mois) || "08".equals(mois) || "10".equals(mois)) {// Avril,
        // Aout,
        // Octobre
        title += this.getString("silverStatisticsPeas.FromAprilAugustOctober");

      } else {
        title += this.getString("silverStatisticsPeas.From") + " ";
      }

      title += formatDate(dateBegin) + " ";
      title += this.getString("silverStatisticsPeas.To") + " ";
      title += formatDate(dateEnd);

      axisChart =
              ChartUtil.buildBarAxisChart(generalMessage.getString("GML.date"), generalMessage.
              getString("GML.users"), title, dates,
              buildDoubleArrayFromStringCollection(statsUsers[1]));

    } catch (Exception se) {
      SilverTrace.error("silverStatisticsPeas",
              "SilverStatisticsPeasSessionController.getDistinctUserConnectionsChart()",
              "root.EX_SQL_QUERY_FAILED", se);
    }

    return axisChart;
  }

  /**
   * @return
   */
  public AxisChart getUserConnectionsChart(String dateBegin, String dateEnd) {
    AxisChart axisChart = null;
    try {
      Collection[] statsConnection =
              SilverStatisticsPeasDAOConnexion.getStatsConnexion(dateBegin, dateEnd);
      Collection<String> listDate = statsConnection[0];
      Iterator<String> itDates = listDate.iterator();
      String[] dates = new String[statsConnection[0].size()]; // au format
      // MM-AAAA
      String date;
      String annee;
      String mois;
      int i = 0;
      while (itDates.hasNext()) {
        date = itDates.next();
        annee = date.substring(0, 4);
        mois = date.substring(5, 7);
        dates[i] = mois + "-" + annee;
        i++;
      }

      // title
      StringBuilder title = new StringBuilder();
      title.append(this.getString("silverStatisticsPeas.LoginNumber")).append(" ");
      mois = dateBegin.substring(5, 7);
      if ("04".equals(mois) || "08".equals(mois) || "10".equals(mois)) {// Avril,
        // Aout, Octobre
        title.append(this.getString("silverStatisticsPeas.FromAprilAugustOctober"));
      } else {
        title.append(this.getString("silverStatisticsPeas.From")).append(" ");
      }

      title.append(formatDate(dateBegin)).append(" ");
      title.append(this.getString("silverStatisticsPeas.To")).append(" ");
      title.append(formatDate(dateEnd));

      axisChart = ChartUtil.buildBarAxisChart(generalMessage.getString("GML.date"), this.getString(
              "silverStatisticsPeas.Connections"), title.toString(), dates,
              buildDoubleArrayFromStringCollection(statsConnection[1]));

    } catch (Exception se) {
      SilverTrace.error("silverStatisticsPeas",
              "SilverStatisticsPeasSessionController.getUserConnectionsChart()",
              "root.EX_SQL_QUERY_FAILED", se);
    }

    return axisChart;
  }

  public Collection<String[]> getStatsConnexionAllUser(String dateBegin, String dateEnd,
          String idUser) {
    Collection<String[]> c = null;
    try {
      c = SilverStatisticsPeasDAOConnexion.getStatsConnexionAllUser(dateBegin,
              dateEnd, Integer.parseInt(idUser));
    } catch (Exception e) {
      SilverTrace.error("silverStatisticsPeas",
              "SilverStatisticsPeasDAOConnexion.getStatsConnexionAllUser",
              "root.EX_SQL_QUERY_FAILED", e);
    }
    return c;
  }

  /**
   * @return
   */
  public AxisChart getUserConnectionsUserChart(String dateBegin,
          String dateEnd, String idUser) {
    AxisChart axisChart = null;
    try {
      UserDetail userDetail = admin.getUserDetail(idUser);
      String lastName = "";
      if (userDetail != null) {
        lastName = userDetail.getLastName();
      }
      Collection[] statsConnection = SilverStatisticsPeasDAOConnexion.getStatsUserConnexion(
              dateBegin, dateEnd, idUser);
      Collection<String> listDate = statsConnection[0];
      Iterator<String> itDates = listDate.iterator();
      String[] dates = new String[statsConnection[0].size()]; // au format
      // MM-AAAA
      String date;
      String annee;
      String mois;
      int i = 0;
      while (itDates.hasNext()) {
        date = itDates.next();
        annee = date.substring(0, 4);
        mois = date.substring(5, 7);
        dates[i] = mois + "-" + annee;
        i++;
      }

      // title
      String title = this.getString("silverStatisticsPeas.LoginNumber") + " "
              + this.getString("silverStatisticsPeas.OfUser") + " " + lastName
              + " ";
      mois = dateBegin.substring(5, 7);
      if ("04".equals(mois) || "08".equals(mois) || "10".equals(mois)) {// Avril,
        // Aout,
        // Octobre
        title += this.getString("silverStatisticsPeas.FromAprilAugustOctober");

      } else {
        title += this.getString("silverStatisticsPeas.From") + " ";
      }

      title += formatDate(dateBegin) + " ";
      title += this.getString("silverStatisticsPeas.To") + " ";
      title += formatDate(dateEnd);

      axisChart = ChartUtil.buildBarAxisChart(generalMessage.getString("GML.date"), this.getString(
              "silverStatisticsPeas.Connections"), title, dates,
              buildDoubleArrayFromStringCollection(statsConnection[1]));

    } catch (Exception se) {
      SilverTrace.error(
              "silverStatisticsPeas",
              "SilverStatisticsPeasSessionController.getUserConnectionsUserChart()",
              "root.EX_SQL_QUERY_FAILED", se);
    }

    return axisChart;
  }

  /**
   * donne les stats pour un groupe seulement cad 2 info, la collection contient donc un seul
   * element
   * @param dateBegin a begin date string representation yyyy/MM/dd
   * @param dateEnd an end date string representation yyyy/MM/dd
   * @param idGroup a user group identifier
   * @return
   */
  public Collection<String[]> getStatsConnexionAllGroup(String dateBegin, String dateEnd,
          String idGroup) {
    Collection<String[]> c = null;
    try {
      c = SilverStatisticsPeasDAOConnexion.getStatsConnexionAllGroup(dateBegin, dateEnd,
              Integer.parseInt(idGroup));
    } catch (Exception e) {
      SilverTrace.error("silverStatisticsPeas",
              "SilverStatisticsPeasSessionController.getStatsConnexionAllGroup()",
              "root.EX_SQL_QUERY_FAILED", e);
    }
    return c;
  }

  /**
   * @param dateBegin a begin date string representation yyyy/MM/dd
   * @param dateEnd an end date string representation yyyy/MM/dd
   * @param idGroup a user group identifier
   * @return an AxisChart statistics
   */
  public AxisChart getUserConnectionsGroupChart(String dateBegin, String dateEnd, String idGroup) {
    AxisChart axisChart = null;
    try {
      Collection[] statsConnection = SilverStatisticsPeasDAOConnexion.getStatsGroupConnexion(
              dateBegin, dateEnd, idGroup);
      Collection<String> listDate = statsConnection[0];
      Iterator<String> itDates = listDate.iterator();
      String[] dates = new String[statsConnection[0].size()]; // au format
      // MM-AAAA
      String date;
      String annee;
      String mois;
      int i = 0;
      while (itDates.hasNext()) {
        date = itDates.next();
        annee = date.substring(0, 4);
        mois = date.substring(5, 7);
        dates[i] = mois + "-" + annee;
        i++;
      }

      // title
      String title = this.getString("silverStatisticsPeas.LoginNumber") + " "
              + this.getString("silverStatisticsPeas.OfGroup") + " "
              + admin.getGroupName(idGroup) + " ";
      mois = dateBegin.substring(5, 7);
      if ("04".equals(mois) || "08".equals(mois) || "10".equals(mois)) {// Avril,
        // Aout,
        // Octobre
        title += this.getString("silverStatisticsPeas.FromAprilAugustOctober");

      } else {
        title += this.getString("silverStatisticsPeas.From") + " ";
      }

      title += formatDate(dateBegin) + " ";
      title += this.getString("silverStatisticsPeas.To") + " ";
      title += formatDate(dateEnd);

      axisChart = ChartUtil.buildBarAxisChart(generalMessage.getString("GML.date"), this.getString(
              "silverStatisticsPeas.Connections"), title, dates,
              buildDoubleArrayFromStringCollection(statsConnection[1]));

    } catch (Exception se) {
      SilverTrace.error(
              "silverStatisticsPeas",
              "SilverStatisticsPeasSessionController.getUserConnectionsGroupChart()",
              "root.EX_SQL_QUERY_FAILED", se);
    }

    return axisChart;
  }

  // donne pour chaque groupe ses stats cad 3 infos par groupe, la collection
  // contient auant d'elements que de groupes
  public Collection<String[]> getStatsConnexionGroupAll(String dateBegin, String dateEnd) {
    Collection<String[]> c = null;
    try {
      c = SilverStatisticsPeasDAOConnexion.getStatsConnexionGroupAll(dateBegin,
              dateEnd);
    } catch (Exception e) {
      SilverTrace.error("silverStatisticsPeas",
              "SilverStatisticsPeasDAOConnexion.getStatsConnexionGroupAll",
              "root.EX_SQL_QUERY_FAILED", e);
    }
    return c;
  }

  // donne pour un chaque groupe d'un user les stats cad 3 infos par groupe, la
  // collection contient autant d'elements
  // que de groupes dont le user fait parti
  public Collection<String[]> getStatsConnexionGroupUser(String dateBegin,
          String dateEnd, String idUser) {
    Collection<String[]> c = null;
    try {
<<<<<<< HEAD
      c = SilverStatisticsPeasDAOConnexion.getStatsConnexionGroupUser(
              dateBegin, dateEnd, Integer.parseInt(idUser));
=======
      c = SilverStatisticsPeasDAOConnexion.getStatsConnexionAllGroup(
          dateBegin, dateEnd, Integer.parseInt(idUser));
>>>>>>> 8159bc68
    } catch (Exception e) {
      SilverTrace.error("silverStatisticsPeas",
              "SilverStatisticsPeasDAOConnexion.getStatsConnexionGroupUser",
              "root.EX_SQL_QUERY_FAILED", e);
    }
    return c;
  }

  // donne pour chaque user ses stats, cad 3 infos, la collection contient
  // autant d'elements que de users
  public Collection<String[]> getStatsConnexionUserAll(String dateBegin, String dateEnd) {
    Collection<String[]> c = null;
    try {
      c = SilverStatisticsPeasDAOConnexion.getStatsConnexionUserAll(dateBegin,
              dateEnd);
    } catch (Exception e) {
      SilverTrace.error("silverStatisticsPeas",
              "SilverStatisticsPeasDAOConnexion.getStatsConnexionUserAll",
              "root.EX_SQL_QUERY_FAILED", e);
    }
    return c;
  }

  // donne pour chaque user d'un groupe ses stats, cad 3 infos, la collection
  // contient autant d'elements que de users dans le groupe
  public Collection<String[]> getStatsConnexionUserUser(String dateBegin, String dateEnd,
          String idUser) {
    Collection<String[]> c = null;
    try {
      c = SilverStatisticsPeasDAOConnexion.getStatsConnexionUserUser(dateBegin,
              dateEnd, Integer.parseInt(idUser));
    } catch (Exception e) {
      SilverTrace.error("silverStatisticsPeas",
              "SilverStatisticsPeasDAOConnexion.getStatsConnexionUserUser",
              "root.EX_SQL_QUERY_FAILED", e);
    }
    return c;
  }

  protected Selection communInitUserPanel(String compoName, String operation) {
    String m_context = GeneralPropertiesManager.getGeneralResourceLocator().getString(
            "ApplicationURL");
    String hostSpaceName = getString("silverStatisticsPeas.statistics");// getSpaceLabel();
    PairObject hostComponentName = new PairObject(getComponentLabel(),
            m_context + getComponentUrl() + compoName);
    String hostUrl = m_context + getComponentUrl() + operation;

    Selection sel = getSelection();
    sel.resetAll();
    sel.setHostSpaceName(hostSpaceName);
    sel.setHostComponentName(hostComponentName);
    sel.setHostPath(null);

    sel.setGoBackURL(hostUrl);
    sel.setCancelURL(hostUrl);

    sel.setMultiSelect(false);
    sel.setPopupMode(true);

    return sel;
  }

  public void KickSession(String sessionId) {
    SessionManager.getInstance().closeSession(sessionId);
  }

  public UserDetail getTargetUserDetail(String userId) {
    return getUserDetail(userId);
  }

  public void notifySession(String userId, String message) {
    try {
      NotificationSender notificationSender = new NotificationSender(null);
      NotificationMetaData notifMetaData = new NotificationMetaData();

      notifMetaData.setTitle("");
      notifMetaData.setContent(message);
      notifMetaData.setSource(getUserDetail().getDisplayedName());
      notifMetaData.setSender(getUserId());
      notifMetaData.addUserRecipient(new UserRecipient(userId));

      notificationSender.notifyUser(NotificationParameters.ADDRESS_BASIC_POPUP,
              notifMetaData);
    } catch (Exception ex) {
      SilverTrace.error("silverStatisticsPeas",
              "SilverStatisticsPeasSessionController.NotifySession", "root.EX_SQL_QUERY_FAILED", ex);
    }
  }

  /**
   * Méthode d'envoi de notification aux utilisateurs connectés
   * @param listUserDetail - liste des utilisateurs connectés
   * @param message
   */
  public void notifyAllSessions(Collection<SessionInfo> listUserDetail, String message) {
    List<String> notifiedUsers = new ArrayList<String>();

    if (listUserDetail != null) {
      for (SessionInfo sessionInfo : listUserDetail) {
        if (!notifiedUsers.contains(sessionInfo.getUserDetail().getId())
                || sessionInfo.getUserDetail().isAccessGuest()) {
          notifySession(sessionInfo.getUserDetail().getId(), message);
          notifiedUsers.add(sessionInfo.getUserDetail().getId());
        }
      }
    }
  }

  /*
   * Initialisation du UserPanel
   */
  public String initUserPanel() {
    communInitUserPanel("ViewConnections", "ReturnFromUserPanel");
    return Selection.getSelectionURL(Selection.TYPE_USERS_GROUPS);
  }

  /*
   * Retour du UserPanel
   */
  public void retourUserPanel() {
    Selection sel = getSelection();
    String theUser = sel.getFirstSelectedElement();
    String theGroup = sel.getFirstSelectedSet();

    // update FilterType and FilterLib, FilterId
    if (theGroup != null && theGroup.length() != 0) {
      setFilterType("0");
      setFilterId(theGroup);
      setFilterLib(getOrganizationController().getGroup(theGroup).getName());
    } else if (theUser != null && theUser.length() != 0) {
      setFilterType("1");
      setFilterId(theUser);
      setFilterLib(getOrganizationController().getUserDetail(theUser).getLastName());
    }
    SilverTrace.debug("silverStatisticsPeas",
            "SilverStatisticsPeasSessionController.retourUserPanel()",
            "filterType=" + filterType);
    SilverTrace.debug("silverStatisticsPeas",
            "SilverStatisticsPeasSessionController.retourUserPanel()", "filterId="
            + filterId);
  }

  /**
   * @return
   */
  /**
   * @return
   */
  public AxisChart getUserConnectionsFqChart(String dateBegin, String dateEnd,
          String statDetail) {
    AxisChart axisChart = null;
    try {
      int minFreq = 0;
      int maxFreq = 0;
      if (statDetail.equals("0")) {
        minFreq = 0;
        maxFreq = 5;
      } else if (statDetail.equals("1")) {
        minFreq = 5;
        maxFreq = 10;
      } else if (statDetail.equals("2")) {
        minFreq = 10;
        maxFreq = 15;
      } else if (statDetail.equals("3")) {
        minFreq = 15;
        maxFreq = 20;
      } else if (statDetail.equals("4")) {
        minFreq = 20;
        maxFreq = 25;
      } else if (statDetail.equals("5")) {
        minFreq = 25;
        maxFreq = 999;
      }

      Collection[] statsUsersFq = SilverStatisticsPeasDAOConnexion.getStatsUserFq(dateBegin, dateEnd,
              minFreq, maxFreq);
      Collection<String> listDate = statsUsersFq[0];
      Iterator<String> itDates = listDate.iterator();
      String[] dates = new String[statsUsersFq[0].size()]; // au format MM-AAAA
      String date;
      String annee;
      String mois;
      int i = 0;
      while (itDates.hasNext()) {
        date = itDates.next();
        annee = date.substring(0, 4);
        mois = date.substring(5, 7);
        dates[i] = mois + "-" + annee;
        i++;
      }

      // title
      String title = this.getString("silverStatisticsPeas.ConnectionNumberOfDistinctUsers")
              + " ";
      title += this.getString("silverStatisticsPeas.From") + " " + minFreq
              + " " + this.getString("silverStatisticsPeas.To") + " " + maxFreq
              + " " + this.getString("silverStatisticsPeas.Times") + " ";

      mois = dateBegin.substring(5, 7);
      if ("04".equals(mois) || "08".equals(mois) || "10".equals(mois)) {// Avril,
        // Aout,
        // Octobre
        title += this.getString("silverStatisticsPeas.FromAprilAugustOctober");

      } else {
        title += this.getString("silverStatisticsPeas.From") + " ";
      }

      title += formatDate(dateBegin) + " ";
      title += this.getString("silverStatisticsPeas.To") + " ";
      title += formatDate(dateEnd);

      axisChart = ChartUtil.buildBarAxisChart(generalMessage.getString("GML.date"), generalMessage.
              getString("GML.users"), title,
              dates, buildDoubleArrayFromStringCollection(statsUsersFq[1]));

    } catch (Exception se) {
      SilverTrace.error("silverStatisticsPeas",
              "SilverStatisticsPeasSessionController.getUserConnectionsFqChart()",
              "root.EX_SQL_QUERY_FAILED", se);
    }

    return axisChart;
  }

  public String initAccessUserPanelGroup() {
    Selection sel = communInitUserPanel("AccessCallUserPanelGroup",
            "AccessReturnFromUserPanelGroup");
    sel.setElementSelectable(false);
    return Selection.getSelectionURL(Selection.TYPE_USERS_GROUPS);
  }

  /*
   * Retour du UserPanel
   */
  public void retourAccessUserPanelGroup() {
    Selection sel = getSelection();
    String theGroup = sel.getFirstSelectedSet();

    // update FilterType and FilterLib, FilterId
    if (theGroup != null && theGroup.length() != 0) {
      setAccessFilterIdGroup(theGroup);
      setAccessFilterLibGroup(getOrganizationController().getGroup(theGroup).getName());
    }
    SilverTrace.debug("silverStatisticsPeas",
            "SilverStatisticsPeasSessionController.retourAccessUserPanelGroup()",
            "accessFilterIdGroup=" + accessFilterIdGroup);
  }

  public String initAccessUserPanelUser() {
    Selection sel = communInitUserPanel("AccessCallUserPanelUser",
            "AccessReturnFromUserPanelUser");
    sel.setSetSelectable(false);
    return Selection.getSelectionURL(Selection.TYPE_USERS_GROUPS);
  }

  /*
   * Retour du UserPanel
   */
  public void retourAccessUserPanelUser() {
    Selection sel = getSelection();
    String theUser = sel.getFirstSelectedElement();

    if (theUser != null && theUser.length() != 0) {
      setAccessFilterIdUser(theUser);
      setAccessFilterLibUser(getOrganizationController().getUserDetail(theUser).getLastName());
    }
    SilverTrace.debug("silverStatisticsPeas",
            "SilverStatisticsPeasSessionController.retourAccessUserPanelUser()",
            "accessFilterIdUser=" + accessFilterIdUser);
  }

  public String initVolumeUserPanelGroup() {
    Selection sel = communInitUserPanel("VolumeCallUserPanelGroup",
            "VolumeReturnFromUserPanelGroup");
    sel.setElementSelectable(false);
    return Selection.getSelectionURL(Selection.TYPE_USERS_GROUPS);
  }

  /*
   * Retour du UserPanel
   */
  public void retourVolumeUserPanelGroup() {
    Selection sel = getSelection();
    String theGroup = sel.getFirstSelectedSet();

    // update FilterType and FilterLib, FilterId
    if (theGroup != null && theGroup.length() != 0) {
      setAccessFilterIdGroup(theGroup);
      setAccessFilterLibGroup(getOrganizationController().getGroup(theGroup).getName());
    }
    SilverTrace.debug("silverStatisticsPeas",
            "SilverStatisticsPeasSessionController.retourAccessUserPanelGroup()",
            "accessFilterIdGroup=" + accessFilterIdGroup);
  }

  public String initVolumeUserPanelUser() {
    Selection sel = communInitUserPanel("VolumeCallUserPanelUser",
            "VolumeReturnFromUserPanelUser");
    sel.setSetSelectable(false);
    return Selection.getSelectionURL(Selection.TYPE_USERS_GROUPS);
  }

  /*
   * Retour du UserPanel
   */
  public void retourVolumeUserPanelUser() {
    Selection sel = getSelection();
    String theUser = sel.getFirstSelectedElement();

    if (theUser != null && theUser.length() != 0) {
      setAccessFilterIdUser(theUser);
      setAccessFilterLibUser(getOrganizationController().getUserDetail(theUser).getLastName());
    }
    SilverTrace.debug("silverStatisticsPeas",
            "SilverStatisticsPeasSessionController.retourAccessUserPanelUser()",
            "accessFilterIdUser=" + accessFilterIdUser);
  }

  /**
   * @return
   */
  public PieChart2D getUserVentilChart(String dateStat, String filterIdGroup,
          String filterIdUser, String spaceId) {
    UserPieChartBuilder userBuilder = new UserPieChartBuilder(dateStat,
            formatDate(dateStat), getUserId(), filterIdGroup, filterIdUser,
            spaceId, this.getMultilang(), getOrganizationController());
    resetPath(spaceId);
    return userBuilder.getChart(spaceId, getUserId(), currentStats);
  }

  /**
   * @return
   */
  public AxisChart getEvolutionUserChart(String entite, String entiteId,
          String filterLibGroup, String filterIdGroup, String filterLibUser,
          String filterIdUser) {
    AxisChart axisChart = null;
    try {
      currentStats.clear();
      Collection<String[]> statsUserAccess = SilverStatisticsPeasDAOAccesVolume.
              getStatsUserEvolution(entite, entiteId, filterIdGroup, filterIdUser);
      Iterator<String[]> itStats = statsUserAccess.iterator();
      String[] values;
      String[] dates = new String[statsUserAccess.size()]; // au format MM-AAAA
      String annee;
      String mois;
      double[] nbAccess = new double[statsUserAccess.size()];
      int i = 0;
      while (itStats.hasNext()) {
        values = (String[]) itStats.next();
        annee = values[0].substring(0, 4);
        mois = values[0].substring(5, 7);
        dates[i] = mois + "-" + annee;
        nbAccess[i] = Double.parseDouble(values[1]);
        currentStats.add(new String[]{values[0], values[1]});

        i++;
      }

      String title = this.getString("silverStatisticsPeas.EvolutionAccessDeb");
      if ("SPACE".equals(entite)) {
        SpaceInstLight space = admin.getSpaceInstLightById(entiteId);
        if (!filterIdGroup.equals("") && filterIdUser.equals("")) {
          title += " "
                  + this.getString("silverStatisticsPeas.EvolutionAccessGroup")
                  + " " + filterLibGroup;
        }
        if (!filterIdUser.equals("")) {
          title += " "
                  + this.getString("silverStatisticsPeas.EvolutionAccessUser")
                  + " " + filterLibUser;
        }
        title += " "
                + this.getString("silverStatisticsPeas.EvolutionAccessSpace")
                + " [" + space.getName() + "]";
      } else {// CMP
        ComponentInstLight cmp = admin.getComponentInstLight(entiteId);
        if (!filterIdGroup.equals("") && filterIdUser.equals("")) {
          title += " "
                  + this.getString("silverStatisticsPeas.EvolutionAccessGroup")
                  + " " + filterLibGroup;
        }
        if (!filterIdUser.equals("")) {
          title += " "
                  + this.getString("silverStatisticsPeas.EvolutionAccessUser")
                  + " " + filterLibUser;
        }
        title += " "
                + this.getString("silverStatisticsPeas.EvolutionAccessService")
                + " " + cmp.getLabel();
      }

      axisChart = ChartUtil.buildLineAxisChart(generalMessage.getString("GML.date"), this.getString(
              "silverStatisticsPeas.Access"), title, dates, nbAccess);

    } catch (Exception se) {
      SilverTrace.error("silverStatisticsPeas",
              "SilverStatisticsPeasSessionController.getEvolutionUserChart()",
              "root.EX_SQL_QUERY_FAILED", se);
    }

    return axisChart;
  }

  /**
   * @param spaceId
   */
  private void buildPath(String spaceId) {
    if ((spaceId != null) && (spaceId.length() > 0) && (!spaceId.equals("WA0"))) {
      try {
        SpaceInstLight space = admin.getSpaceInstLightById(spaceId);
        path.insertElementAt(new String[]{spaceId, space.getName()}, 0);
        buildPath("WA" + space.getFatherId());
      } catch (AdminException e) {
        SilverTrace.error("silverStatisticsPeas",
                "SilverStatisticsPeasSessionController.buildPath",
                "root.EX_SQL_QUERY_FAILED", e);
      }

    }
  }

  /**
   * @param spaceId
   */
  private void resetPath(String spaceId) {
    path.clear();
    buildPath(spaceId);
  }

  /**
   * @return
   */
  public PieChart2D getVolumeServicesChart() {
    PieChart2D pieChart = null;
    try {
      Collection[] statsKMsInstances = SilverStatisticsPeasDAOVolumeServices.
              getStatsInstancesServices();

      // build stats array collection
      currentStats.clear();
      String[] kms = (String[]) statsKMsInstances[0].toArray(new String[statsKMsInstances[0].size()]);
      String[] counts = (String[]) statsKMsInstances[1].toArray(new String[statsKMsInstances[1].size()]);
      for (int i = 0; i < kms.length; i++) {
        currentStats.add(new String[]{kms[i], counts[i]});
      }

<<<<<<< HEAD
      pieChart = ChartUtil.buildPieChart(this.getString("silverStatisticsPeas.ServicesNumber"),
              buildDoubleArrayFromStringCollection(statsKMsInstances[1]),
              (String[]) statsKMsInstances[0].toArray(new String[0]));
=======
      pieChart = ChartUtil.buildPieChart(getString("silverStatisticsPeas.ServicesNumber"),
          buildDoubleArrayFromStringCollection(statsKMsInstances[1]),
          (String[]) statsKMsInstances[0].toArray(new String[statsKMsInstances[0].size()]));
>>>>>>> 8159bc68
    } catch (Exception se) {
      SilverTrace.error("silverStatisticsPeas",
              "SilverStatisticsPeasSessionController.getVolumeServicesChart()",
              "root.EX_SQL_QUERY_FAILED", se);
    }

    return pieChart;
  }

  /**
   * @return
   */
  public PieChart2D getPubliVentilChart(String dateStat, String filterIdGroup,
          String filterIdUser, String spaceId) {
    PubliPieChartBuilder publiBuilder = new PubliPieChartBuilder(dateStat,
            formatDate(dateStat), getUserId(), filterIdGroup, filterIdUser,
            spaceId, getOrganizationController(), this.getMultilang());
    resetPath(spaceId);
    return publiBuilder.getChart(spaceId, getUserId(), currentStats);
  }

  /**
   * @return
   */
  public PieChart2D getDocsVentilChart(String spaceId) {
    DocPieChartBuilder userBuilder = new DocPieChartBuilder(getUserId(),
            spaceId, this.getMultilang());
    resetPath(spaceId);
    return userBuilder.getChart(spaceId, getUserId(), currentStats);
  }

  /**
   * @return
   */
  public PieChart2D getDocsSizeVentilChart(String spaceId) {
    DocSizePieChartBuilder userBuilder = new DocSizePieChartBuilder(
            getUserId(), spaceId, this.getMultilang());
    resetPath(spaceId);
    return userBuilder.getChart(spaceId, getUserId(), currentStats);
  }

  /**
   * @return
   */
  public AxisChart getEvolutionDocsSizeChart() {
    AxisChart axisChart = null;
    try {
      currentStats.clear();
      Collection<String[]> statsDocsSize = SilverStatisticsPeasDAOVolumeServer.getStatsVolumeServer();
      Iterator<String[]> itStats = statsDocsSize.iterator();
      String[] values;
      String annee;
      String mois;
      String[] dates = new String[statsDocsSize.size()];
      double[] size = new double[statsDocsSize.size()];
      int i = 0;
      while (itStats.hasNext()) {
        values = itStats.next();
        annee = values[0].substring(0, 4);
        mois = values[0].substring(5, 7);
        dates[i] = mois + "-" + annee;
        size[i] = Double.parseDouble(values[2]) / 1024; // size en Mo

        currentStats.add(new String[]{values[0], values[1], values[2]});
        i++;
      }

      axisChart = ChartUtil.buildLineAxisChart(generalMessage.getString("GML.date"), generalMessage.
              getString("GML.size")
              + " (Mo)", this.getString("silverStatisticsPeas.EvolutionAttachmentsTotalSize"),
              dates, size);

    } catch (Exception se) {
      SilverTrace.error("silverStatisticsPeas",
              "SilverStatisticsPeasSessionController.getEvolutionDocsSizeChart()",
              "root.EX_SQL_QUERY_FAILED", se);
    }

    return axisChart;
  }

  public Collection<String[]> getYearConnection(String yearValue) {
    return getYear(yearValue, yearsConnection);
  }

  public Collection<String[]> getYearAccess(String yearValue) {
    return getYear(yearValue, yearsAccess);
  }

  public Collection<String[]> getYearVolume(String yearValue) {
    return getYear(yearValue, yearsVolume);
  }

  private Collection<String[]> getYear(String yearValue, Collection<String> years) {
    List<String[]> myList = new ArrayList<String[]>();
    String stat[] = null;

    SilverTrace.debug("silverStatisticsPeas", "SilverStatisticsPeasSessionController.getYear()",
            "yearValue=" + yearValue);

    if (years != null) {
      for (String indice : years) {
        stat = new String[2];
        stat[INDICE_VALUE] = indice;
        stat[INDICE_LIB] = stat[INDICE_VALUE];

        if (stat[INDICE_VALUE].equals(yearValue)) {
          stat[INDICE_VALUE] += " selected";
        }
        myList.add(stat);
      }
    }

    return myList;
  }

  public Collection<String[]> getMonth(String monthValue) {
    ArrayList<String[]> myList = new ArrayList<String[]>();
    String stat[] = null;

    SilverTrace.debug("silverStatisticsPeas", "SilverStatisticsPeasSessionController.getMonth()",
            "monthValue=" + monthValue);
    for (int i = 0; i < 12; i++) {
      stat = new String[2];
      stat[INDICE_VALUE] = Integer.toString(i);
      stat[INDICE_LIB] = "GML.mois" + i;

      if (stat[INDICE_VALUE].equals(monthValue)) {
        stat[INDICE_VALUE] += " selected";
      }
      myList.add(stat);
    }

    return myList;
  }

  public Collection<String[]> getDetail(String value) {
    List<String[]> myList = new ArrayList<String[]>();
    String stat[] = null;

    stat = new String[2];
    stat[INDICE_VALUE] = "0";
    stat[INDICE_LIB] = "GML.allMP";

    if (stat[INDICE_VALUE].equals(value)) {
      stat[INDICE_VALUE] += " selected";
    }

    myList.add(stat);

    stat = new String[2];
    stat[INDICE_VALUE] = "1";
    stat[INDICE_LIB] = "silverStatisticsPeas.group";

    if (stat[INDICE_VALUE].equals(value)) {
      stat[INDICE_VALUE] += " selected";
    }

    myList.add(stat);

    stat = new String[2];
    stat[INDICE_VALUE] = "2";
    stat[INDICE_LIB] = "GML.user";

    if (stat[INDICE_VALUE].equals(value)) {
      stat[INDICE_VALUE] += " selected";
    }

    myList.add(stat);

    return myList;
  }

  public Collection<String[]> getFrequenceDetail(String value) {
    List<String[]> myList = new ArrayList<String[]>();
    String stat[] = null;

    stat = new String[2];
    stat[INDICE_VALUE] = "0";
    stat[INDICE_LIB] = "[0 - 5[";

    if (stat[INDICE_VALUE].equals(value)) {
      stat[INDICE_VALUE] += " selected";
    }

    myList.add(stat);

    stat = new String[2];
    stat[INDICE_VALUE] = "1";
    stat[INDICE_LIB] = "[5 - 10[";

    if (stat[INDICE_VALUE].equals(value)) {
      stat[INDICE_VALUE] += " selected";
    }

    myList.add(stat);

    stat = new String[2];
    stat[INDICE_VALUE] = "2";
    stat[INDICE_LIB] = "[10 - 15[";

    if (stat[INDICE_VALUE].equals(value)) {
      stat[INDICE_VALUE] += " selected";
    }

    myList.add(stat);

    stat = new String[2];
    stat[INDICE_VALUE] = "3";
    stat[INDICE_LIB] = "[15 - 20[";

    if (stat[INDICE_VALUE].equals(value)) {
      stat[INDICE_VALUE] += " selected";
    }

    myList.add(stat);

    stat = new String[2];
    stat[INDICE_VALUE] = "4";
    stat[INDICE_LIB] = "[20 - 25[";

    if (stat[INDICE_VALUE].equals(value)) {
      stat[INDICE_VALUE] += " selected";
    }

    myList.add(stat);

    stat = new String[2];
    stat[INDICE_VALUE] = "5";
    stat[INDICE_LIB] = "[25 - ++[";

    if (stat[INDICE_VALUE].equals(value)) {
      stat[INDICE_VALUE] += " selected";
    }

    myList.add(stat);

    return myList;
  }

  /**
   *
   */
  public ResourceLocator getSettings() {
    if (settings == null) {
      settings = new ResourceLocator(
              "com.stratelia.silverpeas.silverStatisticsPeas.settings.silverStatisticsSettings", "");
    }
    return settings;
  }

  // Accesseeurs set
  public void setMonthBegin(String s) {
    monthBegin = s;
  }

  public void setYearBegin(String s) {
    yearBegin = s;
  }

  public void setMonthEnd(String s) {
    monthEnd = s;
  }

  public void setYearEnd(String s) {
    yearEnd = s;
  }

  public void setActorDetail(String s) {
    actorDetail = s;
  }

  public void setFrequenceDetail(String s) {
    frequenceDetail = s;
  }

  public void setFilterType(String s) {
    filterType = s;
  }

  public void setFilterLib(String s) {
    filterLib = s;
  }

  public void setFilterId(String s) {
    filterId = s;
  }

  public void setAccessMonthBegin(String s) {
    accessMonthBegin = s;
  }

  public void setAccessYearBegin(String s) {
    accessYearBegin = s;
  }

  public void setAccessFilterLibGroup(String s) {
    accessFilterLibGroup = s;
  }

  public void setAccessFilterIdGroup(String s) {
    accessFilterIdGroup = s;
  }

  public void setAccessFilterLibUser(String s) {
    accessFilterLibUser = s;
  }

  public void setAccessFilterIdUser(String s) {
    accessFilterIdUser = s;
  }

  public void setAccessSpaceId(String s) {
    accessSpaceId = s;
    resetPath(accessSpaceId);
  }

  // Accesseeurs get
  public String getMonthBegin() {
    return monthBegin;
  }

  public String getYearBegin() {
    return yearBegin;
  }

  public String getMonthEnd() {
    return monthEnd;
  }

  public String getYearEnd() {
    return yearEnd;
  }

  public String getActorDetail() {
    return actorDetail;
  }

  public String getFrequenceDetail() {
    return frequenceDetail;
  }

  public String getFilterType() {
    return filterType;
  }

  public String getFilterLib() {
    return filterLib;
  }

  public String getFilterId() {
    return filterId;
  }

  public String getAccessMonthBegin() {
    return accessMonthBegin;
  }

  public String getAccessYearBegin() {
    return accessYearBegin;
  }

  public String getAccessFilterLibGroup() {
    return accessFilterLibGroup;
  }

  public String getAccessFilterIdGroup() {
    return accessFilterIdGroup;
  }

  public String getAccessFilterLibUser() {
    return accessFilterLibUser;
  }

  public String getAccessFilterIdUser() {
    return accessFilterIdUser;
  }

  public String getAccessSpaceId() {
    return accessSpaceId;
  }

  /**
   * @return Returns the currentStats.
   */
  public Vector<String[]> getCurrentStats() {
    return currentStats;
  }

  /**
   * @return Returns the currentStats.
   */
  public void clearCurrentStats() {
    this.currentStats.clear();
  }

  /**
   * @return Returns the path.
   */
  public Vector<String[]> getPath() {
    return path;
  }

  /**
   * Add PdC access in order to make PdC statistics
   */
  private PdcBm getPdcBm() {
    if (pdcBm == null) {
      pdcBm = (PdcBm) new PdcBmImpl();
    }
    return pdcBm;
  }

  /**
   * @return
   * @throws PdcException
   */
  public List<StatisticAxisVO> getPrimaryAxis() throws PdcException {
    List<StatisticAxisVO> statsAxes = new ArrayList<StatisticAxisVO>();
    List<AxisHeader> axes = getPdcBm().getAxisByType("P");
    for (AxisHeader axisHeader : axes) {
      StatisticAxisVO axis =
              new StatisticAxisVO(axisHeader.getPK().getId(), axisHeader.getName(), axisHeader.
              getDescription(), false);
      statsAxes.add(axis);
    }
    return statsAxes;
  }

  /**
   * Retrieve statistics on axis
   * @param statsFilter an axis stats filter
   * @return a Statistic value object
   */
  public List<StatisticVO> getAxisStats(AxisStatsFilter statsFilter) {
    // Result list
    List<StatisticVO> stats = new ArrayList<StatisticVO>();

    // Retrieve all the list of components
    List<String> components = buildCustomComponentListWhereToSearch();

    // Global silver content declaration
    List<GlobalSilverContent> gSC = null;

    int curAxisId = statsFilter.getAxisId();

    try {
      // Build day query
      String firstDayStr = statsFilter.getYearBegin() + "/" + statsFilter.getMonthBegin() + "/01";
      String lastDayStr = statsFilter.getYearEnd() + "/" + statsFilter.getMonthEnd() + "/31";

      // Retrieve statistics on componentIds
      List<AccessPublicationVO> accessPublis =
              SilverStatisticsPeasDAO.getListPublicationAccess(firstDayStr, lastDayStr);

      if (curAxisId == 0) {
        // Retrieve publication axis
        List<AxisHeader> axis = getPdcBm().getAxisByType("P");

        // Retrieve publications on axis
        for (AxisHeader axisHeader : axis) {
          String axisId = axisHeader.getPK().getId();
          int nbAxisAccess = 0;
          // String axisVlue = axisHeader.get
          gSC = getPdCPublications(axisId, "/0/", components);
          nbAxisAccess = computeAxisAccessStatistics(accessPublis, gSC);
          StatisticVO curStat =
                  new StatisticVO(axisId, axisHeader.getName(), axisHeader.getDescription(),
                  nbAxisAccess);
          stats.add(curStat);
        }
      } else {
        String axisValue = statsFilter.getAxisValue();
        boolean axisFilter = false;
        int curLevel = 1;
        if (StringUtil.isDefined(axisValue)) {
          axisFilter = true;
          // Retrieve current value level + 1
          curLevel = StringUtils.countMatches(axisValue, "/") - 1;
        }

        List<Value> values = getPdcBm().getAxisValues(statsFilter.getAxisId());
        for (Value curValue : values) {
          String curAxisValue = curValue.getFullPath();
          int nbAxisAccess = 0;
          // Check axis level number
          if (axisFilter && curAxisValue.startsWith(axisValue)
                  && curValue.getLevelNumber() == curLevel) {
            // Retrieve all the current axis publications
            gSC = getPdCPublications(Integer.toString(curAxisId), curAxisValue, components);
            nbAxisAccess = computeAxisAccessStatistics(accessPublis, gSC);
            // Create a new statistic value object
            StatisticVO curStat =
                    new StatisticVO(Integer.toString(curAxisId), curValue.getName(), curValue.
                    getDescription(), nbAxisAccess);
            curStat.setAxisValue(curValue.getFullPath());
            curStat.setAxisLevel(curValue.getLevelNumber());
            // Add this statistic to list
            stats.add(curStat);
          } else if (!axisFilter && curValue.getLevelNumber() == 1) {
            // Retrieve all the current axis publications
            gSC = getPdCPublications(Integer.toString(curAxisId), curAxisValue, components);
            nbAxisAccess = computeAxisAccessStatistics(accessPublis, gSC);
            // Create a new statistic value object
<<<<<<< HEAD
            StatisticVO curStat =
                    new StatisticVO(Integer.toString(curAxisId), curValue.getName(), curValue.
                    getDescription(), nbAxisAccess);
=======
            StatisticVO curStat = new StatisticVO(Integer.toString(curAxisId), curValue.getName(),
                curValue.getDescription(), nbAxisAccess);
>>>>>>> 8159bc68
            curStat.setAxisValue(curValue.getFullPath());
            curStat.setAxisLevel(curValue.getLevelNumber());
            // Add this statistic to list
            stats.add(curStat);
          }
        }
      }
    } catch (PdcException e) {
      SilverTrace.error("SilverStatisticsPeas",
              SilverStatisticsPeasSessionController.class.getName() + ".getAxisStats",
              "Problem to access the PDC");
    } catch (SQLException sqlEx) {
      SilverTrace.error("SilverStatisticsPeas",
              SilverStatisticsPeasSessionController.class.getName() + ".getAxisStats",
              "Problem to retrieve statistics on axis.");
    }
    return stats;
  }

  /**
   * SEARCH ONLY PDC publications on current selected axis
   * @param axisId
   * @param valueId
   * @param componentIds
   * @return
   */
  private List<GlobalSilverContent> getPdCPublications(String axisId, String valueId,
          List<String> componentIds) {
    // Create search context with a new search criteria
    SearchContext context = new SearchContext();
    SearchCriteria criteria = new SearchCriteria(Integer.parseInt(axisId), valueId);
    context.addCriteria(criteria);

    // Retrieve the list of PDC publications using EJB call
    List<GlobalSilverContent> silverContentsMetier = null;
    com.silverpeas.pdc.ejb.PdcBm pdcBm = getPdcBmEJB();
    if (pdcBm != null) {
      if (!componentIds.isEmpty()) {
        try {
          silverContentsMetier = pdcBm.findGlobalSilverContents(context, componentIds, true, true);
        } catch (RemoteException e) {
          SilverTrace.error("LookINPI", "LookINPIHelper", "getPdCPublications exception", e);
        }
      }
    }
    return silverContentsMetier;
  }

  /**
   * SEARCH ONLY PDC publications on current selected axis
   * @param searchContext
   * @param componentIds
   * @return
   */
  private List<GlobalSilverContent> getPdCPublications(SearchContext searchContext,
          List<String> componentIds) {
    // Retrieve the list of PDC publications using EJB call
    List<GlobalSilverContent> silverContentsMetier = null;
    com.silverpeas.pdc.ejb.PdcBm pdcBm = getPdcBmEJB();
    if (pdcBm != null) {
      if (componentIds.size() > 0) {
        try {
          silverContentsMetier =
                  pdcBm.findGlobalSilverContents(searchContext, componentIds, true, true);
        } catch (RemoteException e) {
          SilverTrace.error("LookINPI", "LookINPIHelper", "getPdCPublications exception", e);
        }
      }
    }
    return silverContentsMetier;
  }

  private com.silverpeas.pdc.ejb.PdcBm getPdcBmEJB() {
    com.silverpeas.pdc.ejb.PdcBm pdcBm = null;
    try {
      pdcBm = ((PdcBmHome) EJBUtilitaire.getEJBObjectRef(
              JNDINames.PDCBM_EJBHOME, PdcBmHome.class)).create();
    } catch (RemoteException e) {
      SilverTrace.error("LookINPI", "LookINPIHelper", "getPdcBmEJB exception", e);
    } catch (UtilException e) {
      SilverTrace.error("LookINPI", "LookINPIHelper", "getPdcBmEJB exception", e);
    } catch (CreateException e) {
      SilverTrace.error("LookINPI", "LookINPIHelper", "getPdcBmEJB exception", e);
    }
    return pdcBm;
  }

  /**
   * This method allow user to search over multiple component selection
   */
  public List<String> buildCustomComponentListWhereToSearch() {
    SilverTrace.info("silverStatisticsPeas",
            "SilverStatisticsPeasSessionController.buildComponentListWhereToSearch()",
            "root.MSG_GEN_ENTER_METHOD");
    List<String> componentList = new ArrayList<String>();
    String[] allowedComponentIds = getUserAvailComponentIds();
    // Il n'y a pas de restriction sur un espace particulier
    for (String allowedComponentId : allowedComponentIds) {
      if (isSearchable(allowedComponentId)) {
        componentList.add(allowedComponentId);
      }
    }
    return componentList;
  }

  private boolean isSearchable(String componentId) {
    if (componentId.startsWith("silverCrawler")
            || componentId.startsWith("gallery")
            || componentId.startsWith("kmelia")) {
      boolean isPrivateSearch = "yes".equalsIgnoreCase(getOrganizationController().
              getComponentParameterValue(componentId, "privateSearch"));
      return !isPrivateSearch;
    } else {
      return true;
    }
  }

  /**
   * Retrieve cross axis statistics
   * @param statsFilter
   * @return list of statistic value object
   */
  public CrossStatisticVO getCrossAxisStats(CrossAxisStatsFilter statsFilter) {
    // Cross PDC statistics
    CrossStatisticVO crossStat = null;
    List<List<CrossAxisAccessVO>> stats = new ArrayList<List<CrossAxisAccessVO>>();

    // Retrieve all the list of components
    List<String> components = buildCustomComponentListWhereToSearch();

    // Retrieve axis identifier
    int firstAxisId = statsFilter.getFirstAxisId();
    int secondAxisId = statsFilter.getSecondAxisId();
    try {
      // Build day query
      String firstDayStr = statsFilter.getYearBegin() + "/" + statsFilter.getMonthBegin() + "/01";
      String lastDayStr = statsFilter.getYearEnd() + "/" + statsFilter.getMonthEnd() + "/31";

      // Retrieve statistics on componentIds
      List<AccessPublicationVO> accessPublis =
              SilverStatisticsPeasDAO.getListPublicationAccess(firstDayStr, lastDayStr);

      // Retrieve the list of values from selected axes
      List<Value> firstValues = getPdcBm().getAxisValues(statsFilter.getFirstAxisId());
      List<Value> secondValues = getPdcBm().getAxisValues(statsFilter.getSecondAxisId());

      // Header and first row list declaration
      List<String> headerColumn = new ArrayList<String>();
      List<String> firstRow = new ArrayList<String>();

      // Initialize header column name
      for (Value value : secondValues) {
        headerColumn.add(value.getName());
      }

      for (Value firstValue : firstValues) {
        List<CrossAxisAccessVO> listRowStats = new ArrayList<CrossAxisAccessVO>();
        String fValue = firstValue.getFullPath();
        String fValueName = firstValue.getName();
        firstRow.add(fValueName);
        SearchCriteria firstSC = new SearchCriteria(firstAxisId, fValue);
        for (Value secondValue : secondValues) {
          // Loop variable declaration
          int nbAxisAccess = 0;
          String sValue = secondValue.getFullPath();
          // String sValueName = secondValue.getName();

          // Build PDC search context
          SearchContext searchCtx = new SearchContext();
          searchCtx.addCriteria(firstSC);
          searchCtx.addCriteria(new SearchCriteria(secondAxisId, sValue));
          // Retrieve publication on current cross axis
          List<GlobalSilverContent> gSC = getPdCPublications(searchCtx, components);
          nbAxisAccess = computeAxisAccessStatistics(accessPublis, gSC);
          CrossAxisAccessVO crossAxisAccess =
                  new CrossAxisAccessVO(firstAxisId, secondAxisId, fValue, sValue, nbAxisAccess);
          listRowStats.add(crossAxisAccess);

        }
        stats.add(listRowStats);
      }
      crossStat = new CrossStatisticVO(headerColumn, firstRow, stats);
    } catch (PdcException e) {
      SilverTrace.error("SilverStatisticsPeas",
              SilverStatisticsPeasSessionController.class.getName() + ".getCrossAxisStats",
              "Problem to access the PDC", e);
    } catch (SQLException sqlEx) {
      SilverTrace.error("SilverStatisticsPeas",
              SilverStatisticsPeasSessionController.class.getName() + ".getCrossAxisStats",
              "Problem to access statistics table", sqlEx);
    }
    return crossStat;
  }

  /**
   * Compute the number of axis access
   * @param accessPublis the list of publications that have been accessed on specific time period
   * @param gSC the list of publication which are classified on an axis
   * @return the global number of access on a specific axis
   */
  private int computeAxisAccessStatistics(List<AccessPublicationVO> accessPublis,
          List<GlobalSilverContent> gSC) {
    int nbAxisAccess = 0;
    for (GlobalSilverContent curGSC : gSC) {
      String publicationId = curGSC.getId();
      String instanceId = curGSC.getInstanceId();
      // Compute statistics on read publications
      for (AccessPublicationVO accessPub : accessPublis) {
        if (accessPub.getForeignPK().getId().equals(publicationId)
                && accessPub.getForeignPK().getInstanceId().equals(instanceId)) {
          nbAxisAccess += accessPub.getNbAccess();
        }
      }
    }
    return nbAxisAccess;
  }
}<|MERGE_RESOLUTION|>--- conflicted
+++ resolved
@@ -22,6 +22,20 @@
  * along with this program.  If not, see <http://www.gnu.org/licenses/>.
  */
 package com.stratelia.silverpeas.silverStatisticsPeas.control;
+
+import java.rmi.RemoteException;
+import java.sql.SQLException;
+import java.util.ArrayList;
+import java.util.Collection;
+import java.util.Iterator;
+import java.util.List;
+import java.util.Vector;
+
+import javax.ejb.CreateException;
+
+import org.apache.commons.lang.StringUtils;
+import org.jCharts.axisChart.AxisChart;
+import org.jCharts.nonAxisChart.PieChart2D;
 
 import com.silverpeas.pdc.ejb.PdcBmHome;
 import com.silverpeas.util.StringUtil;
@@ -64,18 +78,6 @@
 import com.stratelia.webactiv.util.JNDINames;
 import com.stratelia.webactiv.util.ResourceLocator;
 import com.stratelia.webactiv.util.exception.UtilException;
-import org.apache.commons.lang.StringUtils;
-import org.jCharts.axisChart.AxisChart;
-import org.jCharts.nonAxisChart.PieChart2D;
-
-import javax.ejb.CreateException;
-import java.rmi.RemoteException;
-import java.sql.SQLException;
-import java.util.ArrayList;
-import java.util.Collection;
-import java.util.Iterator;
-import java.util.List;
-import java.util.Vector;
 
 /**
  * Class declaration
@@ -119,30 +121,6 @@
     try {
       yearsConnection = SilverStatisticsPeasDAOConnexion.getYears();
     } catch (Exception e) {
-<<<<<<< HEAD
-      SilverTrace.error("silverStatisticsPeas",
-              "SilverStatisticsPeasDAOConnexion.getYears",
-              "root.EX_SQL_QUERY_FAILED", e);
-    }
-
-    try {
-      yearsAccess =
-              SilverStatisticsPeasDAOAccesVolume.getYears(
-              SilverStatisticsPeasDAOAccesVolume.TYPE_ACCES);
-    } catch (Exception e) {
-      SilverTrace.error("silverStatisticsPeas",
-              "SilverStatisticsPeasDAOAccesVolume.getYears",
-              "root.EX_SQL_QUERY_FAILED", e);
-    }
-
-    try {
-      yearsVolume = SilverStatisticsPeasDAOAccesVolume.getYears(
-              SilverStatisticsPeasDAOAccesVolume.TYPE_VOLUME);
-    } catch (Exception e) {
-      SilverTrace.error("silverStatisticsPeas",
-              "SilverStatisticsPeasDAOAccesVolume.getYears",
-              "root.EX_SQL_QUERY_FAILED", e);
-=======
       SilverTrace.error("silverStatisticsPeas", "SilverStatisticsPeasDAOConnexion.getYears",
           "root.EX_SQL_QUERY_FAILED", e);
     }
@@ -159,7 +137,6 @@
     } catch (Exception e) {
       SilverTrace.error("silverStatisticsPeas", "SilverStatisticsPeasDAOAccesVolume.getYears",
           "root.EX_SQL_QUERY_FAILED", e);
->>>>>>> 8159bc68
     }
   }
 
@@ -170,19 +147,10 @@
    * @see
    */
   public SilverStatisticsPeasSessionController(
-<<<<<<< HEAD
-          MainSessionController mainSessionCtrl, ComponentContext componentContext) {
-    super(
-            mainSessionCtrl,
-            componentContext,
-            "com.stratelia.silverpeas.silverStatisticsPeas.multilang.silverStatisticsBundle",
-            "com.stratelia.silverpeas.silverStatisticsPeas.settings.silverStatisticsIcons");
-=======
       MainSessionController mainSessionCtrl, ComponentContext componentContext) {
     super(mainSessionCtrl, componentContext,
         "com.stratelia.silverpeas.silverStatisticsPeas.multilang.silverStatisticsBundle",
         "com.stratelia.silverpeas.silverStatisticsPeas.settings.silverStatisticsIcons");
->>>>>>> 8159bc68
     setComponentRootName(URLManager.CMP_SILVERSTATISTICSPEAS);
     initYears();
   }
@@ -559,13 +527,8 @@
           String dateEnd, String idUser) {
     Collection<String[]> c = null;
     try {
-<<<<<<< HEAD
-      c = SilverStatisticsPeasDAOConnexion.getStatsConnexionGroupUser(
-              dateBegin, dateEnd, Integer.parseInt(idUser));
-=======
       c = SilverStatisticsPeasDAOConnexion.getStatsConnexionAllGroup(
           dateBegin, dateEnd, Integer.parseInt(idUser));
->>>>>>> 8159bc68
     } catch (Exception e) {
       SilverTrace.error("silverStatisticsPeas",
               "SilverStatisticsPeasDAOConnexion.getStatsConnexionGroupUser",
@@ -1014,15 +977,9 @@
         currentStats.add(new String[]{kms[i], counts[i]});
       }
 
-<<<<<<< HEAD
-      pieChart = ChartUtil.buildPieChart(this.getString("silverStatisticsPeas.ServicesNumber"),
-              buildDoubleArrayFromStringCollection(statsKMsInstances[1]),
-              (String[]) statsKMsInstances[0].toArray(new String[0]));
-=======
       pieChart = ChartUtil.buildPieChart(getString("silverStatisticsPeas.ServicesNumber"),
           buildDoubleArrayFromStringCollection(statsKMsInstances[1]),
           (String[]) statsKMsInstances[0].toArray(new String[statsKMsInstances[0].size()]));
->>>>>>> 8159bc68
     } catch (Exception se) {
       SilverTrace.error("silverStatisticsPeas",
               "SilverStatisticsPeasSessionController.getVolumeServicesChart()",
@@ -1527,14 +1484,8 @@
             gSC = getPdCPublications(Integer.toString(curAxisId), curAxisValue, components);
             nbAxisAccess = computeAxisAccessStatistics(accessPublis, gSC);
             // Create a new statistic value object
-<<<<<<< HEAD
-            StatisticVO curStat =
-                    new StatisticVO(Integer.toString(curAxisId), curValue.getName(), curValue.
-                    getDescription(), nbAxisAccess);
-=======
             StatisticVO curStat = new StatisticVO(Integer.toString(curAxisId), curValue.getName(),
                 curValue.getDescription(), nbAxisAccess);
->>>>>>> 8159bc68
             curStat.setAxisValue(curValue.getFullPath());
             curStat.setAxisLevel(curValue.getLevelNumber());
             // Add this statistic to list
