/**
 * Copyright (C) 2000 - 2011 Silverpeas
 *
 * This program is free software: you can redistribute it and/or modify
 * it under the terms of the GNU Affero General Public License as
 * published by the Free Software Foundation, either version 3 of the
 * License, or (at your option) any later version.
 *
 * As a special exception to the terms and conditions of version 3.0 of
 * the GPL, you may redistribute this Program in connection with Free/Libre
 * Open Source Software ("FLOSS") applications as described in Silverpeas's
 * FLOSS exception.  You should have received a copy of the text describing
 * the FLOSS exception, and it is also available here:
 * "http://repository.silverpeas.com/legal/licensing"
 *
 * This program is distributed in the hope that it will be useful,
 * but WITHOUT ANY WARRANTY; without even the implied warranty of
 * MERCHANTABILITY or FITNESS FOR A PARTICULAR PURPOSE.  See the
 * GNU Affero General Public License for more details.
 *
 * You should have received a copy of the GNU Affero General Public License
 * along with this program.  If not, see <http://www.gnu.org/licenses/>.
 */

package com.stratelia.silverpeas.personalizationPeas.servlets;

import javax.servlet.http.HttpServletRequest;

import com.stratelia.silverpeas.peasCore.ComponentContext;
import com.stratelia.silverpeas.peasCore.MainSessionController;
import com.stratelia.silverpeas.peasCore.servlets.ComponentRequestRouter;
import com.stratelia.silverpeas.personalizationPeas.control.PersonalizationSessionController;
import com.stratelia.silverpeas.silvertrace.SilverTrace;

/**
 * Class declaration
 * @author
 */
public class PersoPeasRequestRouter extends
    ComponentRequestRouter<PersonalizationSessionController> {

  private static final long serialVersionUID = 1L;

  /**
   * Method declaration
   * @param mainSessionCtrl
   * @param componentContext
   * @return
   * @see
   */
  @Override
  public PersonalizationSessionController createComponentSessionController(
      final MainSessionController mainSessionCtrl, final ComponentContext componentContext) {
    return new PersonalizationSessionController(mainSessionCtrl, componentContext);
  }

  /**
   * This method has to be implemented in the component request rooter class. returns the session
   * control bean name to be put in the request object ex : for notificationUser, returns
   * "notificationUser"
   */
  @Override
  public String getSessionControlBeanName() {
    return "personalizationPeas";
  }

  /**
   * This method has to be implemented by the component request rooter it has to compute a
   * destination page
   * @param function The entering request function (ex : "Main.jsp")
   * @param personalizationScc The component Session Control, build and initialised.
   * @param request The entering request. The request rooter need it to get parameters
   * @return The complete destination URL for a forward (ex : "/notificationUser/jsp/notificationUser.jsp?flag=user")
   */
  @Override
  public String getDestination(final String function,
      final PersonalizationSessionController personalizationScc, final HttpServletRequest request) {
    SilverTrace.info(getSessionControlBeanName(),
        "PersoPeasRequestRouter.getDestination()", "root.MSG_GEN_PARAM_VALUE",
        "function = " + function);

    String destination = "";

    try {
      if (function.startsWith("SaveChannels")) {
        final String selectedChannels = request.getParameter("SelectedChannels");
        final String selectedFrequency = request.getParameter("SelectedFrequency");
        personalizationScc.saveChannels(selectedChannels);
        personalizationScc.saveDelayedUserNotificationFrequency(selectedFrequency);
<<<<<<< HEAD
=======
        request.setAttribute("validationMessage",
            personalizationScc.getMultilang().getString("GML.validation.update"));
>>>>>>> 8bfd9d47
        destination = "/personalizationPeas/jsp/personalization_Notification.jsp";
      } else {
        destination = "/personalizationPeas/jsp/" + function;
      }
      performDelayedNotificationFrequency(personalizationScc, request);
    } catch (final Exception e) {
      request.setAttribute("javax.servlet.jsp.jspException", e);
      destination = "/admin/jsp/errorpageMain.jsp";
    }

    SilverTrace.info(getSessionControlBeanName(),
        "PersoPeasRequestRouter.getDestination()", "root.MSG_GEN_PARAM_VALUE",
        "destination = " + destination);
    return destination;
  }

  /**
   * This method handles data about delayed notification
   * @param componentSC
   * @param request
   */
  private void performDelayedNotificationFrequency(
      final PersonalizationSessionController componentSC, final HttpServletRequest request) {
    request.setAttribute("delayedNotification", componentSC.getDelayedNotificationBean());
  }
}<|MERGE_RESOLUTION|>--- conflicted
+++ resolved
@@ -87,11 +87,8 @@
         final String selectedFrequency = request.getParameter("SelectedFrequency");
         personalizationScc.saveChannels(selectedChannels);
         personalizationScc.saveDelayedUserNotificationFrequency(selectedFrequency);
-<<<<<<< HEAD
-=======
         request.setAttribute("validationMessage",
             personalizationScc.getMultilang().getString("GML.validation.update"));
->>>>>>> 8bfd9d47
         destination = "/personalizationPeas/jsp/personalization_Notification.jsp";
       } else {
         destination = "/personalizationPeas/jsp/" + function;
