--- conflicted
+++ resolved
@@ -1,4 +1,3 @@
-<<<<<<< HEAD
 <?xml version="1.0" encoding="UTF-8"?>
 <!--
 
@@ -42,9 +41,9 @@
         http://www.springframework.org/schema/aop http://www.springframework.org/schema/aop/spring-aop.xsd">
 
   <ctx:annotation-config/>
-  
+
   <aop:aspectj-autoproxy/>
-  
+
   <ctx:component-scan base-package="com.silverpeas.scheduler"/>
   <ctx:component-scan base-package="com.silverpeas.calendar"/>
   <ctx:component-scan base-package="com.silverpeas.accesscontrol"/>
@@ -57,13 +56,14 @@
   <ctx:component-scan base-package="com.silverpeas.converter"/>
   <ctx:component-scan base-package="com.silverpeas.subscribe"/>
   <ctx:component-scan base-package="com.silverpeas.admin.notification"/>
-  <ctx:component-scan base-package="com.stratelia.silverpeas.silverstatistics.control" /> 
+  <ctx:component-scan base-package="com.silverpeas.admin.web"/>
+  <ctx:component-scan base-package="com.stratelia.silverpeas.silverstatistics.control"/>
   <ctx:component-scan base-package="com.silverpeas.profile"/>
   <ctx:component-scan base-package="com.silverpeas.web"/>
   <ctx:component-scan base-package="com.silverpeas.annotation"/>
   <ctx:component-scan base-package="org.silverpeas.sharing.web" />
   <ctx:component-scan base-package="com.silverpeas.bundle.web" />
-  
+
   <bean id="domainDriverFactory" class="com.silverpeas.domains.DomainDriverFactory" factory-method="getDomainDriverFactory" />
 
   <!-- The Bean Validator (JSR-303) bootstrapping through Spring. The Hibernate implementation is used -->
@@ -83,7 +83,7 @@
         class="com.stratelia.silverpeas.peasCore.SessionManager"
         factory-method="getInstance"
         depends-on="schedulerFactory" />
-        
+
   <!-- The session management factory -->
   <bean id="sessionManagementFactory"
         class="com.silverpeas.session.SessionManagementFactory"
@@ -93,7 +93,7 @@
   <bean id="organizationController"
         class="com.stratelia.webactiv.beans.admin.OrganizationController"
         depends-on="schedulerFactory" />
-        
+
   <!-- The factory of the controller of the organization dedicated to non IoC managed beans -->
   <bean id="organizationControllerFactory"
         class="com.stratelia.webactiv.beans.admin.OrganizationControllerFactory"
@@ -102,7 +102,7 @@
   <!-- The administration module -->
   <bean id="adminController" class="com.stratelia.webactiv.beans.admin.Admin"
         depends-on="schedulerFactory"/>
-  
+
   <bean id="adminReference" class="com.stratelia.webactiv.beans.admin.AdminReference"
          factory-method="getInstance"/>
 
@@ -114,163 +114,26 @@
   <!-- the Silverpeas look context gathering all of the look aspects -->
   <bean id="silverpeasLook" class="com.silverpeas.look.SilverpeasLook"
         factory-method="getSilverpeasLook" depends-on="organizationController"/>
-        
+
   <!-- the factory of the document format converters available in Silverpeas.
         It wraps and provides an access to the actual converter implementations -->
   <bean id="converterFactory" class="com.silverpeas.converter.DocumentFormatConverterFactory"
         factory-method="getFactory"/>
-        
+
   <!-- the factory of the content management services.
         It wraps and provides an access to the actual content manager managed by the IoC container -->
   <bean id="contentManagerFactory" class="com.stratelia.silverpeas.contentManager.ContentManagerFactory"
         factory-method="getFactory"/>
-        
+
   <!-- the factory of the statistics management services.
         It wraps and provides an access to the actual statisitics manager managed by the IoC container -->
   <bean id="silverStatisticsFactory" class="com.stratelia.silverpeas.silverstatistics.control.SilverStatisticsFactory"
-        factory-method="getFactory"/> 
-        
+        factory-method="getFactory"/>
+
   <bean id="userPriviledgeValidationFactory" class="com.silverpeas.web.UserPriviledgeValidationFactory"
         factory-method="getFactory"/>
-        
+
   <bean id="userServiceProvider" factory-method="getInstance" class="com.silverpeas.admin.service.UserServiceProvider"/>
   <bean id="spaceServiceProvider" factory-method="getInstance" class="com.silverpeas.admin.service.SpaceServiceProvider"/>
 
-</beans>
-=======
-<?xml version="1.0" encoding="UTF-8"?>
-<!--
-
-    Copyright (C) 2000 - 2011 Silverpeas
-
-    This program is free software: you can redistribute it and/or modify
-    it under the terms of the GNU Affero General Public License as
-    published by the Free Software Foundation, either version 3 of the
-    License, or (at your option) any later version.
-
-    As a special exception to the terms and conditions of version 3.0 of
-    the GPL, you may redistribute this Program in connection with Free/Libre
-    Open Source Software ("FLOSS") applications as described in Silverpeas's
-    FLOSS exception.  You should have received a copy of the text describing
-    the FLOSS exception, and it is also available here:
-    "http://repository.silverpeas.com/legal/licensing"
-
-    This program is distributed in the hope that it will be useful,
-    but WITHOUT ANY WARRANTY; without even the implied warranty of
-    MERCHANTABILITY or FITNESS FOR A PARTICULAR PURPOSE.  See the
-    GNU Affero General Public License for more details.
-
-    You should have received a copy of the GNU Affero General Public License
-    along with this program.  If not, see <http://www.gnu.org/licenses/>.
-
--->
-
-<!--
- This Spring context configuration file sets up all of the core components required for bootstrapping
- the Silverpeas application. Theses components then can be then refered and used by others
- Silverpeas components.
--->
-<beans xmlns="http://www.springframework.org/schema/beans"
-       xmlns:xsi="http://www.w3.org/2001/XMLSchema-instance"
-       xmlns:p="http://www.springframework.org/schema/p"
-       xmlns:ctx="http://www.springframework.org/schema/context"
-       xmlns:aop="http://www.springframework.org/schema/aop"
-       xsi:schemaLocation="
-        http://www.springframework.org/schema/beans http://www.springframework.org/schema/beans/spring-beans.xsd
-        http://www.springframework.org/schema/context http://www.springframework.org/schema/context/spring-context.xsd
-        http://www.springframework.org/schema/aop http://www.springframework.org/schema/aop/spring-aop.xsd">
-
-  <ctx:annotation-config/>
-  
-  <aop:aspectj-autoproxy/>
-  
-  <ctx:component-scan base-package="com.silverpeas.scheduler"/>
-  <ctx:component-scan base-package="com.silverpeas.calendar"/>
-  <ctx:component-scan base-package="com.silverpeas.accesscontrol"/>
-  <ctx:component-scan base-package="com.silverpeas.domains"/>
-  <ctx:component-scan base-package="com.silverpeas.look"/>
-  <ctx:component-scan base-package="com.silverpeas.personalization"/>
-  <ctx:component-scan base-package="com.silverpeas.delegatednews"/>
-  <ctx:component-scan base-package="com.stratelia.silverpeas.contentManager"/>
-  <ctx:component-scan base-package="com.silverpeas.converter"/>
-  <ctx:component-scan base-package="com.silverpeas.subscribe"/>
-  <ctx:component-scan base-package="com.silverpeas.admin.notification"/>
-  <ctx:component-scan base-package="com.silverpeas.admin.web"/>
-  <ctx:component-scan base-package="com.stratelia.silverpeas.silverstatistics.control" /> 
-  <ctx:component-scan base-package="com.silverpeas.profile"/>
-  <ctx:component-scan base-package="com.silverpeas.web"/>
-  <ctx:component-scan base-package="com.silverpeas.annotation"/>
-  <ctx:component-scan base-package="org.silverpeas.sharing.web" />
-  <ctx:component-scan base-package="com.silverpeas.bundle.web" />
-  
-  <bean id="domainDriverFactory" class="com.silverpeas.domains.DomainDriverFactory" factory-method="getDomainDriverFactory" />
-
-  <!-- The Bean Validator (JSR-303) bootstrapping through Spring. The Hibernate implementation is used -->
-  <bean id="validator" class="org.springframework.validation.beanvalidation.LocalValidatorFactoryBean" />
-
-  <!-- Silverpeas context initializer. It depends upon some others components to do its job.
-       Let's Spring to initialize the Silverpeas application context ;-) -->
-  <bean class="com.stratelia.silverpeas.silverpeasinitialize.SilverpeasInitializer"
-        init-method="startInitialize" depends-on="schedulerFactory"/>
-
-  <!-- The user authenticator -->
-  <bean id="authenticator"
-        class="com.stratelia.silverpeas.authentication.LoginPasswordAuthentication" />
-
-  <!-- The session manager (implements the session management) -->
-  <bean id="sessionManager"
-        class="com.stratelia.silverpeas.peasCore.SessionManager"
-        factory-method="getInstance"
-        depends-on="schedulerFactory" />
-        
-  <!-- The session management factory -->
-  <bean id="sessionManagementFactory"
-        class="com.silverpeas.session.SessionManagementFactory"
-        factory-method="getFactory" />
-
-  <!-- The controller of the organization and domain management for the Silverpeas administration module -->
-  <bean id="organizationController"
-        class="com.stratelia.webactiv.beans.admin.OrganizationController"
-        depends-on="schedulerFactory" />
-        
-  <!-- The factory of the controller of the organization dedicated to non IoC managed beans -->
-  <bean id="organizationControllerFactory"
-        class="com.stratelia.webactiv.beans.admin.OrganizationControllerFactory"
-        factory-method="getFactory" />
-
-  <!-- The administration module -->
-  <bean id="adminController" class="com.stratelia.webactiv.beans.admin.Admin"
-        depends-on="schedulerFactory"/>
-  
-  <bean id="adminReference" class="com.stratelia.webactiv.beans.admin.AdminReference"
-         factory-method="getInstance"/>
-
-  <!-- the scheduler factory from which Silverpeas components access the scheduler. It bootstraps
-       the actual scheduling backend -->
-  <bean id="schedulerFactory" class="com.silverpeas.scheduler.SchedulerFactory"
-        factory-method="getFactory"/>
-
-  <!-- the Silverpeas look context gathering all of the look aspects -->
-  <bean id="silverpeasLook" class="com.silverpeas.look.SilverpeasLook"
-        factory-method="getSilverpeasLook" depends-on="organizationController"/>
-        
-  <!-- the factory of the document format converters available in Silverpeas.
-        It wraps and provides an access to the actual converter implementations -->
-  <bean id="converterFactory" class="com.silverpeas.converter.DocumentFormatConverterFactory"
-        factory-method="getFactory"/>
-        
-  <!-- the factory of the content management services.
-        It wraps and provides an access to the actual content manager managed by the IoC container -->
-  <bean id="contentManagerFactory" class="com.stratelia.silverpeas.contentManager.ContentManagerFactory"
-        factory-method="getFactory"/>
-        
-  <!-- the factory of the statistics management services.
-        It wraps and provides an access to the actual statisitics manager managed by the IoC container -->
-  <bean id="silverStatisticsFactory" class="com.stratelia.silverpeas.silverstatistics.control.SilverStatisticsFactory"
-        factory-method="getFactory"/> 
-        
-  <bean id="userPriviledgeValidationFactory" class="com.silverpeas.web.UserPriviledgeValidationFactory"
-        factory-method="getFactory"/>
-
-</beans>
->>>>>>> c6940e40
+</beans>