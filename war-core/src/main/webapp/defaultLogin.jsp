--- conflicted
+++ resolved
@@ -203,11 +203,9 @@
             <c:choose>
               <c:when test="${!empty param.ErrorCode && '4' != param.ErrorCode && 'null' != param.ErrorCode}">
                 <fmt:message key="authentication.logon.${param.ErrorCode}" var="errorMessage"/>
-<<<<<<< HEAD
-                <span><c:out value="${errorMessage}" escapeXml="${fn:contains(errorMessage, 'script') ? 'true' : 'false'}"/></span>
-=======
+
                 <span><c:out value="${errorMessage}" escapeXml="${fn:containsIgnoreCase(errorMessage, 'script') ? 'true' : 'false'}"/></span>
->>>>>>> 2b616bf4
+
               </c:when>
               <c:otherwise>
                 <fmt:message key="authentication.logon.subtitle"/>
