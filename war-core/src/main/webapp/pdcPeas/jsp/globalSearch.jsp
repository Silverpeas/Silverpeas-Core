<%--

    Copyright (C) 2000 - 2011 Silverpeas

    This program is free software: you can redistribute it and/or modify
    it under the terms of the GNU Affero General Public License as
    published by the Free Software Foundation, either version 3 of the
    License, or (at your option) any later version.

    As a special exception to the terms and conditions of version 3.0 of
    the GPL, you may redistribute this Program in connection with Free/Libre
    Open Source Software ("FLOSS") applications as described in Silverpeas's
    FLOSS exception.  You should have received a copy of the text describing
    the FLOSS exception, and it is also available here:
    "http://repository.silverpeas.com/legal/licensing"

    This program is distributed in the hope that it will be useful,
    but WITHOUT ANY WARRANTY; without even the implied warranty of
    MERCHANTABILITY or FITNESS FOR A PARTICULAR PURPOSE.  See the
    GNU Affero General Public License for more details.

    You should have received a copy of the GNU Affero General Public License
    along with this program.  If not, see <http://www.gnu.org/licenses/>.

--%>
<%@page contentType="text/html; charset=UTF-8" pageEncoding="UTF-8"%>

<%@ page import="com.stratelia.silverpeas.peasCore.URLManager"%>
<%@ page import="com.silverpeas.pdcSubscription.model.PDCSubscription"%>
<%@ page import="com.silverpeas.util.EncodeHelper"%>
<%@ page import="com.stratelia.silverpeas.pdcPeas.vo.SearchTypeConfigurationVO"%>
<%@ include file="checkAdvancedSearch.jsp"%>
<%@ taglib uri="http://www.silverpeas.com/tld/viewGenerator" prefix="view"%>
<%@ taglib uri="http://java.sun.com/jsp/jstl/core" prefix="c"%>

<c:set var="dataTypes" value="${requestScope.ComponentSearchType}"></c:set>

<%!

String displaySynonymsAxis(Boolean activeThesaurus, Jargon jargon, int axisId) throws ThesaurusException {
	String synonyms = "";
	boolean first = true;
	if (jargon != null && activeThesaurus.booleanValue()) {//activated
		//synonymes du terme
		String				idUser			= jargon.getIdUser();
		ThesaurusManager	thesaurus		= new ThesaurusManager();
		Collection			listSynonyms	= thesaurus.getSynonymsAxis(Integer.toString(axisId), idUser);
		Iterator			it				= listSynonyms.iterator();
		synonyms += "<i>";
		while (it.hasNext()) {
			String name = (String) it.next();
			if (first) {
				synonyms += "- "+name;
			}
			else
				synonyms += ", "+name;
			first = false;
		}
		synonyms += "</i>";
	}
	return synonyms;
}

String displaySynonymsValue(Boolean activeThesaurus, Jargon jargon, Value value) throws ThesaurusException {
	String	synonyms	= "";
	boolean first		= true;
	String	idTree		= value.getTreeId();
	String	idTerm		= value.getPK().getId();
	if (jargon != null && activeThesaurus.booleanValue()) {//activated
		//synonymes du terme
		String				idUser			= jargon.getIdUser();
		ThesaurusManager	thesaurus		= new ThesaurusManager();
		Collection			listSynonyms	= thesaurus.getSynonyms(new Long(idTree).longValue(), new Long(idTerm).longValue(), idUser);
		Iterator			it				= listSynonyms.iterator();
		synonyms += "<i>";
		while (it.hasNext()) {
			String name = (String) it.next();
			if (first) {
				synonyms += "- "+name;
			}
			else
				synonyms += ", "+name;
			first = false;
		}
		synonyms += "</i>";
	}
	return synonyms;
}

String getValueIdFromPdcSearchContext(int axisId, SearchContext searchContext)
{
	SearchCriteria criteria = searchContext.getCriteriaOnAxis(axisId);
	if (criteria != null)
		return criteria.getValue();
	else
		return null;
}

void displayAxisByType(boolean showAllAxis, String axisLabel, List axis, SearchContext searchContext, Boolean activeThesaurus, Jargon jargon, ResourcesWrapper resource, String axisTypeIcon, JspWriter out) throws ThesaurusException, IOException {
	SearchAxis	searchAxis			= null;
	int			axisId				= -1;
	String		axisName			= null;
	int			nbPositions			= -1;
	String		valueInContext		= null;
	Value		value				= null;
	String		increment			= "";
	String		selected			= "";
	String		sNbObjects			= "";
	String		language			= resource.getLanguage();
	
    out.println("<table width=\"100%\" border=\"0\" cellspacing=\"0\" cellpadding=\"5\">");
		// il peut y avoir aucun axe primaire dans un 1er temps
		if (axis != null && axis.size()>0){
            for (int i=0; i<axis.size(); i++){
				searchAxis		= (SearchAxis) axis.get(i);
                axisId			= searchAxis.getAxisId();
                axisName		= EncodeHelper.javaStringToHtmlString(searchAxis.getAxisName(language));
                nbPositions 	= searchAxis.getNbObjects();
                valueInContext 	= getValueIdFromPdcSearchContext(axisId, searchContext);
                if (nbPositions != 0)
                {
                    out.println("<tr>");
                    out.println("<td class=\"txtlibform\" width=\"30%\" nowrap><img src=\""+axisTypeIcon+"\" alt=\""+axisLabel+"\" align=\"absmiddle\">&nbsp;"+axisName+"&nbsp;"+displaySynonymsAxis(activeThesaurus, jargon, axisId)+":</td>");
                    if (showAllAxis)
                    	out.println("<td><select name=\"Axis"+axisId+"\" size=\"1\">");
                    else
                    	out.println("<td><select name=\"Axis"+axisId+"\" size=\"1\" onChange=\"javascript:addValue(this, '"+axisId+"');\">");
                    out.println("<option value=\"\"></option>");
                    List values = searchAxis.getValues();
                    for (int v=0; v<values.size(); v++)
                    {
                    	value = (Value) values.get(v);
                    	
                    	for (int inc=0; inc<value.getLevelNumber(); inc++)
                    	{
                    		increment += "&nbsp;&nbsp;&nbsp;&nbsp;";
                    	}
                    	
                    	if (searchContext.isEmpty())
                    	{
                    		sNbObjects = " ("+value.getNbObjects()+")";
                    	}
                    	else if (valueInContext == null)
                    	{
                    		sNbObjects = " ("+value.getNbObjects()+")";
                    	}
                    	else if (value.getFullPath().equals(valueInContext))
                    	{
                    		selected = " selected";
                    		sNbObjects = " ("+value.getNbObjects()+")";
                    	}
                    	else if (value.getFullPath().indexOf(valueInContext)!=-1)
                    		sNbObjects = " ("+value.getNbObjects()+")";
                    	
                    	out.println("<option value=\""+value.getFullPath()+"\""+selected+">"+increment+value.getName(language));
                    	if (!showAllAxis) {
	                    	out.println(sNbObjects);
	                    }
                    	out.println(displaySynonymsValue(activeThesaurus, jargon, value));
                    	out.println("</option>");
                    	
                    	increment 	= "";
                    	selected	= "";
                    	sNbObjects	= "";
                    }
                    out.println("</select></td>");
                    out.println("</tr>");                        
               }
			}// fin du for
		} else {
			out.println("<tr><td width=\"100%\" class=\"txtnav\" bgcolor=\"EDEDED\">&nbsp;</td></tr>");
		} // fin du else
    out.println("</table>");
}

%>
<%
String strpdcs = (String)request.getAttribute("isPDCSubscription");
boolean isPDCSubscription = false;
if (strpdcs != null && strpdcs.equalsIgnoreCase("true")) {
   isPDCSubscription = true;
}

boolean isNewPDCSubscription = false;
String strisNewPDC = (String)request.getAttribute("isNewPDCSubscription");
if (strisNewPDC != null && strisNewPDC.equalsIgnoreCase("true")) {
   isNewPDCSubscription = true;
}
PDCSubscription subscription 		= (PDCSubscription) request.getAttribute("PDCSubscription");

//recuperation des parametres pour le PDC
List			primaryAxis			= (List) request.getAttribute("ShowPrimaryAxis");
List			secondaryAxis		= (List) request.getAttribute("ShowSecondaryAxis");
String			showSndSearchAxis	= (String) request.getAttribute("ShowSndSearchAxis");
SearchContext	searchContext		= (SearchContext) request.getAttribute("SearchContext");
Jargon			jargon				= (Jargon) request.getAttribute("Jargon");
Boolean			activeThesaurus		= (Boolean) request.getAttribute("ActiveThesaurus");
Boolean 		activeSelection 	= (Boolean) request.getAttribute("ActiveSelection");
Boolean			XmlSearch			= (Boolean) request.getAttribute("XmlSearchVisible");

//CBO : ADD
String 			displayParamChoices = (String) request.getAttribute("DisplayParamChoices"); // All || Req || Res
List 			choiceNbResToDisplay = (List) request.getAttribute("ChoiceNbResToDisplay");
Integer			nbResToDisplay		= (Integer) request.getAttribute("NbResToDisplay");
Integer			sortValue			= (Integer) request.getAttribute("SortValue");
String			sortOrder			= (String) request.getAttribute("SortOrder");
List			webTabs				= (List) request.getAttribute("WebTabs");

boolean isXmlSearchVisible = false;
if (XmlSearch != null) {
	isXmlSearchVisible = XmlSearch.booleanValue();
}

if (activeSelection == null) {
	activeSelection = new Boolean(false);
}

int				searchType			= ((Integer) request.getAttribute("SearchType")).intValue();

// recuperation des parametres pour la recherche classique
List	favoriteRequests	= (List)request.getAttribute("RequestList");
String	requestSaved		= (String)request.getAttribute("requestSaved");
String	requestSelected		= (String)request.getAttribute("RequestSelected");

String showNotOnlyPertinentAxisAndValues = (String) request.getAttribute("showAllAxis");
boolean showAllAxis = ("true".equals(showNotOnlyPertinentAxisAndValues));
showNotOnlyPertinentAxisAndValues = showAllAxis ? showNotOnlyPertinentAxisAndValues : "";

List			allComponents		= (List) request.getAttribute("ComponentList");
List			allSpaces			= (List) request.getAttribute("SpaceList");
QueryParameters query				= (QueryParameters) request.getAttribute("QueryParameters");
String			spaceSelected		= null;
String			componentSelected	= null;
String			keywords			= null;
String			createAfterDate		= null;
String			createBeforeDate	= null;
String			updateAfterDate		= null;
String			updateBeforeDate	= null;
UserDetail		userDetail			= null;
if (query != null)
{
	spaceSelected		= query.getSpaceId();
	componentSelected	= query.getInstanceId();
	keywords			= EncodeHelper.javaStringToHtmlString(query.getKeywords());
	createAfterDate		= query.getAfterDate();
	createBeforeDate	= query.getBeforeDate();
	updateAfterDate		= query.getAfterUpdateDate();
	updateBeforeDate	= query.getBeforeUpdateDate();
	userDetail			= query.getCreatorDetail();
}

if (keywords == null)
	keywords = "";
if (createAfterDate == null)
  	createAfterDate = "";
if (createBeforeDate == null)
  	createBeforeDate = "";
if (updateAfterDate == null)
  	updateAfterDate = "";
if (updateBeforeDate == null)
  	updateBeforeDate = "";


// Retrieve data search space
Vector searchDomains			= (Vector) request.getAttribute("searchDomains");
String currentSearchDomainId	= (String) request.getAttribute("currentSearchDomainId");
currentSearchDomainId = (currentSearchDomainId==null) ? "SILVERPEAS" : currentSearchDomainId;

boolean			isEmptySearchContext = true;
SearchCriteria	searchCriteria		= null;

if (showSndSearchAxis == null) {
    showSndSearchAxis = "NO";
}

// l'objet SearchContext n'est pas vide
if (searchContext != null && searchContext.getCriterias().size() > 0){
	isEmptySearchContext = false;
}

String selected = "";

String icoHelp	= m_context + "/util/icons/info.gif";
String icoUser	= m_context + "/util/icons/user.gif";

Board board = gef.getBoard();

ButtonPane buttonPane = gef.getButtonPane();
Button searchButton = (Button) gef.getFormButton(resource.getString("pdcPeas.search"), "javascript:onClick=sendQuery()", false);

<<<<<<< HEAD
ResourceLocator resourceSearchEngine = new ResourceLocator(
    "com.stratelia.silverpeas.pdcPeas.settings.pdcPeasSettings", "");

int autocompletionMinChars = resourceSearchEngine.getInteger("autocompletion.minChars", 3);

=======
int autocompletionMinChars = resource.getSetting("autocompletion.minChars", 3);
>>>>>>> 63a77b94
%>


<html>
<head>
<title><%=resource.getString("GML.popupTitle")%></title>
<<<<<<< HEAD
<%
   out.println(gef.getLookStyleSheet());
%>
=======
<view:looknfeel />
>>>>>>> 63a77b94
<link rel="stylesheet" type="text/css" href="<%=m_context%>/util/styleSheets/jquery.autocomplete.css" media="screen">
<script type="text/javascript" src="<%=m_context%>/util/javaScript/animation.js"></script>
<script type="text/javascript" src="<%=m_context%>/util/javaScript/checkForm.js"></script>
<script type="text/javascript" src="<%=m_context%>/util/javaScript/dateUtils.js"></script>
<script type="text/javascript" src="javascript/formUtil.js"></script>
<script type="text/javascript" src="<%=m_context%>/util/javaScript/jquery/jquery.bgiframe.min.js"></script>
<script type="text/javascript" src="<%=m_context%>/util/javaScript/jquery/jquery.autocomplete.js"></script>
<script type="text/javascript" src="<%=m_context%>/util/javaScript/jquery/thickbox-compressed.js"></script>

<script language="JavaScript1.2">
var icWindow = window;

// opens popup for entering request name
function onLoadStart() {
 <% if ("yes".equals(requestSaved)) { %>
    if (window.opener) {
        window.opener.location.href = window.opener.location.href;
        window.close();
    }
  <%}%>
}

function getPdcContextAsString()
{
	var axisValueCouples = "";
	var myForm = document.AdvancedSearch;
	var myElement;
	for (var i=0;i<myForm.length;i++ ){
		myElement = myForm.elements[i];
		if (myElement.name.substring(0, 4) == "Axis"){
			if (myElement.value.length>0)
				axisValueCouples += myElement.name.substring(4, myElement.name.length)+"-"+myElement.value+",";
		}
	}
	
	return axisValueCouples;
}

function saveAsInterestCenter() {
	
	document.AdvancedSearch.AxisValueCouples.value = getPdcContextAsString();
	
	if (document.AdvancedSearch.iCenterId.selectedIndex)
		icName = document.AdvancedSearch.iCenterId.options[document.AdvancedSearch.iCenterId.selectedIndex].text;
	else
		icName = "";
	url			= "<%=m_context%><%=URLManager.getURL(URLManager.CMP_INTERESTCENTERPEAS)%>newICenter.jsp?icName="+icName;
	windowName = "createICenter";
	width		= "600";
	height		= "200";
	windowParams = "directories=0,menubar=0,toolbar=0,alwaysRaised";
	icWindow = SP_openWindow(url, windowName, width, height, windowParams);
}

function loadICenter(){
	if (document.AdvancedSearch.iCenterId.selectedIndex != 0) {
		document.AdvancedSearch.action = "LoadAdvancedSearch";
	} else {
		document.AdvancedSearch.action = "GlobalView";
	}
	document.AdvancedSearch.submit();
}

function positionOfInput(inputName){
	var myForm = document.AdvancedSearch;
	var nbElementInForm = myForm.length;
	// pour chaque element, je recupere son nom et je le compare avec l'inputName
	// qd c'est egal (tjrs egal) je retourne la position du champ inputName
	var ret;
	for (var i=0;i<nbElementInForm ;i++ ){
		if (myForm.elements[i].name == inputName){
			ret = i;
			break;
		}
	}
	return ret;
}

function viewAdvancedSearch(){
	document.AdvancedSearch.submit();
}

// cette methode appelle le routeur avec le parametre ShowSndSearchAxis
function viewSecondaryAxis(show){
	if (show){
		document.AdvancedSearch.ShowSndSearchAxis.value = "YES";
	} else {
		document.AdvancedSearch.ShowSndSearchAxis.value = "NO";
	}
	document.AdvancedSearch.submit();
}

function addValue(selectItem, axisId) 
{
	var valuePath = selectItem.value;
	if (valuePath.length > 0)
	{	
		document.AdvancedSearch.AxisId.value = axisId;
		document.AdvancedSearch.ValueId.value = valuePath;
		document.AdvancedSearch.action = "GlobalAddCriteria";
	}
	else
	{
		document.AdvancedSearch.Ids.value = axisId;
		document.AdvancedSearch.action = "GlobalDeleteCriteria";
	}
	document.AdvancedSearch.submit();
}

function sendQuery() {
	if (document.AdvancedSearch.query.value == "*")
		document.AdvancedSearch.query.value = "";
	if (checkDates())
	{
		top.topFrame.document.searchForm.query.value = "";
		document.AdvancedSearch.action = "AdvancedSearch";
		
		$.progressMessage();
    	setTimeout("document.AdvancedSearch.submit();", 500);
	}
}

function sendSelectionQuery() {
	document.AdvancedSearch.action = "AdvancedSearch";
	document.AdvancedSearch.submit();
}

function addSubscription() {
	if (document.all["scName"].value == '') {
		alert('<%=EncodeHelper.javaStringToJsString(resource.getString("pdcSubscription.Name.NotEmpty"))%>');
		return;
	}
	
	var axisValueCouples = getPdcContextAsString();
	
	if (axisValueCouples.length==0) {
		alert('<%=resource.getString("pdcSubscription.Values.NotEmpty")%>');
		return;
	}
	
	document.AdvancedSearch.AxisValueCouples.value = axisValueCouples;
	
	<% if (isNewPDCSubscription) { %>
		document.AdvancedSearch.action = "addSubscription";
	<% } else {%>
		document.AdvancedSearch.action = "updateSubscription";
	<% } %>
	
	document.AdvancedSearch.submit();
}

var errorMsg;
var errorNb;
function areDatesOK(afterDate, beforeDate)
{
	var afterDateOK = true;

	if (!isWhitespace(afterDate)) {
		if (!isDateOK(afterDate, '<%=resource.getLanguage()%>')) {
		   errorMsg+="  - <%=resource.getString("pdcPeas.TheField")%> '<%=resource.getString("pdcPeas.AfterDate")%>' <%=resource.getString("pdcPeas.MustContainsCorrectDate")%>\n";
		   errorNb++;
		   afterDateOK = false;
		}
	 }
	 if (!isWhitespace(beforeDate)) {
		   if (!isDateOK(beforeDate, '<%=resource.getLanguage()%>')) {
				 errorMsg+="  - <%=resource.getString("pdcPeas.TheField")%> '<%=resource.getString("pdcPeas.BeforeDate")%>' <%=resource.getString("pdcPeas.MustContainsCorrectDate")%>\n";
				 errorNb++;
		   } else {
				 if (!isWhitespace(afterDate) && !isWhitespace(beforeDate)) {
					   if (afterDateOK && !isDate1AfterDate2(beforeDate, afterDate, '<%=resource.getLanguage()%>')) {
							  errorMsg+="  - <%=resource.getString("pdcPeas.TheField")%> '<%=resource.getString("pdcPeas.BeforeDate")%>' <%=resource.getString("pdcPeas.MustContainsPostDateToBeginDate")%>\n";
							  errorNb++;
					   }
				 }
		   }
	 }
}

function checkDates() {
	errorMsg = "";
	errorNb = 0;
	
	var afterDate	= document.AdvancedSearch.createafterdate.value;
	var beforeDate	= document.AdvancedSearch.createbeforedate.value;
	areDatesOK(afterDate, beforeDate);

	afterDate	= document.AdvancedSearch.updateafterdate.value;
	beforeDate	= document.AdvancedSearch.updatebeforedate.value;
	areDatesOK(afterDate, beforeDate);

	switch(errorNb) {
		case 0 :
			result = true;
			break;
		default :
			errorMsg = "<%=resource.getString("pdcPeas.Errors")%> :\n" + errorMsg;
			window.alert(errorMsg);
			result = false;
			break;
	}
	return result;
}

function editHelp()
{
	SP_openWindow('help.jsp', 'Aide', '700', '220','scrollbars=yes, resizable, alwaysRaised');
}

function callUserPanel()
{
	SP_openWindow('ToUserPanel','', '750', '550','scrollbars=yes, resizable, alwaysRaised');
}

function calculateAction()
{
	var index = document.AdvancedSearch.searchDomainId.selectedIndex;
	var value = document.AdvancedSearch.searchDomainId.options[index].value;
	if (value!="SILVERPEAS")
	{
		document.AdvancedSearch.action = "SpecificDomainView";
	}
	else
	{
		document.AdvancedSearch.action = "GlobalView";
	}
	document.AdvancedSearch.submit();
}

//fonction pour force la soumission du formulaire par la touche entr�e
function checkEnter(e){
	var characterCode;
	if(e && e.which){
		e = e
		characterCode = e.which
	}
	else{
		e = event
		characterCode = e.keyCode
	}	 
	if(characterCode == 13){
		sendQuery();
		return false
	}
	return true
}

function setSortOrder(order){
	document.AdvancedSearch.sortOrder.value = order;
	document.AdvancedSearch.submit();
}

function deleteUser()
{
	var userName = document.getElementById("userName");
	userName.innerHTML = "<%=resource.getString("pdcPeas.AllAuthors")%>";

	var userId = document.getElementById("userId");
	userId.setAttribute("value", "");

	document.getElementById("deleteURL").style.visibility = "hidden";
}

 $(document).ready(function(){
		//used for keywords autocompletion
	    <%  if(resource.getSetting("enableAutocompletion", false)){ %>
	    $("#query").autocomplete("<%=m_context%>/AutocompleteServlet", {
	            minChars: <%=autocompletionMinChars%>,
	            max: 50,
	            autoFill: false,
	            mustMatch: false,
	            matchContains: false,
	            scrollHeight: 220
	    });
	    <%}%>
 });
 
</script>
</head>
<body onLoad="onLoadStart();">
<%
if (!isPDCSubscription) {
	browseBar.setComponentName(resource.getString("pdcPeas.SearchPage"));
	if (searchType == 2)
	{
		// affichage de l'icone voir les axes secondaires ou les cacher
		if (secondaryAxis == null) {
			operationPane.addOperation(resource.getIcon("pdcPeas.icoDisplaySecondaryAxis"), resource.getString("pdcPeas.showSecondaryAxis"), "javascript:viewSecondaryAxis(true)");
		} else {
			operationPane.addOperation(resource.getIcon("pdcPeas.icoDisplayPrimaryAxis"), resource.getString("pdcPeas.hideSecondaryAxis"), "javascript:viewSecondaryAxis(false)");
		}
	}

	if (!activeSelection.booleanValue() && searchType >= 1)
		operationPane.addOperation(resource.getIcon("pdcPeas.icoSaveAsInterestCenter"), resource.getString("pdcPeas.saveAsInterestCenter"), "javascript:saveAsInterestCenter()");

	if (activeSelection.booleanValue() && !isEmptySearchContext)
		operationPane.addOperation(resource.getIcon("pdcPeas.icoSearchPubli"), resource.getString("pdcPeas.searchResult"), "javascript:sendSelectionQuery()");
	
	tabs = gef.getTabbedPane();
	tabs.addTab(resource.getString("pdcPeas.SearchResult"), "LastResults", searchType==0);
	if (webTabs != null)
	{
		for (int i=0; i<webTabs.size(); i++)
		{
			GoogleTab webTab = (GoogleTab) webTabs.get(i);
			tabs.addTab(webTab.getLabel(), "ViewWebTab?Id="+i, false);
		}
	}
	tabs.addTab(resource.getString("pdcPeas.SearchSimple"), "ChangeSearchTypeToAdvanced", searchType==1);
	tabs.addTab(resource.getString("pdcPeas.SearchAdvanced"), "ChangeSearchTypeToExpert", searchType==2);
	if ( isXmlSearchVisible )
		tabs.addTab(resource.getString("pdcPeas.SearchXml"), "ChangeSearchTypeToXml", searchType==3);	
} else {
	browseBar.setComponentName(resource.getString("pdcSubscription.path"));
	if (isNewPDCSubscription) {
    	browseBar.setExtraInformation(resource.getString("pdcSubscription.newSubsription"));
	}
}
out.println(window.printBefore());
%>
<center>
<form name="AdvancedSearch" action="ViewAdvancedSearch" method="post">
  <!-- champs cache pour voir ou non les axes secondaires -->
  <input type="hidden" name="ShowSndSearchAxis" value="<%=showSndSearchAxis%>">
  <input type="hidden" name="showNotOnlyPertinentAxisAndValues" value="<%=showNotOnlyPertinentAxisAndValues%>">
  <input type="hidden" name="AxisId">
  <input type="hidden" name="ValueId">
  <input type="hidden" name="Ids">
  <input type="hidden" name="requestName">
  <input type="hidden" name="mode">
  <input type="hidden" name="AxisValueCouples">
  <input type="hidden" name="sortOrder" value=<%=sortOrder%>>

  <% if (isNewPDCSubscription) { %>
     <input type="hidden" name="isNewPDCSubscription" value="true">
  <% } 

	if (isPDCSubscription) { 
    	String initialName = (subscription != null)? subscription.getName(): "";
      	String paramName = request.getParameter("scName");
      	String scResName = (paramName != null )? paramName : initialName;
      
      	out.println(frame.printBefore());
      	out.println(board.printBefore());
  %>
        <table cellpadding="5" cellspacing="0" border="0" width="100%">
		<tr>
        	<td valign="top" nowrap align="left" class="txtlibform" width="30%"><%=resource.getString("pdcSubscription.Name")%> :</td>
            <td align="left"><input type="text" name="scName" size="50" maxlength="100" value="<%=scResName%>"><input type="hidden" name="isPDCSubscription" value="true"></td>
        </tr>
        </table>
  <%    
  		out.println(board.printAfter());
  		out.println("<br>");
        out.println("<center>");
        buttonPane.addButton((Button) gef.getFormButton(resource.getString("pdcSubscription.ok"), "javascript:addSubscription()", false));
        out.println(buttonPane.print());
        out.println("</center>");
		out.println(frame.printAfter());
		out.println("<br>");
		out.println(frame.printBefore());
 	} %>
<%
if (!activeSelection.booleanValue() && !isPDCSubscription)
{
	if (!showAllAxis) {
		out.println(tabs.print());
	}
	out.println(frame.printBefore());
	out.println(board.printBefore());
%>
		<table border="0" cellspacing="0" cellpadding="5" width="100%">
        <tr align="center">
          <td valign="middle" align="left" class="txtlibform" width="30%"><%=resource.getString("pdcPeas.SearchFind")%></td>
          <td align="left" valign="middle">
          	<table border="0" cellspacing="0" cellpadding="0"><tr valign="middle">
                        <td valign="middle"><input type="text" onkeypress="checkEnter(event)" name="query" size="60" value="<%=keywords%>" id="query"></td>
          		<td valign="middle">&nbsp;</td>
          		<td align="left" valign="middle" width="100%">
          			<% 
          				if (!showAllAxis) {
	          				out.println(searchButton.print());
	          			}
          			%>
          		</td>
          	</tr></table>
          </td>
        </tr>
        </table>

	<%
	if ("All".equals(displayParamChoices) || "Req".equals(displayParamChoices)) 
	{
	%>
		<table border="0" cellspacing="0" cellpadding="5" width="100%">
		<tr align="center">
		  <td valign="middle" align="left" class="txtlibform" width="30%"><%=resource.getString("pdcPeas.NbResultSearch")%></td>
		  <td align="left"><select name="nbRes" size="1">
			<%
				if (choiceNbResToDisplay != null)
				{
					Iterator it = (Iterator) choiceNbResToDisplay.iterator();
					String choice;
					selected = "";
					while (it.hasNext()) 
					{
						selected = "";
						choice = (String) it.next();
						if(choice.equals(nbResToDisplay.toString())) {
							selected = "selected";
						}
						out.println("<option value=\""+choice+"\""+selected+">"+choice+"</option>");
					}
				}
			 %>
		  </select>
		  <span class="txtlibform">&nbsp;&nbsp;&nbsp;<%=resource.getString("pdcPeas.SortResultSearch")%>&nbsp;&nbsp;&nbsp;</span>
		  <select name="sortRes" size="1">
			<%		
				for (int i=1; i<=7; i++) {
					selected = "";
					if(sortValue.intValue() == i) {
						selected = "selected";
					}
					out.println("<option value=\""+i+"\""+selected+">"+resource.getString("pdcPeas.SortValueSearch."+i)+"</option>");
				}
			 %>
		  </select>
		  <%
				String classCSS = "";
				if("ASC".equals(sortOrder)) {
					classCSS = "ArrayNavigationOn";
				}
		  %>
		  <a href="javascript:setSortOrder('ASC')" class="<%=classCSS%>">ASC</a>&nbsp;
		  <%
				classCSS = "";
				if("DESC".equals(sortOrder)) {
					classCSS = "ArrayNavigationOn";
				}
		  %>
		  <a href="javascript:setSortOrder('DESC')" class="<%=classCSS%>">DESC</a>
		  </td>
		</tr>
		</table>
	<%
	}
		
	out.println(board.printAfter());
	if (searchType >= 1) 
	{
		out.println("<br>");
		out.println(board.printBefore());
%>
        <table border="0" cellspacing="0" cellpadding="5" width="100%">
        <tr align="center" id="space-filter">
          <td valign="top" nowrap="nowrap" align="left" class="txtlibform" width="30%"><%=resource.getString("pdcPeas.DomainSelect")%></td>
          <td align="left"><select name="spaces" size="1" onchange="javascript:viewAdvancedSearch()">
            <%
				out.println("<option value=\"\">"+resource.getString("pdcPeas.AllAuthors")+"</option>");
				String			incr	= "";
				SpaceInstLight 	space	= null;
				for (int i=0;i<allSpaces.size();i++) {
					selected	= "";
					incr		= "";
					space	= (SpaceInstLight) allSpaces.get(i);
					for (int j=0; j<space.getLevel(); j++) {
						incr += "&nbsp;&nbsp;&nbsp;&nbsp;";
					}

					if (space.getFullId().equals(spaceSelected)) {
						selected = " selected=\"selected\"";
					}

					out.println("<option value=\""+space.getFullId()+"\""+selected+">"+incr+space.getName(language)+"</option>");
				}
             %>
             </select></td>
	    </tr>
        <!-- Affichage des composants -->
        <tr align="center" id="component-filter">
			<%
				out.println("<td valign=\"top\" nowrap align=\"left\"><span class=\"txtlibform\">"+resource.getString("pdcPeas.ComponentSelect")+"</span></td>");
				out.println("<td align=\"left\">");
				out.println("<select name=\"componentSearch\" size=1 onChange=\"javascript:viewAdvancedSearch()\">");
				out.println("<option value=\"\">"+resource.getString("pdcPeas.AllAuthors")+"</option>");
				ComponentInstLight component = null;
				for(int nI = 0; allComponents!=null && nI < allComponents.size(); nI++) {
						selected	= "";
						component	= (ComponentInstLight) allComponents.get(nI);
						if (component.getId().equals(componentSelected)){
							selected = " selected";
						}
						out.println("<option value=\""+component.getId()+"\""+selected+">"+component.getLabel(language)+"</option>");
				}
				out.println("</select>");
				out.println("</td>");
			%>
        </tr>
        <!-- Affichage du type des publications -->
        <tr align="center" id="contribution-type-filter">
          <td valign="top" nowrap align="left"><span class="txtlibform"><%=resource.getString("pdcPeas.searchType")%></span></td>
          <td align="left">
    		<select name="dataType">
      			<option value="0"><%=resource.getString("pdcPeas.AllAuthors")%></option>
  				<c:if test="${not empty dataTypes}">
    			<c:forEach var="dataType" items="${dataTypes}">
      				<option value="<c:out value="${dataType.configId}"/>"><c:out value="${dataType.name}"/></option>
    			</c:forEach>
  				</c:if>
    		</select>
          </td>
        </tr>
        
          <tr align="center" id="publisher-filter">
          <td valign="top" nowrap align="left" class="txtlibform"><%=resource.getString("pdcPeas.AuthorSelect")%></td>
				<td align="left">
            <%
				String selectedUserId = "";
				String selectedUserName = resource.getString("pdcPeas.AllAuthors");
				String deleteIconStyle = "visibility:hidden";
				if (userDetail != null)
				{
					selectedUserId = userDetail.getId();
					selectedUserName = userDetail.getDisplayedName();
					deleteIconStyle = "visibility:visible";
				}
			%>
					<input type="hidden" name="authorSearch" id="userId" value="<%=selectedUserId%>"/>
					<table><tr>
						<td id="userName" nowrap="nowrap"><%=selectedUserName%></td>
						<td width="100%" nowrap="nowrap">
							<a href="javascript:callUserPanel()" style="visibility:visible"><img src="<%=icoUser%>" alt="<%=resource.getString("pdcPeas.openUserPanelPeas")%>" title="<%=resource.getString("pdcPeas.openUserPanelPeas")%>" border="0" align="absmiddle"/></a>&nbsp;<a id="deleteURL" href="javascript:deleteUser()" style="<%=deleteIconStyle%>"><img src="<%=m_context + "/util/icons/delete.gif"%>" alt="<%=resource.getString("GML.delete")%>" title="<%=resource.getString("GML.delete")%>" border="0" align="absmiddle"/></a>
						</td>
					</tr></table>
			</td>            
        </tr>
        <tr align="center" id="creation-date-filter">
          <td valign="top" nowrap align="left" class="txtlibform"><%=resource.getString("pdcPeas.CreateAfterDate")%></td>
          <td align="left"><input type="text" class="dateToPick" name="createafterdate" size="12" value="<%=createAfterDate%>"/>
            <span class="txtlibform"> <%=resource.getString("pdcPeas.BeforeDate")%></span><input type="text" class="dateToPick" name="createbeforedate" size="12" value="<%=createBeforeDate%>"/> <span class="txtnote"><%=resource.getString("GML.dateFormatExemple")%></span>
          </td>
        </tr>
        <tr align="center" id="update-date-filter">
          <td valign="top" nowrap align="left" class="txtlibform"><%=resource.getString("pdcPeas.UpdateAfterDate")%></td>
          <td align="left"><input type="text" class="dateToPick" name="updateafterdate" size="12" value="<%=updateAfterDate%>">
            <span class="txtlibform"> <%=resource.getString("pdcPeas.BeforeDate")%></span><input type="text" class="dateToPick" name="updatebeforedate" size="12" value="<%=updateBeforeDate%>"/> <span class="txtnote"><%=resource.getString("GML.dateFormatExemple")%></span>
          </td>
        </tr>
<<<<<<< HEAD
        <tr align="center">
=======
        <tr align="center" id="favorite-request-filter">
>>>>>>> 63a77b94
              <td valign="top" nowrap align="left" class="txtlibform"><%=resource.getString("pdcPeas.requestSelect")%>
              </td>
              <td align="left">
                <select name="iCenterId" size="1" onChange="javascript:loadICenter()">
                 <option value="-1"></option>
                 <%
                     String			requestId		= "";
					 InterestCenter favoriteRequest = null;
                     for (int i=0;i<favoriteRequests.size() ;i++ ){
						selected		= "";
						favoriteRequest = (InterestCenter) favoriteRequests.get(i);
						requestId		= new Integer(favoriteRequest.getId()).toString();
						if (requestId.equals(requestSelected)){
							 selected = " selected";
						}
						out.println("<option value=" + requestId +selected+">"+ favoriteRequest.getName() + "</option>");
                     }
                %>
                </select>
            </td>
        </tr>
        </table>
<%
		out.println(board.printAfter());
	}
}
if (searchType == 2 && !isPDCSubscription)
	out.println("<br>");
	
if (activeSelection.booleanValue() || searchType == 2 || isPDCSubscription) {
	out.println(board.printBefore());
	String axisIcon = resource.getIcon("pdcPeas.icoPrimaryAxis");
	displayAxisByType(showAllAxis, resource.getString("pdcPeas.primaryAxis"), primaryAxis, searchContext, activeThesaurus, jargon, resource, axisIcon, out);
	if (secondaryAxis != null){
		axisIcon = resource.getIcon("pdcPeas.icoSecondaryAxis");
		displayAxisByType(showAllAxis, resource.getString("pdcPeas.secondaryAxis"), secondaryAxis, searchContext, activeThesaurus, jargon, resource, axisIcon, out);
	}
	out.println(board.printAfter());
} 
%>
<!-- fin de la recherche -->
<%
 if (!showAllAxis) {
    out.println("<br>");
	out.println(board.printBefore());
%>
	<table width="100%" border="0"><tr><td valign="top" width="30%">
		<%=resource.getString("pdcPeas.helpCol1Header")%><br><br>
		<%=resource.getString("pdcPeas.helpCol1Content1")%><br>
		<%=resource.getString("pdcPeas.helpCol1Content2")%><br>
		<%=resource.getString("pdcPeas.helpCol1Content3")%><br>
		</td>
		<td>&nbsp;</td>
		<td valign="top" width="30%">
		<%=resource.getString("pdcPeas.helpCol2Header")%><br><br>
		<%=resource.getString("pdcPeas.helpCol2Content1")%><br>
		<%=resource.getString("pdcPeas.helpCol2Content2")%><br>
		<%=resource.getString("pdcPeas.helpCol2Content3")%><br>
		<%=resource.getString("pdcPeas.helpCol2Content4")%><br>
		<%=resource.getString("pdcPeas.helpCol2Content5")%><br>
		</td>
		<td>&nbsp;</td>
		<td valign="top" width="30%">
		<%=resource.getString("pdcPeas.helpCol3Header")%><br><br>
		<%=resource.getString("pdcPeas.helpCol3Content1")%><br>
		<%=resource.getString("pdcPeas.helpCol3Content2")%><br>
		<%=resource.getString("pdcPeas.helpCol3Content3")%><br>
		<%=resource.getString("pdcPeas.helpCol3Content4")%><br>
		</td>
		</tr></table>
<%
	out.println(board.printAfter());
}
out.println(frame.printAfter());
%>
</form>
</center>
<%
	out.println(window.printAfter());
%>
<view:progressMessage/>
</body>
</html><|MERGE_RESOLUTION|>--- conflicted
+++ resolved
@@ -1,950 +1,932 @@
-<%--
-
-    Copyright (C) 2000 - 2011 Silverpeas
-
-    This program is free software: you can redistribute it and/or modify
-    it under the terms of the GNU Affero General Public License as
-    published by the Free Software Foundation, either version 3 of the
-    License, or (at your option) any later version.
-
-    As a special exception to the terms and conditions of version 3.0 of
-    the GPL, you may redistribute this Program in connection with Free/Libre
-    Open Source Software ("FLOSS") applications as described in Silverpeas's
-    FLOSS exception.  You should have received a copy of the text describing
-    the FLOSS exception, and it is also available here:
-    "http://repository.silverpeas.com/legal/licensing"
-
-    This program is distributed in the hope that it will be useful,
-    but WITHOUT ANY WARRANTY; without even the implied warranty of
-    MERCHANTABILITY or FITNESS FOR A PARTICULAR PURPOSE.  See the
-    GNU Affero General Public License for more details.
-
-    You should have received a copy of the GNU Affero General Public License
-    along with this program.  If not, see <http://www.gnu.org/licenses/>.
-
---%>
-<%@page contentType="text/html; charset=UTF-8" pageEncoding="UTF-8"%>
-
-<%@ page import="com.stratelia.silverpeas.peasCore.URLManager"%>
-<%@ page import="com.silverpeas.pdcSubscription.model.PDCSubscription"%>
-<%@ page import="com.silverpeas.util.EncodeHelper"%>
-<%@ page import="com.stratelia.silverpeas.pdcPeas.vo.SearchTypeConfigurationVO"%>
-<%@ include file="checkAdvancedSearch.jsp"%>
-<%@ taglib uri="http://www.silverpeas.com/tld/viewGenerator" prefix="view"%>
-<%@ taglib uri="http://java.sun.com/jsp/jstl/core" prefix="c"%>
-
-<c:set var="dataTypes" value="${requestScope.ComponentSearchType}"></c:set>
-
-<%!
-
-String displaySynonymsAxis(Boolean activeThesaurus, Jargon jargon, int axisId) throws ThesaurusException {
-	String synonyms = "";
-	boolean first = true;
-	if (jargon != null && activeThesaurus.booleanValue()) {//activated
-		//synonymes du terme
-		String				idUser			= jargon.getIdUser();
-		ThesaurusManager	thesaurus		= new ThesaurusManager();
-		Collection			listSynonyms	= thesaurus.getSynonymsAxis(Integer.toString(axisId), idUser);
-		Iterator			it				= listSynonyms.iterator();
-		synonyms += "<i>";
-		while (it.hasNext()) {
-			String name = (String) it.next();
-			if (first) {
-				synonyms += "- "+name;
-			}
-			else
-				synonyms += ", "+name;
-			first = false;
-		}
-		synonyms += "</i>";
-	}
-	return synonyms;
-}
-
-String displaySynonymsValue(Boolean activeThesaurus, Jargon jargon, Value value) throws ThesaurusException {
-	String	synonyms	= "";
-	boolean first		= true;
-	String	idTree		= value.getTreeId();
-	String	idTerm		= value.getPK().getId();
-	if (jargon != null && activeThesaurus.booleanValue()) {//activated
-		//synonymes du terme
-		String				idUser			= jargon.getIdUser();
-		ThesaurusManager	thesaurus		= new ThesaurusManager();
-		Collection			listSynonyms	= thesaurus.getSynonyms(new Long(idTree).longValue(), new Long(idTerm).longValue(), idUser);
-		Iterator			it				= listSynonyms.iterator();
-		synonyms += "<i>";
-		while (it.hasNext()) {
-			String name = (String) it.next();
-			if (first) {
-				synonyms += "- "+name;
-			}
-			else
-				synonyms += ", "+name;
-			first = false;
-		}
-		synonyms += "</i>";
-	}
-	return synonyms;
-}
-
-String getValueIdFromPdcSearchContext(int axisId, SearchContext searchContext)
-{
-	SearchCriteria criteria = searchContext.getCriteriaOnAxis(axisId);
-	if (criteria != null)
-		return criteria.getValue();
-	else
-		return null;
-}
-
-void displayAxisByType(boolean showAllAxis, String axisLabel, List axis, SearchContext searchContext, Boolean activeThesaurus, Jargon jargon, ResourcesWrapper resource, String axisTypeIcon, JspWriter out) throws ThesaurusException, IOException {
-	SearchAxis	searchAxis			= null;
-	int			axisId				= -1;
-	String		axisName			= null;
-	int			nbPositions			= -1;
-	String		valueInContext		= null;
-	Value		value				= null;
-	String		increment			= "";
-	String		selected			= "";
-	String		sNbObjects			= "";
-	String		language			= resource.getLanguage();
-	
-    out.println("<table width=\"100%\" border=\"0\" cellspacing=\"0\" cellpadding=\"5\">");
-		// il peut y avoir aucun axe primaire dans un 1er temps
-		if (axis != null && axis.size()>0){
-            for (int i=0; i<axis.size(); i++){
-				searchAxis		= (SearchAxis) axis.get(i);
-                axisId			= searchAxis.getAxisId();
-                axisName		= EncodeHelper.javaStringToHtmlString(searchAxis.getAxisName(language));
-                nbPositions 	= searchAxis.getNbObjects();
-                valueInContext 	= getValueIdFromPdcSearchContext(axisId, searchContext);
-                if (nbPositions != 0)
-                {
-                    out.println("<tr>");
-                    out.println("<td class=\"txtlibform\" width=\"30%\" nowrap><img src=\""+axisTypeIcon+"\" alt=\""+axisLabel+"\" align=\"absmiddle\">&nbsp;"+axisName+"&nbsp;"+displaySynonymsAxis(activeThesaurus, jargon, axisId)+":</td>");
-                    if (showAllAxis)
-                    	out.println("<td><select name=\"Axis"+axisId+"\" size=\"1\">");
-                    else
-                    	out.println("<td><select name=\"Axis"+axisId+"\" size=\"1\" onChange=\"javascript:addValue(this, '"+axisId+"');\">");
-                    out.println("<option value=\"\"></option>");
-                    List values = searchAxis.getValues();
-                    for (int v=0; v<values.size(); v++)
-                    {
-                    	value = (Value) values.get(v);
-                    	
-                    	for (int inc=0; inc<value.getLevelNumber(); inc++)
-                    	{
-                    		increment += "&nbsp;&nbsp;&nbsp;&nbsp;";
-                    	}
-                    	
-                    	if (searchContext.isEmpty())
-                    	{
-                    		sNbObjects = " ("+value.getNbObjects()+")";
-                    	}
-                    	else if (valueInContext == null)
-                    	{
-                    		sNbObjects = " ("+value.getNbObjects()+")";
-                    	}
-                    	else if (value.getFullPath().equals(valueInContext))
-                    	{
-                    		selected = " selected";
-                    		sNbObjects = " ("+value.getNbObjects()+")";
-                    	}
-                    	else if (value.getFullPath().indexOf(valueInContext)!=-1)
-                    		sNbObjects = " ("+value.getNbObjects()+")";
-                    	
-                    	out.println("<option value=\""+value.getFullPath()+"\""+selected+">"+increment+value.getName(language));
-                    	if (!showAllAxis) {
-	                    	out.println(sNbObjects);
-	                    }
-                    	out.println(displaySynonymsValue(activeThesaurus, jargon, value));
-                    	out.println("</option>");
-                    	
-                    	increment 	= "";
-                    	selected	= "";
-                    	sNbObjects	= "";
-                    }
-                    out.println("</select></td>");
-                    out.println("</tr>");                        
-               }
-			}// fin du for
-		} else {
-			out.println("<tr><td width=\"100%\" class=\"txtnav\" bgcolor=\"EDEDED\">&nbsp;</td></tr>");
-		} // fin du else
-    out.println("</table>");
-}
-
-%>
-<%
-String strpdcs = (String)request.getAttribute("isPDCSubscription");
-boolean isPDCSubscription = false;
-if (strpdcs != null && strpdcs.equalsIgnoreCase("true")) {
-   isPDCSubscription = true;
-}
-
-boolean isNewPDCSubscription = false;
-String strisNewPDC = (String)request.getAttribute("isNewPDCSubscription");
-if (strisNewPDC != null && strisNewPDC.equalsIgnoreCase("true")) {
-   isNewPDCSubscription = true;
-}
-PDCSubscription subscription 		= (PDCSubscription) request.getAttribute("PDCSubscription");
-
-//recuperation des parametres pour le PDC
-List			primaryAxis			= (List) request.getAttribute("ShowPrimaryAxis");
-List			secondaryAxis		= (List) request.getAttribute("ShowSecondaryAxis");
-String			showSndSearchAxis	= (String) request.getAttribute("ShowSndSearchAxis");
-SearchContext	searchContext		= (SearchContext) request.getAttribute("SearchContext");
-Jargon			jargon				= (Jargon) request.getAttribute("Jargon");
-Boolean			activeThesaurus		= (Boolean) request.getAttribute("ActiveThesaurus");
-Boolean 		activeSelection 	= (Boolean) request.getAttribute("ActiveSelection");
-Boolean			XmlSearch			= (Boolean) request.getAttribute("XmlSearchVisible");
-
-//CBO : ADD
-String 			displayParamChoices = (String) request.getAttribute("DisplayParamChoices"); // All || Req || Res
-List 			choiceNbResToDisplay = (List) request.getAttribute("ChoiceNbResToDisplay");
-Integer			nbResToDisplay		= (Integer) request.getAttribute("NbResToDisplay");
-Integer			sortValue			= (Integer) request.getAttribute("SortValue");
-String			sortOrder			= (String) request.getAttribute("SortOrder");
-List			webTabs				= (List) request.getAttribute("WebTabs");
-
-boolean isXmlSearchVisible = false;
-if (XmlSearch != null) {
-	isXmlSearchVisible = XmlSearch.booleanValue();
-}
-
-if (activeSelection == null) {
-	activeSelection = new Boolean(false);
-}
-
-int				searchType			= ((Integer) request.getAttribute("SearchType")).intValue();
-
-// recuperation des parametres pour la recherche classique
-List	favoriteRequests	= (List)request.getAttribute("RequestList");
-String	requestSaved		= (String)request.getAttribute("requestSaved");
-String	requestSelected		= (String)request.getAttribute("RequestSelected");
-
-String showNotOnlyPertinentAxisAndValues = (String) request.getAttribute("showAllAxis");
-boolean showAllAxis = ("true".equals(showNotOnlyPertinentAxisAndValues));
-showNotOnlyPertinentAxisAndValues = showAllAxis ? showNotOnlyPertinentAxisAndValues : "";
-
-List			allComponents		= (List) request.getAttribute("ComponentList");
-List			allSpaces			= (List) request.getAttribute("SpaceList");
-QueryParameters query				= (QueryParameters) request.getAttribute("QueryParameters");
-String			spaceSelected		= null;
-String			componentSelected	= null;
-String			keywords			= null;
-String			createAfterDate		= null;
-String			createBeforeDate	= null;
-String			updateAfterDate		= null;
-String			updateBeforeDate	= null;
-UserDetail		userDetail			= null;
-if (query != null)
-{
-	spaceSelected		= query.getSpaceId();
-	componentSelected	= query.getInstanceId();
-	keywords			= EncodeHelper.javaStringToHtmlString(query.getKeywords());
-	createAfterDate		= query.getAfterDate();
-	createBeforeDate	= query.getBeforeDate();
-	updateAfterDate		= query.getAfterUpdateDate();
-	updateBeforeDate	= query.getBeforeUpdateDate();
-	userDetail			= query.getCreatorDetail();
-}
-
-if (keywords == null)
-	keywords = "";
-if (createAfterDate == null)
-  	createAfterDate = "";
-if (createBeforeDate == null)
-  	createBeforeDate = "";
-if (updateAfterDate == null)
-  	updateAfterDate = "";
-if (updateBeforeDate == null)
-  	updateBeforeDate = "";
-
-
-// Retrieve data search space
-Vector searchDomains			= (Vector) request.getAttribute("searchDomains");
-String currentSearchDomainId	= (String) request.getAttribute("currentSearchDomainId");
-currentSearchDomainId = (currentSearchDomainId==null) ? "SILVERPEAS" : currentSearchDomainId;
-
-boolean			isEmptySearchContext = true;
-SearchCriteria	searchCriteria		= null;
-
-if (showSndSearchAxis == null) {
-    showSndSearchAxis = "NO";
-}
-
-// l'objet SearchContext n'est pas vide
-if (searchContext != null && searchContext.getCriterias().size() > 0){
-	isEmptySearchContext = false;
-}
-
-String selected = "";
-
-String icoHelp	= m_context + "/util/icons/info.gif";
-String icoUser	= m_context + "/util/icons/user.gif";
-
-Board board = gef.getBoard();
-
-ButtonPane buttonPane = gef.getButtonPane();
-Button searchButton = (Button) gef.getFormButton(resource.getString("pdcPeas.search"), "javascript:onClick=sendQuery()", false);
-
-<<<<<<< HEAD
-ResourceLocator resourceSearchEngine = new ResourceLocator(
-    "com.stratelia.silverpeas.pdcPeas.settings.pdcPeasSettings", "");
-
-int autocompletionMinChars = resourceSearchEngine.getInteger("autocompletion.minChars", 3);
-
-=======
-int autocompletionMinChars = resource.getSetting("autocompletion.minChars", 3);
->>>>>>> 63a77b94
-%>
-
-
-<html>
-<head>
-<title><%=resource.getString("GML.popupTitle")%></title>
-<<<<<<< HEAD
-<%
-   out.println(gef.getLookStyleSheet());
-%>
-=======
-<view:looknfeel />
->>>>>>> 63a77b94
-<link rel="stylesheet" type="text/css" href="<%=m_context%>/util/styleSheets/jquery.autocomplete.css" media="screen">
-<script type="text/javascript" src="<%=m_context%>/util/javaScript/animation.js"></script>
-<script type="text/javascript" src="<%=m_context%>/util/javaScript/checkForm.js"></script>
-<script type="text/javascript" src="<%=m_context%>/util/javaScript/dateUtils.js"></script>
-<script type="text/javascript" src="javascript/formUtil.js"></script>
-<script type="text/javascript" src="<%=m_context%>/util/javaScript/jquery/jquery.bgiframe.min.js"></script>
-<script type="text/javascript" src="<%=m_context%>/util/javaScript/jquery/jquery.autocomplete.js"></script>
-<script type="text/javascript" src="<%=m_context%>/util/javaScript/jquery/thickbox-compressed.js"></script>
-
-<script language="JavaScript1.2">
-var icWindow = window;
-
-// opens popup for entering request name
-function onLoadStart() {
- <% if ("yes".equals(requestSaved)) { %>
-    if (window.opener) {
-        window.opener.location.href = window.opener.location.href;
-        window.close();
-    }
-  <%}%>
-}
-
-function getPdcContextAsString()
-{
-	var axisValueCouples = "";
-	var myForm = document.AdvancedSearch;
-	var myElement;
-	for (var i=0;i<myForm.length;i++ ){
-		myElement = myForm.elements[i];
-		if (myElement.name.substring(0, 4) == "Axis"){
-			if (myElement.value.length>0)
-				axisValueCouples += myElement.name.substring(4, myElement.name.length)+"-"+myElement.value+",";
-		}
-	}
-	
-	return axisValueCouples;
-}
-
-function saveAsInterestCenter() {
-	
-	document.AdvancedSearch.AxisValueCouples.value = getPdcContextAsString();
-	
-	if (document.AdvancedSearch.iCenterId.selectedIndex)
-		icName = document.AdvancedSearch.iCenterId.options[document.AdvancedSearch.iCenterId.selectedIndex].text;
-	else
-		icName = "";
-	url			= "<%=m_context%><%=URLManager.getURL(URLManager.CMP_INTERESTCENTERPEAS)%>newICenter.jsp?icName="+icName;
-	windowName = "createICenter";
-	width		= "600";
-	height		= "200";
-	windowParams = "directories=0,menubar=0,toolbar=0,alwaysRaised";
-	icWindow = SP_openWindow(url, windowName, width, height, windowParams);
-}
-
-function loadICenter(){
-	if (document.AdvancedSearch.iCenterId.selectedIndex != 0) {
-		document.AdvancedSearch.action = "LoadAdvancedSearch";
-	} else {
-		document.AdvancedSearch.action = "GlobalView";
-	}
-	document.AdvancedSearch.submit();
-}
-
-function positionOfInput(inputName){
-	var myForm = document.AdvancedSearch;
-	var nbElementInForm = myForm.length;
-	// pour chaque element, je recupere son nom et je le compare avec l'inputName
-	// qd c'est egal (tjrs egal) je retourne la position du champ inputName
-	var ret;
-	for (var i=0;i<nbElementInForm ;i++ ){
-		if (myForm.elements[i].name == inputName){
-			ret = i;
-			break;
-		}
-	}
-	return ret;
-}
-
-function viewAdvancedSearch(){
-	document.AdvancedSearch.submit();
-}
-
-// cette methode appelle le routeur avec le parametre ShowSndSearchAxis
-function viewSecondaryAxis(show){
-	if (show){
-		document.AdvancedSearch.ShowSndSearchAxis.value = "YES";
-	} else {
-		document.AdvancedSearch.ShowSndSearchAxis.value = "NO";
-	}
-	document.AdvancedSearch.submit();
-}
-
-function addValue(selectItem, axisId) 
-{
-	var valuePath = selectItem.value;
-	if (valuePath.length > 0)
-	{	
-		document.AdvancedSearch.AxisId.value = axisId;
-		document.AdvancedSearch.ValueId.value = valuePath;
-		document.AdvancedSearch.action = "GlobalAddCriteria";
-	}
-	else
-	{
-		document.AdvancedSearch.Ids.value = axisId;
-		document.AdvancedSearch.action = "GlobalDeleteCriteria";
-	}
-	document.AdvancedSearch.submit();
-}
-
-function sendQuery() {
-	if (document.AdvancedSearch.query.value == "*")
-		document.AdvancedSearch.query.value = "";
-	if (checkDates())
-	{
-		top.topFrame.document.searchForm.query.value = "";
-		document.AdvancedSearch.action = "AdvancedSearch";
-		
-		$.progressMessage();
-    	setTimeout("document.AdvancedSearch.submit();", 500);
-	}
-}
-
-function sendSelectionQuery() {
-	document.AdvancedSearch.action = "AdvancedSearch";
-	document.AdvancedSearch.submit();
-}
-
-function addSubscription() {
-	if (document.all["scName"].value == '') {
-		alert('<%=EncodeHelper.javaStringToJsString(resource.getString("pdcSubscription.Name.NotEmpty"))%>');
-		return;
-	}
-	
-	var axisValueCouples = getPdcContextAsString();
-	
-	if (axisValueCouples.length==0) {
-		alert('<%=resource.getString("pdcSubscription.Values.NotEmpty")%>');
-		return;
-	}
-	
-	document.AdvancedSearch.AxisValueCouples.value = axisValueCouples;
-	
-	<% if (isNewPDCSubscription) { %>
-		document.AdvancedSearch.action = "addSubscription";
-	<% } else {%>
-		document.AdvancedSearch.action = "updateSubscription";
-	<% } %>
-	
-	document.AdvancedSearch.submit();
-}
-
-var errorMsg;
-var errorNb;
-function areDatesOK(afterDate, beforeDate)
-{
-	var afterDateOK = true;
-
-	if (!isWhitespace(afterDate)) {
-		if (!isDateOK(afterDate, '<%=resource.getLanguage()%>')) {
-		   errorMsg+="  - <%=resource.getString("pdcPeas.TheField")%> '<%=resource.getString("pdcPeas.AfterDate")%>' <%=resource.getString("pdcPeas.MustContainsCorrectDate")%>\n";
-		   errorNb++;
-		   afterDateOK = false;
-		}
-	 }
-	 if (!isWhitespace(beforeDate)) {
-		   if (!isDateOK(beforeDate, '<%=resource.getLanguage()%>')) {
-				 errorMsg+="  - <%=resource.getString("pdcPeas.TheField")%> '<%=resource.getString("pdcPeas.BeforeDate")%>' <%=resource.getString("pdcPeas.MustContainsCorrectDate")%>\n";
-				 errorNb++;
-		   } else {
-				 if (!isWhitespace(afterDate) && !isWhitespace(beforeDate)) {
-					   if (afterDateOK && !isDate1AfterDate2(beforeDate, afterDate, '<%=resource.getLanguage()%>')) {
-							  errorMsg+="  - <%=resource.getString("pdcPeas.TheField")%> '<%=resource.getString("pdcPeas.BeforeDate")%>' <%=resource.getString("pdcPeas.MustContainsPostDateToBeginDate")%>\n";
-							  errorNb++;
-					   }
-				 }
-		   }
-	 }
-}
-
-function checkDates() {
-	errorMsg = "";
-	errorNb = 0;
-	
-	var afterDate	= document.AdvancedSearch.createafterdate.value;
-	var beforeDate	= document.AdvancedSearch.createbeforedate.value;
-	areDatesOK(afterDate, beforeDate);
-
-	afterDate	= document.AdvancedSearch.updateafterdate.value;
-	beforeDate	= document.AdvancedSearch.updatebeforedate.value;
-	areDatesOK(afterDate, beforeDate);
-
-	switch(errorNb) {
-		case 0 :
-			result = true;
-			break;
-		default :
-			errorMsg = "<%=resource.getString("pdcPeas.Errors")%> :\n" + errorMsg;
-			window.alert(errorMsg);
-			result = false;
-			break;
-	}
-	return result;
-}
-
-function editHelp()
-{
-	SP_openWindow('help.jsp', 'Aide', '700', '220','scrollbars=yes, resizable, alwaysRaised');
-}
-
-function callUserPanel()
-{
-	SP_openWindow('ToUserPanel','', '750', '550','scrollbars=yes, resizable, alwaysRaised');
-}
-
-function calculateAction()
-{
-	var index = document.AdvancedSearch.searchDomainId.selectedIndex;
-	var value = document.AdvancedSearch.searchDomainId.options[index].value;
-	if (value!="SILVERPEAS")
-	{
-		document.AdvancedSearch.action = "SpecificDomainView";
-	}
-	else
-	{
-		document.AdvancedSearch.action = "GlobalView";
-	}
-	document.AdvancedSearch.submit();
-}
-
-//fonction pour force la soumission du formulaire par la touche entr�e
-function checkEnter(e){
-	var characterCode;
-	if(e && e.which){
-		e = e
-		characterCode = e.which
-	}
-	else{
-		e = event
-		characterCode = e.keyCode
-	}	 
-	if(characterCode == 13){
-		sendQuery();
-		return false
-	}
-	return true
-}
-
-function setSortOrder(order){
-	document.AdvancedSearch.sortOrder.value = order;
-	document.AdvancedSearch.submit();
-}
-
-function deleteUser()
-{
-	var userName = document.getElementById("userName");
-	userName.innerHTML = "<%=resource.getString("pdcPeas.AllAuthors")%>";
-
-	var userId = document.getElementById("userId");
-	userId.setAttribute("value", "");
-
-	document.getElementById("deleteURL").style.visibility = "hidden";
-}
-
- $(document).ready(function(){
-		//used for keywords autocompletion
-	    <%  if(resource.getSetting("enableAutocompletion", false)){ %>
-	    $("#query").autocomplete("<%=m_context%>/AutocompleteServlet", {
-	            minChars: <%=autocompletionMinChars%>,
-	            max: 50,
-	            autoFill: false,
-	            mustMatch: false,
-	            matchContains: false,
-	            scrollHeight: 220
-	    });
-	    <%}%>
- });
- 
-</script>
-</head>
-<body onLoad="onLoadStart();">
-<%
-if (!isPDCSubscription) {
-	browseBar.setComponentName(resource.getString("pdcPeas.SearchPage"));
-	if (searchType == 2)
-	{
-		// affichage de l'icone voir les axes secondaires ou les cacher
-		if (secondaryAxis == null) {
-			operationPane.addOperation(resource.getIcon("pdcPeas.icoDisplaySecondaryAxis"), resource.getString("pdcPeas.showSecondaryAxis"), "javascript:viewSecondaryAxis(true)");
-		} else {
-			operationPane.addOperation(resource.getIcon("pdcPeas.icoDisplayPrimaryAxis"), resource.getString("pdcPeas.hideSecondaryAxis"), "javascript:viewSecondaryAxis(false)");
-		}
-	}
-
-	if (!activeSelection.booleanValue() && searchType >= 1)
-		operationPane.addOperation(resource.getIcon("pdcPeas.icoSaveAsInterestCenter"), resource.getString("pdcPeas.saveAsInterestCenter"), "javascript:saveAsInterestCenter()");
-
-	if (activeSelection.booleanValue() && !isEmptySearchContext)
-		operationPane.addOperation(resource.getIcon("pdcPeas.icoSearchPubli"), resource.getString("pdcPeas.searchResult"), "javascript:sendSelectionQuery()");
-	
-	tabs = gef.getTabbedPane();
-	tabs.addTab(resource.getString("pdcPeas.SearchResult"), "LastResults", searchType==0);
-	if (webTabs != null)
-	{
-		for (int i=0; i<webTabs.size(); i++)
-		{
-			GoogleTab webTab = (GoogleTab) webTabs.get(i);
-			tabs.addTab(webTab.getLabel(), "ViewWebTab?Id="+i, false);
-		}
-	}
-	tabs.addTab(resource.getString("pdcPeas.SearchSimple"), "ChangeSearchTypeToAdvanced", searchType==1);
-	tabs.addTab(resource.getString("pdcPeas.SearchAdvanced"), "ChangeSearchTypeToExpert", searchType==2);
-	if ( isXmlSearchVisible )
-		tabs.addTab(resource.getString("pdcPeas.SearchXml"), "ChangeSearchTypeToXml", searchType==3);	
-} else {
-	browseBar.setComponentName(resource.getString("pdcSubscription.path"));
-	if (isNewPDCSubscription) {
-    	browseBar.setExtraInformation(resource.getString("pdcSubscription.newSubsription"));
-	}
-}
-out.println(window.printBefore());
-%>
-<center>
-<form name="AdvancedSearch" action="ViewAdvancedSearch" method="post">
-  <!-- champs cache pour voir ou non les axes secondaires -->
-  <input type="hidden" name="ShowSndSearchAxis" value="<%=showSndSearchAxis%>">
-  <input type="hidden" name="showNotOnlyPertinentAxisAndValues" value="<%=showNotOnlyPertinentAxisAndValues%>">
-  <input type="hidden" name="AxisId">
-  <input type="hidden" name="ValueId">
-  <input type="hidden" name="Ids">
-  <input type="hidden" name="requestName">
-  <input type="hidden" name="mode">
-  <input type="hidden" name="AxisValueCouples">
-  <input type="hidden" name="sortOrder" value=<%=sortOrder%>>
-
-  <% if (isNewPDCSubscription) { %>
-     <input type="hidden" name="isNewPDCSubscription" value="true">
-  <% } 
-
-	if (isPDCSubscription) { 
-    	String initialName = (subscription != null)? subscription.getName(): "";
-      	String paramName = request.getParameter("scName");
-      	String scResName = (paramName != null )? paramName : initialName;
-      
-      	out.println(frame.printBefore());
-      	out.println(board.printBefore());
-  %>
-        <table cellpadding="5" cellspacing="0" border="0" width="100%">
-		<tr>
-        	<td valign="top" nowrap align="left" class="txtlibform" width="30%"><%=resource.getString("pdcSubscription.Name")%> :</td>
-            <td align="left"><input type="text" name="scName" size="50" maxlength="100" value="<%=scResName%>"><input type="hidden" name="isPDCSubscription" value="true"></td>
-        </tr>
-        </table>
-  <%    
-  		out.println(board.printAfter());
-  		out.println("<br>");
-        out.println("<center>");
-        buttonPane.addButton((Button) gef.getFormButton(resource.getString("pdcSubscription.ok"), "javascript:addSubscription()", false));
-        out.println(buttonPane.print());
-        out.println("</center>");
-		out.println(frame.printAfter());
-		out.println("<br>");
-		out.println(frame.printBefore());
- 	} %>
-<%
-if (!activeSelection.booleanValue() && !isPDCSubscription)
-{
-	if (!showAllAxis) {
-		out.println(tabs.print());
-	}
-	out.println(frame.printBefore());
-	out.println(board.printBefore());
-%>
-		<table border="0" cellspacing="0" cellpadding="5" width="100%">
-        <tr align="center">
-          <td valign="middle" align="left" class="txtlibform" width="30%"><%=resource.getString("pdcPeas.SearchFind")%></td>
-          <td align="left" valign="middle">
-          	<table border="0" cellspacing="0" cellpadding="0"><tr valign="middle">
-                        <td valign="middle"><input type="text" onkeypress="checkEnter(event)" name="query" size="60" value="<%=keywords%>" id="query"></td>
-          		<td valign="middle">&nbsp;</td>
-          		<td align="left" valign="middle" width="100%">
-          			<% 
-          				if (!showAllAxis) {
-	          				out.println(searchButton.print());
-	          			}
-          			%>
-          		</td>
-          	</tr></table>
-          </td>
-        </tr>
-        </table>
-
-	<%
-	if ("All".equals(displayParamChoices) || "Req".equals(displayParamChoices)) 
-	{
-	%>
-		<table border="0" cellspacing="0" cellpadding="5" width="100%">
-		<tr align="center">
-		  <td valign="middle" align="left" class="txtlibform" width="30%"><%=resource.getString("pdcPeas.NbResultSearch")%></td>
-		  <td align="left"><select name="nbRes" size="1">
-			<%
-				if (choiceNbResToDisplay != null)
-				{
-					Iterator it = (Iterator) choiceNbResToDisplay.iterator();
-					String choice;
-					selected = "";
-					while (it.hasNext()) 
-					{
-						selected = "";
-						choice = (String) it.next();
-						if(choice.equals(nbResToDisplay.toString())) {
-							selected = "selected";
-						}
-						out.println("<option value=\""+choice+"\""+selected+">"+choice+"</option>");
-					}
-				}
-			 %>
-		  </select>
-		  <span class="txtlibform">&nbsp;&nbsp;&nbsp;<%=resource.getString("pdcPeas.SortResultSearch")%>&nbsp;&nbsp;&nbsp;</span>
-		  <select name="sortRes" size="1">
-			<%		
-				for (int i=1; i<=7; i++) {
-					selected = "";
-					if(sortValue.intValue() == i) {
-						selected = "selected";
-					}
-					out.println("<option value=\""+i+"\""+selected+">"+resource.getString("pdcPeas.SortValueSearch."+i)+"</option>");
-				}
-			 %>
-		  </select>
-		  <%
-				String classCSS = "";
-				if("ASC".equals(sortOrder)) {
-					classCSS = "ArrayNavigationOn";
-				}
-		  %>
-		  <a href="javascript:setSortOrder('ASC')" class="<%=classCSS%>">ASC</a>&nbsp;
-		  <%
-				classCSS = "";
-				if("DESC".equals(sortOrder)) {
-					classCSS = "ArrayNavigationOn";
-				}
-		  %>
-		  <a href="javascript:setSortOrder('DESC')" class="<%=classCSS%>">DESC</a>
-		  </td>
-		</tr>
-		</table>
-	<%
-	}
-		
-	out.println(board.printAfter());
-	if (searchType >= 1) 
-	{
-		out.println("<br>");
-		out.println(board.printBefore());
-%>
-        <table border="0" cellspacing="0" cellpadding="5" width="100%">
-        <tr align="center" id="space-filter">
-          <td valign="top" nowrap="nowrap" align="left" class="txtlibform" width="30%"><%=resource.getString("pdcPeas.DomainSelect")%></td>
-          <td align="left"><select name="spaces" size="1" onchange="javascript:viewAdvancedSearch()">
-            <%
-				out.println("<option value=\"\">"+resource.getString("pdcPeas.AllAuthors")+"</option>");
-				String			incr	= "";
-				SpaceInstLight 	space	= null;
-				for (int i=0;i<allSpaces.size();i++) {
-					selected	= "";
-					incr		= "";
-					space	= (SpaceInstLight) allSpaces.get(i);
-					for (int j=0; j<space.getLevel(); j++) {
-						incr += "&nbsp;&nbsp;&nbsp;&nbsp;";
-					}
-
-					if (space.getFullId().equals(spaceSelected)) {
-						selected = " selected=\"selected\"";
-					}
-
-					out.println("<option value=\""+space.getFullId()+"\""+selected+">"+incr+space.getName(language)+"</option>");
-				}
-             %>
-             </select></td>
-	    </tr>
-        <!-- Affichage des composants -->
-        <tr align="center" id="component-filter">
-			<%
-				out.println("<td valign=\"top\" nowrap align=\"left\"><span class=\"txtlibform\">"+resource.getString("pdcPeas.ComponentSelect")+"</span></td>");
-				out.println("<td align=\"left\">");
-				out.println("<select name=\"componentSearch\" size=1 onChange=\"javascript:viewAdvancedSearch()\">");
-				out.println("<option value=\"\">"+resource.getString("pdcPeas.AllAuthors")+"</option>");
-				ComponentInstLight component = null;
-				for(int nI = 0; allComponents!=null && nI < allComponents.size(); nI++) {
-						selected	= "";
-						component	= (ComponentInstLight) allComponents.get(nI);
-						if (component.getId().equals(componentSelected)){
-							selected = " selected";
-						}
-						out.println("<option value=\""+component.getId()+"\""+selected+">"+component.getLabel(language)+"</option>");
-				}
-				out.println("</select>");
-				out.println("</td>");
-			%>
-        </tr>
-        <!-- Affichage du type des publications -->
-        <tr align="center" id="contribution-type-filter">
-          <td valign="top" nowrap align="left"><span class="txtlibform"><%=resource.getString("pdcPeas.searchType")%></span></td>
-          <td align="left">
-    		<select name="dataType">
-      			<option value="0"><%=resource.getString("pdcPeas.AllAuthors")%></option>
-  				<c:if test="${not empty dataTypes}">
-    			<c:forEach var="dataType" items="${dataTypes}">
-      				<option value="<c:out value="${dataType.configId}"/>"><c:out value="${dataType.name}"/></option>
-    			</c:forEach>
-  				</c:if>
-    		</select>
-          </td>
-        </tr>
-        
-          <tr align="center" id="publisher-filter">
-          <td valign="top" nowrap align="left" class="txtlibform"><%=resource.getString("pdcPeas.AuthorSelect")%></td>
-				<td align="left">
-            <%
-				String selectedUserId = "";
-				String selectedUserName = resource.getString("pdcPeas.AllAuthors");
-				String deleteIconStyle = "visibility:hidden";
-				if (userDetail != null)
-				{
-					selectedUserId = userDetail.getId();
-					selectedUserName = userDetail.getDisplayedName();
-					deleteIconStyle = "visibility:visible";
-				}
-			%>
-					<input type="hidden" name="authorSearch" id="userId" value="<%=selectedUserId%>"/>
-					<table><tr>
-						<td id="userName" nowrap="nowrap"><%=selectedUserName%></td>
-						<td width="100%" nowrap="nowrap">
-							<a href="javascript:callUserPanel()" style="visibility:visible"><img src="<%=icoUser%>" alt="<%=resource.getString("pdcPeas.openUserPanelPeas")%>" title="<%=resource.getString("pdcPeas.openUserPanelPeas")%>" border="0" align="absmiddle"/></a>&nbsp;<a id="deleteURL" href="javascript:deleteUser()" style="<%=deleteIconStyle%>"><img src="<%=m_context + "/util/icons/delete.gif"%>" alt="<%=resource.getString("GML.delete")%>" title="<%=resource.getString("GML.delete")%>" border="0" align="absmiddle"/></a>
-						</td>
-					</tr></table>
-			</td>            
-        </tr>
-        <tr align="center" id="creation-date-filter">
-          <td valign="top" nowrap align="left" class="txtlibform"><%=resource.getString("pdcPeas.CreateAfterDate")%></td>
-          <td align="left"><input type="text" class="dateToPick" name="createafterdate" size="12" value="<%=createAfterDate%>"/>
-            <span class="txtlibform"> <%=resource.getString("pdcPeas.BeforeDate")%></span><input type="text" class="dateToPick" name="createbeforedate" size="12" value="<%=createBeforeDate%>"/> <span class="txtnote"><%=resource.getString("GML.dateFormatExemple")%></span>
-          </td>
-        </tr>
-        <tr align="center" id="update-date-filter">
-          <td valign="top" nowrap align="left" class="txtlibform"><%=resource.getString("pdcPeas.UpdateAfterDate")%></td>
-          <td align="left"><input type="text" class="dateToPick" name="updateafterdate" size="12" value="<%=updateAfterDate%>">
-            <span class="txtlibform"> <%=resource.getString("pdcPeas.BeforeDate")%></span><input type="text" class="dateToPick" name="updatebeforedate" size="12" value="<%=updateBeforeDate%>"/> <span class="txtnote"><%=resource.getString("GML.dateFormatExemple")%></span>
-          </td>
-        </tr>
-<<<<<<< HEAD
-        <tr align="center">
-=======
-        <tr align="center" id="favorite-request-filter">
->>>>>>> 63a77b94
-              <td valign="top" nowrap align="left" class="txtlibform"><%=resource.getString("pdcPeas.requestSelect")%>
-              </td>
-              <td align="left">
-                <select name="iCenterId" size="1" onChange="javascript:loadICenter()">
-                 <option value="-1"></option>
-                 <%
-                     String			requestId		= "";
-					 InterestCenter favoriteRequest = null;
-                     for (int i=0;i<favoriteRequests.size() ;i++ ){
-						selected		= "";
-						favoriteRequest = (InterestCenter) favoriteRequests.get(i);
-						requestId		= new Integer(favoriteRequest.getId()).toString();
-						if (requestId.equals(requestSelected)){
-							 selected = " selected";
-						}
-						out.println("<option value=" + requestId +selected+">"+ favoriteRequest.getName() + "</option>");
-                     }
-                %>
-                </select>
-            </td>
-        </tr>
-        </table>
-<%
-		out.println(board.printAfter());
-	}
-}
-if (searchType == 2 && !isPDCSubscription)
-	out.println("<br>");
-	
-if (activeSelection.booleanValue() || searchType == 2 || isPDCSubscription) {
-	out.println(board.printBefore());
-	String axisIcon = resource.getIcon("pdcPeas.icoPrimaryAxis");
-	displayAxisByType(showAllAxis, resource.getString("pdcPeas.primaryAxis"), primaryAxis, searchContext, activeThesaurus, jargon, resource, axisIcon, out);
-	if (secondaryAxis != null){
-		axisIcon = resource.getIcon("pdcPeas.icoSecondaryAxis");
-		displayAxisByType(showAllAxis, resource.getString("pdcPeas.secondaryAxis"), secondaryAxis, searchContext, activeThesaurus, jargon, resource, axisIcon, out);
-	}
-	out.println(board.printAfter());
-} 
-%>
-<!-- fin de la recherche -->
-<%
- if (!showAllAxis) {
-    out.println("<br>");
-	out.println(board.printBefore());
-%>
-	<table width="100%" border="0"><tr><td valign="top" width="30%">
-		<%=resource.getString("pdcPeas.helpCol1Header")%><br><br>
-		<%=resource.getString("pdcPeas.helpCol1Content1")%><br>
-		<%=resource.getString("pdcPeas.helpCol1Content2")%><br>
-		<%=resource.getString("pdcPeas.helpCol1Content3")%><br>
-		</td>
-		<td>&nbsp;</td>
-		<td valign="top" width="30%">
-		<%=resource.getString("pdcPeas.helpCol2Header")%><br><br>
-		<%=resource.getString("pdcPeas.helpCol2Content1")%><br>
-		<%=resource.getString("pdcPeas.helpCol2Content2")%><br>
-		<%=resource.getString("pdcPeas.helpCol2Content3")%><br>
-		<%=resource.getString("pdcPeas.helpCol2Content4")%><br>
-		<%=resource.getString("pdcPeas.helpCol2Content5")%><br>
-		</td>
-		<td>&nbsp;</td>
-		<td valign="top" width="30%">
-		<%=resource.getString("pdcPeas.helpCol3Header")%><br><br>
-		<%=resource.getString("pdcPeas.helpCol3Content1")%><br>
-		<%=resource.getString("pdcPeas.helpCol3Content2")%><br>
-		<%=resource.getString("pdcPeas.helpCol3Content3")%><br>
-		<%=resource.getString("pdcPeas.helpCol3Content4")%><br>
-		</td>
-		</tr></table>
-<%
-	out.println(board.printAfter());
-}
-out.println(frame.printAfter());
-%>
-</form>
-</center>
-<%
-	out.println(window.printAfter());
-%>
-<view:progressMessage/>
-</body>
+<%--
+
+    Copyright (C) 2000 - 2011 Silverpeas
+
+    This program is free software: you can redistribute it and/or modify
+    it under the terms of the GNU Affero General Public License as
+    published by the Free Software Foundation, either version 3 of the
+    License, or (at your option) any later version.
+
+    As a special exception to the terms and conditions of version 3.0 of
+    the GPL, you may redistribute this Program in connection with Free/Libre
+    Open Source Software ("FLOSS") applications as described in Silverpeas's
+    FLOSS exception.  You should have received a copy of the text describing
+    the FLOSS exception, and it is also available here:
+    "http://repository.silverpeas.com/legal/licensing"
+
+    This program is distributed in the hope that it will be useful,
+    but WITHOUT ANY WARRANTY; without even the implied warranty of
+    MERCHANTABILITY or FITNESS FOR A PARTICULAR PURPOSE.  See the
+    GNU Affero General Public License for more details.
+
+    You should have received a copy of the GNU Affero General Public License
+    along with this program.  If not, see <http://www.gnu.org/licenses/>.
+
+--%>
+<%@page contentType="text/html; charset=UTF-8" pageEncoding="UTF-8"%>
+
+<%@ page import="com.stratelia.silverpeas.peasCore.URLManager"%>
+<%@ page import="com.silverpeas.pdcSubscription.model.PDCSubscription"%>
+<%@ page import="com.silverpeas.util.EncodeHelper"%>
+<%@ page import="com.stratelia.silverpeas.pdcPeas.vo.SearchTypeConfigurationVO"%>
+<%@ include file="checkAdvancedSearch.jsp"%>
+<%@ taglib uri="http://www.silverpeas.com/tld/viewGenerator" prefix="view"%>
+<%@ taglib uri="http://java.sun.com/jsp/jstl/core" prefix="c"%>
+
+<c:set var="dataTypes" value="${requestScope.ComponentSearchType}"></c:set>
+
+<%!
+
+String displaySynonymsAxis(Boolean activeThesaurus, Jargon jargon, int axisId) throws ThesaurusException {
+	String synonyms = "";
+	boolean first = true;
+	if (jargon != null && activeThesaurus.booleanValue()) {//activated
+		//synonymes du terme
+		String				idUser			= jargon.getIdUser();
+		ThesaurusManager	thesaurus		= new ThesaurusManager();
+		Collection			listSynonyms	= thesaurus.getSynonymsAxis(Integer.toString(axisId), idUser);
+		Iterator			it				= listSynonyms.iterator();
+		synonyms += "<i>";
+		while (it.hasNext()) {
+			String name = (String) it.next();
+			if (first) {
+				synonyms += "- "+name;
+			}
+			else
+				synonyms += ", "+name;
+			first = false;
+		}
+		synonyms += "</i>";
+	}
+	return synonyms;
+}
+
+String displaySynonymsValue(Boolean activeThesaurus, Jargon jargon, Value value) throws ThesaurusException {
+	String	synonyms	= "";
+	boolean first		= true;
+	String	idTree		= value.getTreeId();
+	String	idTerm		= value.getPK().getId();
+	if (jargon != null && activeThesaurus.booleanValue()) {//activated
+		//synonymes du terme
+		String				idUser			= jargon.getIdUser();
+		ThesaurusManager	thesaurus		= new ThesaurusManager();
+		Collection			listSynonyms	= thesaurus.getSynonyms(new Long(idTree).longValue(), new Long(idTerm).longValue(), idUser);
+		Iterator			it				= listSynonyms.iterator();
+		synonyms += "<i>";
+		while (it.hasNext()) {
+			String name = (String) it.next();
+			if (first) {
+				synonyms += "- "+name;
+			}
+			else
+				synonyms += ", "+name;
+			first = false;
+		}
+		synonyms += "</i>";
+	}
+	return synonyms;
+}
+
+String getValueIdFromPdcSearchContext(int axisId, SearchContext searchContext)
+{
+	SearchCriteria criteria = searchContext.getCriteriaOnAxis(axisId);
+	if (criteria != null)
+		return criteria.getValue();
+	else
+		return null;
+}
+
+void displayAxisByType(boolean showAllAxis, String axisLabel, List axis, SearchContext searchContext, Boolean activeThesaurus, Jargon jargon, ResourcesWrapper resource, String axisTypeIcon, JspWriter out) throws ThesaurusException, IOException {
+	SearchAxis	searchAxis			= null;
+	int			axisId				= -1;
+	String		axisName			= null;
+	int			nbPositions			= -1;
+	String		valueInContext		= null;
+	Value		value				= null;
+	String		increment			= "";
+	String		selected			= "";
+	String		sNbObjects			= "";
+	String		language			= resource.getLanguage();
+	
+    out.println("<table width=\"100%\" border=\"0\" cellspacing=\"0\" cellpadding=\"5\">");
+		// il peut y avoir aucun axe primaire dans un 1er temps
+		if (axis != null && axis.size()>0){
+            for (int i=0; i<axis.size(); i++){
+				searchAxis		= (SearchAxis) axis.get(i);
+                axisId			= searchAxis.getAxisId();
+                axisName		= EncodeHelper.javaStringToHtmlString(searchAxis.getAxisName(language));
+                nbPositions 	= searchAxis.getNbObjects();
+                valueInContext 	= getValueIdFromPdcSearchContext(axisId, searchContext);
+                if (nbPositions != 0)
+                {
+                    out.println("<tr>");
+                    out.println("<td class=\"txtlibform\" width=\"30%\" nowrap><img src=\""+axisTypeIcon+"\" alt=\""+axisLabel+"\" align=\"absmiddle\">&nbsp;"+axisName+"&nbsp;"+displaySynonymsAxis(activeThesaurus, jargon, axisId)+":</td>");
+                    if (showAllAxis)
+                    	out.println("<td><select name=\"Axis"+axisId+"\" size=\"1\">");
+                    else
+                    	out.println("<td><select name=\"Axis"+axisId+"\" size=\"1\" onChange=\"javascript:addValue(this, '"+axisId+"');\">");
+                    out.println("<option value=\"\"></option>");
+                    List values = searchAxis.getValues();
+                    for (int v=0; v<values.size(); v++)
+                    {
+                    	value = (Value) values.get(v);
+                    	
+                    	for (int inc=0; inc<value.getLevelNumber(); inc++)
+                    	{
+                    		increment += "&nbsp;&nbsp;&nbsp;&nbsp;";
+                    	}
+                    	
+                    	if (searchContext.isEmpty())
+                    	{
+                    		sNbObjects = " ("+value.getNbObjects()+")";
+                    	}
+                    	else if (valueInContext == null)
+                    	{
+                    		sNbObjects = " ("+value.getNbObjects()+")";
+                    	}
+                    	else if (value.getFullPath().equals(valueInContext))
+                    	{
+                    		selected = " selected";
+                    		sNbObjects = " ("+value.getNbObjects()+")";
+                    	}
+                    	else if (value.getFullPath().indexOf(valueInContext)!=-1)
+                    		sNbObjects = " ("+value.getNbObjects()+")";
+                    	
+                    	out.println("<option value=\""+value.getFullPath()+"\""+selected+">"+increment+value.getName(language));
+                    	if (!showAllAxis) {
+	                    	out.println(sNbObjects);
+	                    }
+                    	out.println(displaySynonymsValue(activeThesaurus, jargon, value));
+                    	out.println("</option>");
+                    	
+                    	increment 	= "";
+                    	selected	= "";
+                    	sNbObjects	= "";
+                    }
+                    out.println("</select></td>");
+                    out.println("</tr>");                        
+               }
+			}// fin du for
+		} else {
+			out.println("<tr><td width=\"100%\" class=\"txtnav\" bgcolor=\"EDEDED\">&nbsp;</td></tr>");
+		} // fin du else
+    out.println("</table>");
+}
+
+%>
+<%
+String strpdcs = (String)request.getAttribute("isPDCSubscription");
+boolean isPDCSubscription = false;
+if (strpdcs != null && strpdcs.equalsIgnoreCase("true")) {
+   isPDCSubscription = true;
+}
+
+boolean isNewPDCSubscription = false;
+String strisNewPDC = (String)request.getAttribute("isNewPDCSubscription");
+if (strisNewPDC != null && strisNewPDC.equalsIgnoreCase("true")) {
+   isNewPDCSubscription = true;
+}
+PDCSubscription subscription 		= (PDCSubscription) request.getAttribute("PDCSubscription");
+
+//recuperation des parametres pour le PDC
+List			primaryAxis			= (List) request.getAttribute("ShowPrimaryAxis");
+List			secondaryAxis		= (List) request.getAttribute("ShowSecondaryAxis");
+String			showSndSearchAxis	= (String) request.getAttribute("ShowSndSearchAxis");
+SearchContext	searchContext		= (SearchContext) request.getAttribute("SearchContext");
+Jargon			jargon				= (Jargon) request.getAttribute("Jargon");
+Boolean			activeThesaurus		= (Boolean) request.getAttribute("ActiveThesaurus");
+Boolean 		activeSelection 	= (Boolean) request.getAttribute("ActiveSelection");
+Boolean			XmlSearch			= (Boolean) request.getAttribute("XmlSearchVisible");
+
+//CBO : ADD
+String 			displayParamChoices = (String) request.getAttribute("DisplayParamChoices"); // All || Req || Res
+List 			choiceNbResToDisplay = (List) request.getAttribute("ChoiceNbResToDisplay");
+Integer			nbResToDisplay		= (Integer) request.getAttribute("NbResToDisplay");
+Integer			sortValue			= (Integer) request.getAttribute("SortValue");
+String			sortOrder			= (String) request.getAttribute("SortOrder");
+List			webTabs				= (List) request.getAttribute("WebTabs");
+
+boolean isXmlSearchVisible = false;
+if (XmlSearch != null) {
+	isXmlSearchVisible = XmlSearch.booleanValue();
+}
+
+if (activeSelection == null) {
+	activeSelection = new Boolean(false);
+}
+
+int				searchType			= ((Integer) request.getAttribute("SearchType")).intValue();
+
+// recuperation des parametres pour la recherche classique
+List	favoriteRequests	= (List)request.getAttribute("RequestList");
+String	requestSaved		= (String)request.getAttribute("requestSaved");
+String	requestSelected		= (String)request.getAttribute("RequestSelected");
+
+String showNotOnlyPertinentAxisAndValues = (String) request.getAttribute("showAllAxis");
+boolean showAllAxis = ("true".equals(showNotOnlyPertinentAxisAndValues));
+showNotOnlyPertinentAxisAndValues = showAllAxis ? showNotOnlyPertinentAxisAndValues : "";
+
+List			allComponents		= (List) request.getAttribute("ComponentList");
+List			allSpaces			= (List) request.getAttribute("SpaceList");
+QueryParameters query				= (QueryParameters) request.getAttribute("QueryParameters");
+String			spaceSelected		= null;
+String			componentSelected	= null;
+String			keywords			= null;
+String			createAfterDate		= null;
+String			createBeforeDate	= null;
+String			updateAfterDate		= null;
+String			updateBeforeDate	= null;
+UserDetail		userDetail			= null;
+if (query != null)
+{
+	spaceSelected		= query.getSpaceId();
+	componentSelected	= query.getInstanceId();
+	keywords			= EncodeHelper.javaStringToHtmlString(query.getKeywords());
+	createAfterDate		= query.getAfterDate();
+	createBeforeDate	= query.getBeforeDate();
+	updateAfterDate		= query.getAfterUpdateDate();
+	updateBeforeDate	= query.getBeforeUpdateDate();
+	userDetail			= query.getCreatorDetail();
+}
+
+if (keywords == null)
+	keywords = "";
+if (createAfterDate == null)
+  	createAfterDate = "";
+if (createBeforeDate == null)
+  	createBeforeDate = "";
+if (updateAfterDate == null)
+  	updateAfterDate = "";
+if (updateBeforeDate == null)
+  	updateBeforeDate = "";
+
+
+// Retrieve data search space
+Vector searchDomains			= (Vector) request.getAttribute("searchDomains");
+String currentSearchDomainId	= (String) request.getAttribute("currentSearchDomainId");
+currentSearchDomainId = (currentSearchDomainId==null) ? "SILVERPEAS" : currentSearchDomainId;
+
+boolean			isEmptySearchContext = true;
+SearchCriteria	searchCriteria		= null;
+
+if (showSndSearchAxis == null) {
+    showSndSearchAxis = "NO";
+}
+
+// l'objet SearchContext n'est pas vide
+if (searchContext != null && searchContext.getCriterias().size() > 0){
+	isEmptySearchContext = false;
+}
+
+String selected = "";
+
+String icoHelp	= m_context + "/util/icons/info.gif";
+String icoUser	= m_context + "/util/icons/user.gif";
+
+Board board = gef.getBoard();
+
+ButtonPane buttonPane = gef.getButtonPane();
+Button searchButton = (Button) gef.getFormButton(resource.getString("pdcPeas.search"), "javascript:onClick=sendQuery()", false);
+
+int autocompletionMinChars = resource.getSetting("autocompletion.minChars", 3);
+%>
+
+
+<html>
+<head>
+<title><%=resource.getString("GML.popupTitle")%></title>
+<view:looknfeel />
+<link rel="stylesheet" type="text/css" href="<%=m_context%>/util/styleSheets/jquery.autocomplete.css" media="screen">
+<script type="text/javascript" src="<%=m_context%>/util/javaScript/animation.js"></script>
+<script type="text/javascript" src="<%=m_context%>/util/javaScript/checkForm.js"></script>
+<script type="text/javascript" src="<%=m_context%>/util/javaScript/dateUtils.js"></script>
+<script type="text/javascript" src="javascript/formUtil.js"></script>
+<script type="text/javascript" src="<%=m_context%>/util/javaScript/jquery/jquery.bgiframe.min.js"></script>
+<script type="text/javascript" src="<%=m_context%>/util/javaScript/jquery/jquery.autocomplete.js"></script>
+<script type="text/javascript" src="<%=m_context%>/util/javaScript/jquery/thickbox-compressed.js"></script>
+
+<script language="JavaScript1.2">
+var icWindow = window;
+
+// opens popup for entering request name
+function onLoadStart() {
+ <% if ("yes".equals(requestSaved)) { %>
+    if (window.opener) {
+        window.opener.location.href = window.opener.location.href;
+        window.close();
+    }
+  <%}%>
+}
+
+function getPdcContextAsString()
+{
+	var axisValueCouples = "";
+	var myForm = document.AdvancedSearch;
+	var myElement;
+	for (var i=0;i<myForm.length;i++ ){
+		myElement = myForm.elements[i];
+		if (myElement.name.substring(0, 4) == "Axis"){
+			if (myElement.value.length>0)
+				axisValueCouples += myElement.name.substring(4, myElement.name.length)+"-"+myElement.value+",";
+		}
+	}
+	
+	return axisValueCouples;
+}
+
+function saveAsInterestCenter() {
+	
+	document.AdvancedSearch.AxisValueCouples.value = getPdcContextAsString();
+	
+	if (document.AdvancedSearch.iCenterId.selectedIndex)
+		icName = document.AdvancedSearch.iCenterId.options[document.AdvancedSearch.iCenterId.selectedIndex].text;
+	else
+		icName = "";
+	url			= "<%=m_context%><%=URLManager.getURL(URLManager.CMP_INTERESTCENTERPEAS)%>newICenter.jsp?icName="+icName;
+	windowName = "createICenter";
+	width		= "600";
+	height		= "200";
+	windowParams = "directories=0,menubar=0,toolbar=0,alwaysRaised";
+	icWindow = SP_openWindow(url, windowName, width, height, windowParams);
+}
+
+function loadICenter(){
+	if (document.AdvancedSearch.iCenterId.selectedIndex != 0) {
+		document.AdvancedSearch.action = "LoadAdvancedSearch";
+	} else {
+		document.AdvancedSearch.action = "GlobalView";
+	}
+	document.AdvancedSearch.submit();
+}
+
+function positionOfInput(inputName){
+	var myForm = document.AdvancedSearch;
+	var nbElementInForm = myForm.length;
+	// pour chaque element, je recupere son nom et je le compare avec l'inputName
+	// qd c'est egal (tjrs egal) je retourne la position du champ inputName
+	var ret;
+	for (var i=0;i<nbElementInForm ;i++ ){
+		if (myForm.elements[i].name == inputName){
+			ret = i;
+			break;
+		}
+	}
+	return ret;
+}
+
+function viewAdvancedSearch(){
+	document.AdvancedSearch.submit();
+}
+
+// cette methode appelle le routeur avec le parametre ShowSndSearchAxis
+function viewSecondaryAxis(show){
+	if (show){
+		document.AdvancedSearch.ShowSndSearchAxis.value = "YES";
+	} else {
+		document.AdvancedSearch.ShowSndSearchAxis.value = "NO";
+	}
+	document.AdvancedSearch.submit();
+}
+
+function addValue(selectItem, axisId) 
+{
+	var valuePath = selectItem.value;
+	if (valuePath.length > 0)
+	{	
+		document.AdvancedSearch.AxisId.value = axisId;
+		document.AdvancedSearch.ValueId.value = valuePath;
+		document.AdvancedSearch.action = "GlobalAddCriteria";
+	}
+	else
+	{
+		document.AdvancedSearch.Ids.value = axisId;
+		document.AdvancedSearch.action = "GlobalDeleteCriteria";
+	}
+	document.AdvancedSearch.submit();
+}
+
+function sendQuery() {
+	if (document.AdvancedSearch.query.value == "*")
+		document.AdvancedSearch.query.value = "";
+	if (checkDates())
+	{
+		top.topFrame.document.searchForm.query.value = "";
+		document.AdvancedSearch.action = "AdvancedSearch";
+		
+		$.progressMessage();
+    	setTimeout("document.AdvancedSearch.submit();", 500);
+	}
+}
+
+function sendSelectionQuery() {
+	document.AdvancedSearch.action = "AdvancedSearch";
+	document.AdvancedSearch.submit();
+}
+
+function addSubscription() {
+	if (document.all["scName"].value == '') {
+		alert('<%=EncodeHelper.javaStringToJsString(resource.getString("pdcSubscription.Name.NotEmpty"))%>');
+		return;
+	}
+	
+	var axisValueCouples = getPdcContextAsString();
+	
+	if (axisValueCouples.length==0) {
+		alert('<%=resource.getString("pdcSubscription.Values.NotEmpty")%>');
+		return;
+	}
+	
+	document.AdvancedSearch.AxisValueCouples.value = axisValueCouples;
+	
+	<% if (isNewPDCSubscription) { %>
+		document.AdvancedSearch.action = "addSubscription";
+	<% } else {%>
+		document.AdvancedSearch.action = "updateSubscription";
+	<% } %>
+	
+	document.AdvancedSearch.submit();
+}
+
+var errorMsg;
+var errorNb;
+function areDatesOK(afterDate, beforeDate)
+{
+	var afterDateOK = true;
+
+	if (!isWhitespace(afterDate)) {
+		if (!isDateOK(afterDate, '<%=resource.getLanguage()%>')) {
+		   errorMsg+="  - <%=resource.getString("pdcPeas.TheField")%> '<%=resource.getString("pdcPeas.AfterDate")%>' <%=resource.getString("pdcPeas.MustContainsCorrectDate")%>\n";
+		   errorNb++;
+		   afterDateOK = false;
+		}
+	 }
+	 if (!isWhitespace(beforeDate)) {
+		   if (!isDateOK(beforeDate, '<%=resource.getLanguage()%>')) {
+				 errorMsg+="  - <%=resource.getString("pdcPeas.TheField")%> '<%=resource.getString("pdcPeas.BeforeDate")%>' <%=resource.getString("pdcPeas.MustContainsCorrectDate")%>\n";
+				 errorNb++;
+		   } else {
+				 if (!isWhitespace(afterDate) && !isWhitespace(beforeDate)) {
+					   if (afterDateOK && !isDate1AfterDate2(beforeDate, afterDate, '<%=resource.getLanguage()%>')) {
+							  errorMsg+="  - <%=resource.getString("pdcPeas.TheField")%> '<%=resource.getString("pdcPeas.BeforeDate")%>' <%=resource.getString("pdcPeas.MustContainsPostDateToBeginDate")%>\n";
+							  errorNb++;
+					   }
+				 }
+		   }
+	 }
+}
+
+function checkDates() {
+	errorMsg = "";
+	errorNb = 0;
+	
+	var afterDate	= document.AdvancedSearch.createafterdate.value;
+	var beforeDate	= document.AdvancedSearch.createbeforedate.value;
+	areDatesOK(afterDate, beforeDate);
+
+	afterDate	= document.AdvancedSearch.updateafterdate.value;
+	beforeDate	= document.AdvancedSearch.updatebeforedate.value;
+	areDatesOK(afterDate, beforeDate);
+
+	switch(errorNb) {
+		case 0 :
+			result = true;
+			break;
+		default :
+			errorMsg = "<%=resource.getString("pdcPeas.Errors")%> :\n" + errorMsg;
+			window.alert(errorMsg);
+			result = false;
+			break;
+	}
+	return result;
+}
+
+function editHelp()
+{
+	SP_openWindow('help.jsp', 'Aide', '700', '220','scrollbars=yes, resizable, alwaysRaised');
+}
+
+function callUserPanel()
+{
+	SP_openWindow('ToUserPanel','', '750', '550','scrollbars=yes, resizable, alwaysRaised');
+}
+
+function calculateAction()
+{
+	var index = document.AdvancedSearch.searchDomainId.selectedIndex;
+	var value = document.AdvancedSearch.searchDomainId.options[index].value;
+	if (value!="SILVERPEAS")
+	{
+		document.AdvancedSearch.action = "SpecificDomainView";
+	}
+	else
+	{
+		document.AdvancedSearch.action = "GlobalView";
+	}
+	document.AdvancedSearch.submit();
+}
+
+//fonction pour force la soumission du formulaire par la touche entr�e
+function checkEnter(e){
+	var characterCode;
+	if(e && e.which){
+		e = e
+		characterCode = e.which
+	}
+	else{
+		e = event
+		characterCode = e.keyCode
+	}	 
+	if(characterCode == 13){
+		sendQuery();
+		return false
+	}
+	return true
+}
+
+function setSortOrder(order){
+	document.AdvancedSearch.sortOrder.value = order;
+	document.AdvancedSearch.submit();
+}
+
+function deleteUser()
+{
+	var userName = document.getElementById("userName");
+	userName.innerHTML = "<%=resource.getString("pdcPeas.AllAuthors")%>";
+
+	var userId = document.getElementById("userId");
+	userId.setAttribute("value", "");
+
+	document.getElementById("deleteURL").style.visibility = "hidden";
+}
+
+ $(document).ready(function(){
+		//used for keywords autocompletion
+	    <%  if(resource.getSetting("enableAutocompletion", false)){ %>
+	    $("#query").autocomplete("<%=m_context%>/AutocompleteServlet", {
+	            minChars: <%=autocompletionMinChars%>,
+	            max: 50,
+	            autoFill: false,
+	            mustMatch: false,
+	            matchContains: false,
+	            scrollHeight: 220
+	    });
+	    <%}%>
+ });
+ 
+</script>
+</head>
+<body onLoad="onLoadStart();">
+<%
+if (!isPDCSubscription) {
+	browseBar.setComponentName(resource.getString("pdcPeas.SearchPage"));
+	if (searchType == 2)
+	{
+		// affichage de l'icone voir les axes secondaires ou les cacher
+		if (secondaryAxis == null) {
+			operationPane.addOperation(resource.getIcon("pdcPeas.icoDisplaySecondaryAxis"), resource.getString("pdcPeas.showSecondaryAxis"), "javascript:viewSecondaryAxis(true)");
+		} else {
+			operationPane.addOperation(resource.getIcon("pdcPeas.icoDisplayPrimaryAxis"), resource.getString("pdcPeas.hideSecondaryAxis"), "javascript:viewSecondaryAxis(false)");
+		}
+	}
+
+	if (!activeSelection.booleanValue() && searchType >= 1)
+		operationPane.addOperation(resource.getIcon("pdcPeas.icoSaveAsInterestCenter"), resource.getString("pdcPeas.saveAsInterestCenter"), "javascript:saveAsInterestCenter()");
+
+	if (activeSelection.booleanValue() && !isEmptySearchContext)
+		operationPane.addOperation(resource.getIcon("pdcPeas.icoSearchPubli"), resource.getString("pdcPeas.searchResult"), "javascript:sendSelectionQuery()");
+	
+	tabs = gef.getTabbedPane();
+	tabs.addTab(resource.getString("pdcPeas.SearchResult"), "LastResults", searchType==0);
+	if (webTabs != null)
+	{
+		for (int i=0; i<webTabs.size(); i++)
+		{
+			GoogleTab webTab = (GoogleTab) webTabs.get(i);
+			tabs.addTab(webTab.getLabel(), "ViewWebTab?Id="+i, false);
+		}
+	}
+	tabs.addTab(resource.getString("pdcPeas.SearchSimple"), "ChangeSearchTypeToAdvanced", searchType==1);
+	tabs.addTab(resource.getString("pdcPeas.SearchAdvanced"), "ChangeSearchTypeToExpert", searchType==2);
+	if ( isXmlSearchVisible )
+		tabs.addTab(resource.getString("pdcPeas.SearchXml"), "ChangeSearchTypeToXml", searchType==3);	
+} else {
+	browseBar.setComponentName(resource.getString("pdcSubscription.path"));
+	if (isNewPDCSubscription) {
+    	browseBar.setExtraInformation(resource.getString("pdcSubscription.newSubsription"));
+	}
+}
+out.println(window.printBefore());
+%>
+<center>
+<form name="AdvancedSearch" action="ViewAdvancedSearch" method="post">
+  <!-- champs cache pour voir ou non les axes secondaires -->
+  <input type="hidden" name="ShowSndSearchAxis" value="<%=showSndSearchAxis%>">
+  <input type="hidden" name="showNotOnlyPertinentAxisAndValues" value="<%=showNotOnlyPertinentAxisAndValues%>">
+  <input type="hidden" name="AxisId">
+  <input type="hidden" name="ValueId">
+  <input type="hidden" name="Ids">
+  <input type="hidden" name="requestName">
+  <input type="hidden" name="mode">
+  <input type="hidden" name="AxisValueCouples">
+  <input type="hidden" name="sortOrder" value=<%=sortOrder%>>
+
+  <% if (isNewPDCSubscription) { %>
+     <input type="hidden" name="isNewPDCSubscription" value="true">
+  <% } 
+
+	if (isPDCSubscription) { 
+    	String initialName = (subscription != null)? subscription.getName(): "";
+      	String paramName = request.getParameter("scName");
+      	String scResName = (paramName != null )? paramName : initialName;
+      
+      	out.println(frame.printBefore());
+      	out.println(board.printBefore());
+  %>
+        <table cellpadding="5" cellspacing="0" border="0" width="100%">
+		<tr>
+        	<td valign="top" nowrap align="left" class="txtlibform" width="30%"><%=resource.getString("pdcSubscription.Name")%> :</td>
+            <td align="left"><input type="text" name="scName" size="50" maxlength="100" value="<%=scResName%>"><input type="hidden" name="isPDCSubscription" value="true"></td>
+        </tr>
+        </table>
+  <%    
+  		out.println(board.printAfter());
+  		out.println("<br>");
+        out.println("<center>");
+        buttonPane.addButton((Button) gef.getFormButton(resource.getString("pdcSubscription.ok"), "javascript:addSubscription()", false));
+        out.println(buttonPane.print());
+        out.println("</center>");
+		out.println(frame.printAfter());
+		out.println("<br>");
+		out.println(frame.printBefore());
+ 	} %>
+<%
+if (!activeSelection.booleanValue() && !isPDCSubscription)
+{
+	if (!showAllAxis) {
+		out.println(tabs.print());
+	}
+	out.println(frame.printBefore());
+	out.println(board.printBefore());
+%>
+		<table border="0" cellspacing="0" cellpadding="5" width="100%">
+        <tr align="center">
+          <td valign="middle" align="left" class="txtlibform" width="30%"><%=resource.getString("pdcPeas.SearchFind")%></td>
+          <td align="left" valign="middle">
+          	<table border="0" cellspacing="0" cellpadding="0"><tr valign="middle">
+                        <td valign="middle"><input type="text" onkeypress="checkEnter(event)" name="query" size="60" value="<%=keywords%>" id="query"></td>
+          		<td valign="middle">&nbsp;</td>
+          		<td align="left" valign="middle" width="100%">
+          			<% 
+          				if (!showAllAxis) {
+	          				out.println(searchButton.print());
+	          			}
+          			%>
+          		</td>
+          	</tr></table>
+          </td>
+        </tr>
+        </table>
+
+	<%
+	if ("All".equals(displayParamChoices) || "Req".equals(displayParamChoices)) 
+	{
+	%>
+		<table border="0" cellspacing="0" cellpadding="5" width="100%">
+		<tr align="center">
+		  <td valign="middle" align="left" class="txtlibform" width="30%"><%=resource.getString("pdcPeas.NbResultSearch")%></td>
+		  <td align="left"><select name="nbRes" size="1">
+			<%
+				if (choiceNbResToDisplay != null)
+				{
+					Iterator it = (Iterator) choiceNbResToDisplay.iterator();
+					String choice;
+					selected = "";
+					while (it.hasNext()) 
+					{
+						selected = "";
+						choice = (String) it.next();
+						if(choice.equals(nbResToDisplay.toString())) {
+							selected = "selected";
+						}
+						out.println("<option value=\""+choice+"\""+selected+">"+choice+"</option>");
+					}
+				}
+			 %>
+		  </select>
+		  <span class="txtlibform">&nbsp;&nbsp;&nbsp;<%=resource.getString("pdcPeas.SortResultSearch")%>&nbsp;&nbsp;&nbsp;</span>
+		  <select name="sortRes" size="1">
+			<%		
+				for (int i=1; i<=7; i++) {
+					selected = "";
+					if(sortValue.intValue() == i) {
+						selected = "selected";
+					}
+					out.println("<option value=\""+i+"\""+selected+">"+resource.getString("pdcPeas.SortValueSearch."+i)+"</option>");
+				}
+			 %>
+		  </select>
+		  <%
+				String classCSS = "";
+				if("ASC".equals(sortOrder)) {
+					classCSS = "ArrayNavigationOn";
+				}
+		  %>
+		  <a href="javascript:setSortOrder('ASC')" class="<%=classCSS%>">ASC</a>&nbsp;
+		  <%
+				classCSS = "";
+				if("DESC".equals(sortOrder)) {
+					classCSS = "ArrayNavigationOn";
+				}
+		  %>
+		  <a href="javascript:setSortOrder('DESC')" class="<%=classCSS%>">DESC</a>
+		  </td>
+		</tr>
+		</table>
+	<%
+	}
+		
+	out.println(board.printAfter());
+	if (searchType >= 1) 
+	{
+		out.println("<br>");
+		out.println(board.printBefore());
+%>
+        <table border="0" cellspacing="0" cellpadding="5" width="100%">
+        <tr align="center" id="space-filter">
+          <td valign="top" nowrap="nowrap" align="left" class="txtlibform" width="30%"><%=resource.getString("pdcPeas.DomainSelect")%></td>
+          <td align="left"><select name="spaces" size="1" onchange="javascript:viewAdvancedSearch()">
+            <%
+				out.println("<option value=\"\">"+resource.getString("pdcPeas.AllAuthors")+"</option>");
+				String			incr	= "";
+				SpaceInstLight 	space	= null;
+				for (int i=0;i<allSpaces.size();i++) {
+					selected	= "";
+					incr		= "";
+					space	= (SpaceInstLight) allSpaces.get(i);
+					for (int j=0; j<space.getLevel(); j++) {
+						incr += "&nbsp;&nbsp;&nbsp;&nbsp;";
+					}
+
+					if (space.getFullId().equals(spaceSelected)) {
+						selected = " selected=\"selected\"";
+					}
+
+					out.println("<option value=\""+space.getFullId()+"\""+selected+">"+incr+space.getName(language)+"</option>");
+				}
+             %>
+             </select></td>
+	    </tr>
+        <!-- Affichage des composants -->
+        <tr align="center" id="component-filter">
+			<%
+				out.println("<td valign=\"top\" nowrap align=\"left\"><span class=\"txtlibform\">"+resource.getString("pdcPeas.ComponentSelect")+"</span></td>");
+				out.println("<td align=\"left\">");
+				out.println("<select name=\"componentSearch\" size=1 onChange=\"javascript:viewAdvancedSearch()\">");
+				out.println("<option value=\"\">"+resource.getString("pdcPeas.AllAuthors")+"</option>");
+				ComponentInstLight component = null;
+				for(int nI = 0; allComponents!=null && nI < allComponents.size(); nI++) {
+						selected	= "";
+						component	= (ComponentInstLight) allComponents.get(nI);
+						if (component.getId().equals(componentSelected)){
+							selected = " selected";
+						}
+						out.println("<option value=\""+component.getId()+"\""+selected+">"+component.getLabel(language)+"</option>");
+				}
+				out.println("</select>");
+				out.println("</td>");
+			%>
+        </tr>
+        <!-- Affichage du type des publications -->
+        <tr align="center" id="contribution-type-filter">
+          <td valign="top" nowrap align="left"><span class="txtlibform"><%=resource.getString("pdcPeas.searchType")%></span></td>
+          <td align="left">
+    		<select name="dataType">
+      			<option value="0"><%=resource.getString("pdcPeas.AllAuthors")%></option>
+  				<c:if test="${not empty dataTypes}">
+    			<c:forEach var="dataType" items="${dataTypes}">
+      				<option value="<c:out value="${dataType.configId}"/>"><c:out value="${dataType.name}"/></option>
+    			</c:forEach>
+  				</c:if>
+    		</select>
+          </td>
+        </tr>
+        
+          <tr align="center" id="publisher-filter">
+          <td valign="top" nowrap align="left" class="txtlibform"><%=resource.getString("pdcPeas.AuthorSelect")%></td>
+				<td align="left">
+            <%
+				String selectedUserId = "";
+				String selectedUserName = resource.getString("pdcPeas.AllAuthors");
+				String deleteIconStyle = "visibility:hidden";
+				if (userDetail != null)
+				{
+					selectedUserId = userDetail.getId();
+					selectedUserName = userDetail.getDisplayedName();
+					deleteIconStyle = "visibility:visible";
+				}
+			%>
+					<input type="hidden" name="authorSearch" id="userId" value="<%=selectedUserId%>"/>
+					<table><tr>
+						<td id="userName" nowrap="nowrap"><%=selectedUserName%></td>
+						<td width="100%" nowrap="nowrap">
+							<a href="javascript:callUserPanel()" style="visibility:visible"><img src="<%=icoUser%>" alt="<%=resource.getString("pdcPeas.openUserPanelPeas")%>" title="<%=resource.getString("pdcPeas.openUserPanelPeas")%>" border="0" align="absmiddle"/></a>&nbsp;<a id="deleteURL" href="javascript:deleteUser()" style="<%=deleteIconStyle%>"><img src="<%=m_context + "/util/icons/delete.gif"%>" alt="<%=resource.getString("GML.delete")%>" title="<%=resource.getString("GML.delete")%>" border="0" align="absmiddle"/></a>
+						</td>
+					</tr></table>
+			</td>            
+        </tr>
+        <tr align="center" id="creation-date-filter">
+          <td valign="top" nowrap align="left" class="txtlibform"><%=resource.getString("pdcPeas.CreateAfterDate")%></td>
+          <td align="left"><input type="text" class="dateToPick" name="createafterdate" size="12" value="<%=createAfterDate%>"/>
+            <span class="txtlibform"> <%=resource.getString("pdcPeas.BeforeDate")%></span><input type="text" class="dateToPick" name="createbeforedate" size="12" value="<%=createBeforeDate%>"/> <span class="txtnote"><%=resource.getString("GML.dateFormatExemple")%></span>
+          </td>
+        </tr>
+        <tr align="center" id="update-date-filter">
+          <td valign="top" nowrap align="left" class="txtlibform"><%=resource.getString("pdcPeas.UpdateAfterDate")%></td>
+          <td align="left"><input type="text" class="dateToPick" name="updateafterdate" size="12" value="<%=updateAfterDate%>">
+            <span class="txtlibform"> <%=resource.getString("pdcPeas.BeforeDate")%></span><input type="text" class="dateToPick" name="updatebeforedate" size="12" value="<%=updateBeforeDate%>"/> <span class="txtnote"><%=resource.getString("GML.dateFormatExemple")%></span>
+          </td>
+        </tr>
+        <tr align="center" id="favorite-request-filter">
+              <td valign="top" nowrap align="left" class="txtlibform"><%=resource.getString("pdcPeas.requestSelect")%>
+              </td>
+              <td align="left">
+                <select name="iCenterId" size="1" onChange="javascript:loadICenter()">
+                 <option value="-1"></option>
+                 <%
+                     String			requestId		= "";
+					 InterestCenter favoriteRequest = null;
+                     for (int i=0;i<favoriteRequests.size() ;i++ ){
+						selected		= "";
+						favoriteRequest = (InterestCenter) favoriteRequests.get(i);
+						requestId		= new Integer(favoriteRequest.getId()).toString();
+						if (requestId.equals(requestSelected)){
+							 selected = " selected";
+						}
+						out.println("<option value=" + requestId +selected+">"+ favoriteRequest.getName() + "</option>");
+                     }
+                %>
+                </select>
+            </td>
+        </tr>
+        </table>
+<%
+		out.println(board.printAfter());
+	}
+}
+if (searchType == 2 && !isPDCSubscription)
+	out.println("<br>");
+	
+if (activeSelection.booleanValue() || searchType == 2 || isPDCSubscription) {
+	out.println(board.printBefore());
+	String axisIcon = resource.getIcon("pdcPeas.icoPrimaryAxis");
+	displayAxisByType(showAllAxis, resource.getString("pdcPeas.primaryAxis"), primaryAxis, searchContext, activeThesaurus, jargon, resource, axisIcon, out);
+	if (secondaryAxis != null){
+		axisIcon = resource.getIcon("pdcPeas.icoSecondaryAxis");
+		displayAxisByType(showAllAxis, resource.getString("pdcPeas.secondaryAxis"), secondaryAxis, searchContext, activeThesaurus, jargon, resource, axisIcon, out);
+	}
+	out.println(board.printAfter());
+} 
+%>
+<!-- fin de la recherche -->
+<%
+ if (!showAllAxis) {
+    out.println("<br>");
+	out.println(board.printBefore());
+%>
+	<table width="100%" border="0"><tr><td valign="top" width="30%">
+		<%=resource.getString("pdcPeas.helpCol1Header")%><br><br>
+		<%=resource.getString("pdcPeas.helpCol1Content1")%><br>
+		<%=resource.getString("pdcPeas.helpCol1Content2")%><br>
+		<%=resource.getString("pdcPeas.helpCol1Content3")%><br>
+		</td>
+		<td>&nbsp;</td>
+		<td valign="top" width="30%">
+		<%=resource.getString("pdcPeas.helpCol2Header")%><br><br>
+		<%=resource.getString("pdcPeas.helpCol2Content1")%><br>
+		<%=resource.getString("pdcPeas.helpCol2Content2")%><br>
+		<%=resource.getString("pdcPeas.helpCol2Content3")%><br>
+		<%=resource.getString("pdcPeas.helpCol2Content4")%><br>
+		<%=resource.getString("pdcPeas.helpCol2Content5")%><br>
+		</td>
+		<td>&nbsp;</td>
+		<td valign="top" width="30%">
+		<%=resource.getString("pdcPeas.helpCol3Header")%><br><br>
+		<%=resource.getString("pdcPeas.helpCol3Content1")%><br>
+		<%=resource.getString("pdcPeas.helpCol3Content2")%><br>
+		<%=resource.getString("pdcPeas.helpCol3Content3")%><br>
+		<%=resource.getString("pdcPeas.helpCol3Content4")%><br>
+		</td>
+		</tr></table>
+<%
+	out.println(board.printAfter());
+}
+out.println(frame.printAfter());
+%>
+</form>
+</center>
+<%
+	out.println(window.printAfter());
+%>
+<view:progressMessage/>
+</body>
 </html>