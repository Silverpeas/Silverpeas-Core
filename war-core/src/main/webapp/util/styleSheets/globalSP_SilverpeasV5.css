/**
 * Copyright (C) 2000 - 2009 Silverpeas
 *
 * This program is free software: you can redistribute it and/or modify
 * it under the terms of the GNU Affero General Public License as
 * published by the Free Software Foundation, either version 3 of the
 * License, or (at your option) any later version.
 *
 * As a special exception to the terms and conditions of version 3.0 of
 * the GPL, you may redistribute this Program in connection with Free/Libre
 * Open Source Software ("FLOSS") applications as described in Silverpeas's
 * FLOSS exception.  You should have received a copy of the text describing
 * the FLOSS exception, and it is also available here:
 * "http://repository.silverpeas.com/legal/licensing"
 *
 * This program is distributed in the hope that it will be useful,
 * but WITHOUT ANY WARRANTY; without even the implied warranty of
 * MERCHANTABILITY or FITNESS FOR A PARTICULAR PURPOSE.  See the
 * GNU Affero General Public License for more details.
 *
 * You should have received a copy of the GNU Affero General Public License
 * along with this program.  If not, see <http://www.gnu.org/licenses/>.
 */

/*************************************
Redefinition des style de balises HTML
*************************************/
BODY {
	scrollbar-face-color: #FFFFFF;
	scrollbar-shadow-color: #FFFFFF;
	scrollbar-highlight-color: #FFFFFF;
	scrollbar-3dlight-color: #EDEDED;
	scrollbar-darkshadow-color: #949FB2;
	scrollbar-track-color: #EDEDED;
	scrollbar-arrow-color: #AFB8C9;
	font-family: "Verdana", "Arial", sans-serif;
	font-size: 10px;
	margin: 0px;
}

IMG {
	border: 0px;
}

TD,div {
	font-family: "Verdana", "Arial", sans-serif;
	font-size: 10px
}

A {
	font-family: "Verdana", "Arial", sans-serif;
	font-size: 10px;
	text-decoration: none;
	color: #000000
}

A:hover {
	color: #666699;
}

input {
	background-color: #FFFFFF;
	font-family: "Verdana", "Arial", sans-serif;
	font-size: 10px;
	color: #000000;
	border: 1px solid #999999;
}

.invisible {
	background: transparent;
	border: 0;
}

select {
	background-color: #FFFFFF;
	font-family: "Verdana", "Arial", sans-serif;
	font-size: 10px;
	color: #000000;
	border: 1px solid #999999;
}

textarea {
	background-color: #FFFFFF;
	font-family: "Verdana", "Arial", sans-serif;
	font-size: 10px;
	color: #000000;
	border: 1px solid #999999;
}

Label,legend {
	font-size: 11px;
	color: #666666;
	font-weight: bold
}

TABLE.frame {
	background-color: #CCCCCC
}

TR.frame {
	background-color: #CCCCCC
}

TD.frame {
	background-color: #CCCCCC;
	color: #FFFFFF;
	text-align: left;
	font-style: normal;
	font-weight: bold
}

TABLE.title {
	background-color: #CCCCCC
}

TR.title {
	background-color: #CCCCCC
}

TD.title {
	background-color: #CCCCCC;
	font-style: normal;
	font-size: 11pt;
	font-weight: bold;
	color: #000000
}

TD.sommaireTitle {
	font-size: 20pt;
	font-weight: bold
}

TD.sommaireDescription {
	font-size: 8pt;
	color: #000000
}

TD.sommaire {
	font-size: 12pt;
	font-weight: bold
}

/***************************************
Definition des class de style Silverpeas
***************************************/
.peer {
	color: #033111
}

.odd {
	color: #000000
}

.couleurCadreExterieur {
	background-color: #CCCCCC
}

.couleurCadreInterieur {
	background-color: #D1E5FF
}

.couleurFondCadre {
	background-color: #FFFFFF
}

.couleurFondOperation {

}

/* Couleur de l'interface : Frame */
.couleurCadre {
	background-color: #DEDEDE
}

.couleurFenetre {
	background-color: #D1E5FF
}

/* Couleur de l'interface : TopBar et DomainsBar */
.couleurInterface {
	background-color: #003311
}

.winScreen {
	background-color: #F0F8FF;
}

.titremodule {
	font-size: 13pt;
	font-weight: bold;
	color: #000000
}

.txtnote {
	font-size: 11px;
	color: #000000;
	text-decoration: none
}

.txttitrecol {
	font-size: 11px;
	color: #000000;
	font-weight: bold
}

.txtnav {
	font-size: 10pt;
	font-weight: bold;
	color: #000000
}

.textePetitBold {
	font-size: 11px;
	font-weight: bold;
	color: #000000
}

.textePetitBoldVert {
	font-size: 11px;
	font-weight: bold;
	color: #661666
}

.textePetitBold2 {
	font-size: 11px;
	font-weight: bold;
	color: #666666
}

.txtpetitblanc {
	font-size: 11px;
	font-weight: bold;
	color: #FFFFFF
}

.txtGrandBlanc {
	font-size: 13pt;
	font-weight: bold;
	color: #FFFFFF
}

.txtlibform {
	font-size: 8pt;
	font-weight: bold;
	color: #111111;
	padding-right: 50px;
	vertical-align: top;
	text-align: left;
}

.txtsublibform {
	font-size:8pt;
  font-weight:bold;
  color:#111111;
  padding-right:0px;
}

.txtlibform_underline {
	font-size: 8pt;
	font-weight: bold;
	color: #111111;
	text-decoration: underline
}

.txtlibform_resa {
	font-size: 8pt;
	font-weight: bold;
	color: #5181F6;
}

.texteNombreBigBold {
	font-size: 24pt;
	font-weight: bold;
	color: #607090
}

.texteLabelForm {
	font-size: 11px;
	color: #666666;
	font-weight: bold
}

/* Agenda */
#agenda .intfdcolor {
	background-color: #FFFFFF;
}

#agenda .grille {
	background-color: #CCCCCC;
}

#agenda .txtlibform {
	padding-right: 50px;
	vertical-align: top;
}

#agenda #agendaView {
	float: left;
	width: 100%;
	margin-left: 10px;
}

#agenda #navigation {
	float: left;
	margin-left: 10px;
	margin-bottom: 10px;
}

#agenda #currentScope,
#agenda #jump,
#agenda #today {
	float: left;
	border: 1px solid;
	margin-right: 10px;
	background-image:
		url(/silverpeas/admin/jsp/icons/silverpeasV5/degrade20px.jpg);
	background-repeat: repeat-x;
	white-space: nowrap;
	padding: 5px;
}

#agenda #currentScope {
	display: inline;
	text-align: center;
}

#agenda #currentScope img {
	margin-top: 2px;
}

#agenda #jump form,
#agenda #footer form
{
	margin: 0px;
	padding: 0px;
}

#agenda #others {
	float: left;
	padding: 7px;
}

#agenda #footer {
	float: left;
	margin-left: 10px;
	margin-top: 10px;
}

#agenda #categories,
#agenda #invitations,
#agenda #alert,
#agenda #caption,
#agenda #rss {
	float: left;
	border: 1px solid;
	margin-right: 10px;
	background-image:
		url(/silverpeas/admin/jsp/icons/silverpeasV5/degrade20px.jpg);
	background-repeat: repeat-x;
	white-space: nowrap;
	padding: 5px;
	white-space: nowrap;
}

#agenda #today a {
	font-size: 10pt;
	font-weight: bold;
	color: #000000
}

#agenda #today a:hover {
	text-decoration: underline;
}

.txtbigdate {
	font-size: 25pt;
	font-weight: bold;
	color: #666666
}

.txtnav2 {
	font-size: 10pt;
	font-weight: bold;
	color: #FFFFFF
}

.txtnav21 {
	font-size: 10pt;
	font-weight: bold;
	color: #AFB8C1
}

.txtnav3 {
	font-size: 11px;
	color: #666666;
	text-decoration: none
}

.txtnav4 {
	font-size: 11px;
	font-weight: bold;
	color: #000000
}

.txtBaseline {
	font-size: 10px;
	color: #666666
}

.labelFormulaire {
	font-size: 11px;
	font-weight: bold;
	color: #333333
}

.txtdayoff1 {
	font-size: 10px;
	font-weight: normal;
	color: #AFB8C1
}

.txtdayoff2 {
	font-size: 12px;
	font-weight: bold;
	color: #AFB8C1;
}

.txtdayoff3 {
	font-size: 10px;
	font-weight: normal;
	color: #D4D4D4;
}

.date {
	font-size: 11pt;
	color: black
}

.intfdcolor {
	background-image:
		url(/silverpeas/admin/jsp/icons/silverpeasV5/degrade20px.jpg);
	background-repeat: repeat-x;
	white-space: nowrap;
}

.ongletAdminOff {
	background-color: #8494B2
}

.ongletAdminOn {
	background-color: #CCCCCC
}

.intfdcolor1 {
	background-color: #666666
}

.intfdcolor2 {
	background-color: #EDEDED
}

.intfdcolor3 {
	background-color: #CCCCCC
}

.intfdcolor4 {
	background-color: #FFFFFF
}

.intfdcolor5 {
	background-color: #FFFFFF
}

.intfdcolor51 {
	background-color: #EDEDED
}

.intfdcolor52 {
	background-color: #F0F8FF
}

.intfdcolor6 {
	background-color: #CDCDCD
}

.intfdcolor6outline {
	background-color: #CDCDCD;
	border: 1px solid #AFB8C9;
}

.publicEvent {
	background-color: #DDF1CF;
	border: 0px solid;
}

.privateEvent {
	background-color: #FFF1CF;
	border: 0px solid;
}

.publicEventOutline {
	background-color: #DDF1CF;
	border: 1px solid #AFB8C9;
}

.privateEventOutline {
	background-color: #FFF1CF;
	border: 1px solid #AFB8C9;
}

.fondCartouche {
	background-color: #E5E5E5
}

.line {
	background-color: #000000
}

/*News*/
.headline {
	font-size: 14pt;
	font-weight: bold;
	color: #000000;
	font-family: Times New Roman, Times, serif;
	text-decoration: underline
}

.headline:hover {
	font-size: 14pt;
	font-weight: bold;
	color: #666666;
	font-family: Times New Roman, Times, serif;
	text-decoration: underline overline
}

.healineBody {
	font-size: 11pt;
	color: #000000
}

/*********************************
Style Utilise par le ViewGenerator
*********************************/ /* OBJETS : ButtonWA - ButtonWA2 */
.buttonStyle {
	background-image:
		url(/silverpeas/util/viewGenerator/icons/fondButton.gif);
	background-repeat: repeat-x;
	font-weight: normal;
}

.buttonColorLight {
	background-color: 00a11bc
}

.buttonColorDark {
	background-color: #111111
}

/* OBJETS : BrowseBarWA - BrowseBarWA2 */
.hrefComponentName {
	font-size: 10pt;
	font-weight: bold;
	color: #000000
}

.componentName {
	font-size: 13pt;
	font-weight: bold
}

.navigationBarLink:hover {
	font-size: 11px;
	font-weight: bold;
	color: #666666;
	text-decoration: underline overline
}

.hrefComponentName:hover {
	font-size: 11pt;
	font-weight: bold;
	color: #666666;
	text-decoration: underline overline
}

.hrefComponentNameOff {
	font-size: 11pt;
	font-weight: bold;
	color: #666666;
	text-decoration: underline overline
}

.hrefTreeManager:hover {
	font: 11px;
	background-color: Navy;
	color: White;
	text-decoration: none;
}

.hrefTreeManager:link {
	font: 11px;
	background-color: White;
	color: Navy;
	text-decoration: none;
}

.hrefTreeManager:vlink {
	font: 11px;
	background-color: Navy;
	color: White;
	text-decoration: none;
}

.componentNav {
	font-size: 11px
}

.domainName {
	font-size: 13pt;
	font-weight: bold
}

/* OBJETS : TabbedPaneWA - TabbedPaneWA2 */
.ongletOn {
	background-image: url(/silverpeas/util/viewGenerator/icons/ongletOn.gif)
		;
	background-repeat: repeat-x;
	font-weight: bold;
}

.ongletOff {
	background-image:
		url(/silverpeas/util/viewGenerator/icons/ongletOff.gif);
	background-repeat: repeat-x;
	font-weight: normal;
	color: #999999;
}

.ongletDark {
	background-color: #666666
}

.ongletColorLight {
	background-color: 00a11bc
}

.ongletColorDark {
	background-color: #7D7D7D
}

/* OBJETS : TabbedPaneWA - TabbedPaneWA3 */
.titreFenetre {
	font-size: 13pt;
	font-weight: bold;
	color: #666666
}

.legalInformation {
	color: #111111
}

.titreFenetre2 {
	font-size: 13pt;
	font-weight: bold;
	color: #FFFFFF
}

.sousTitreFenetre {
	font-size: 11pt;
	font-weight: bold;
	color: #666666
}

.styleOngletOn {
	background-color: 00a11bc;
	font-size: 11px;
	font-weight: bold;
	color: #000000;
	text-decoration: none
}

.styleOngletOff {
	background-color: #5A5A5A;
	font-size: 11px;
	color: #FFFFFF;
	text-decoration: none
}

/************************************
Definition des class de style Portlet
************************************/
.borderLineColorPortlet {
	background-color: #003366
}

.interfaceColorPortlet {
	background-color: #003311
}

.windowColorPortlet {
	background-color: #EDEDED
}

.intfdcolor11 {
	background-color: #000000
}

.intfdcolor12 {
	background-color: #111111
}

.intfdcolor13 {
	background-color: #CCCCCC
}

/** mailservice status highlight display */
.MessageNotRead {
	COLOR: #000000;
	FONT-SIZE: 8pt;
	FONT-WEIGHT: bold
}

.MessageNotReadAndHighPriority {
	COLOR: #FF0000;
	FONT-SIZE: 8pt;
	FONT-WEIGHT: bold
}

.MessageReadHighPriority {
	COLOR: #FF0000;
	FONT-SIZE: 8pt;
	FONT-WEIGHT: bold
}

.contourintfdcolor {
	border-style: solid;
	border-width: 1px 1px 1px 1px;
	border-color: #CCCCCC;
	background-color: #ffffff;
}

.eventCells {
	background: #FFFFFF;
}

.contourt3 {
	border-style: solid;
	border-width: 1px 1px 1px 1px;
	border-color: #CCCCCC;
	background-color: #ffffff;
}

.contourbleufondblanc {
	border-style: solid;
	border-width: 1px 1px 1px 1px;
	border-color: #CCCCCC;
	background-color: #ffffff;
}

.quizzscore {
	background-color: #CCCCCC;
	font-size: 11pt;
	font-weight: bold;
	color: #607090;
	text-decoration: none
}

.Titre {
	font: bold xx-small Verdana, Geneva, Arial, Helvetica, sans-serif;
	color: Gray;
	line-height: 12px;
}

/** SOGREAH2 *********************************************/
.txtPersoSpace {
	font-size: 10pt;
	font-weight: bold;
	color: #607090;
}

td.browsebar {
	font-family: Verdana, Arial, sans-serif;
	color: #000000;
	font-size: 11px;
	text-decoration: none;
	font-weight: bold;
}

td.browsebar a:link {
	font-family: verdana, Arial, sans-serif;
	color: #000000;
	font-size: 11px;
	text-decoration: none;
	font-weight: bold;
}

td.browsebar a:visited {
	color: #000000;
	font-size: 11px;
	text-decoration: none;
	font-weight: bold;
}

td.browsebar a:active {
	color: #000000;
	font-size: 11px;
	text-decoration: none;
	font-weight: bold;
}

td.browsebar a:hover {
	color: #666699;
	font-size: 11px;
	text-decoration: none;
	font-weight: bold;
}

.viewGeneratorLines {
	background-color: #CCCCCC;
}

.selectNS {
	background-color: #FFFFFF;
	font-size: 10px;
	color: #000000;
}

.tableNavigationList {
	border-style: solid;
	border-width: 0px 1px 1px 1px;
	border-color: #CCCCCC;
	background-color: #FFFFFF;
}

.navigationListTitle {
	background-image:
		url(/silverpeas/admin/jsp/icons/silverpeasV5/fondOn.gif);
	background-repeat: repeat-x;
	font-size: 11px;
	font-weight: bold;
}

.tableArrayPane {
	border-style: solid;
	border-width: 1px 1px 1px 1px;
	border-color: #CCCCCC;
	background-color: #FFFFFF;
}

.arrayPane {
	margin-left: auto;
	margin-right: auto;
}

.operationStyle {
	background-image:
		url(/silverpeas/util/viewGenerator/icons/fondOperation.gif);
	background-repeat: no-repeat;
}

.highlight {
	background-color: #F7C752;
	padding-bottom: 2px;
	padding-left: 3px;
	padding-right: 3px;
	padding-top: 2px;
}

.fondPhoto {
	background-color: #CCCCCC;
}

.fondPhotoNotVisible {
	background-color: #FF9933;
}

.fondCadre {
	background-color: #666666;
}

/****************************************/
/****** Look V5 - TopBar ****************/
/****************************************/
#backHome {
	float: left;
	position: absolute;
	left: 0px;
	height: 85px;
	width: 175px;
	top: 20px;
}

#outils {
	position: absolute;
	right: 5px;
	height: 15px;
	width: 100%;
	bottom: 6px;
	text-align: right;
	color: #999999;
	font-size: 10px
}

#outils a {
	color: #999999;
}

#shortcuts a {
	color: #FFFFFF;
}

#shortcuts td {
	background-image:
		url(/silverpeas/admin/jsp/icons/silverpeasV5/topOff.jpg);
	border-width: 1px;
	border-top-style: solid;
	border-color: #FFFFFF;
}

#shortcuts td.gaucheShortcuts {
	border-style: none;
	background-image:
		url(/silverpeas/admin/jsp/icons/silverpeasV5/gaucheTop.gif);
	width: 5px;
	height: 20px;
	background-repeat: no-repeat;
	background-position: left top;
}

#shortcuts td.droiteShortcuts {
	width: 5px;
}

#shortcuts td.activeShortcut {
	background-image:
		url(/silverpeas/admin/jsp/icons/silverpeasV5/topOn.jpg);
	border-width: 1px;
	border-top-style: solid;
	border-color: #FFFFFF;
	padding-left: 10px;
	padding-right: 10px;
}

#administration {
	bottom: 25px;
	position: absolute;
	right: 0px;
}

#administration a {
	color: #FFFFFF;
	font-weight: bold;
}

#administration td {
	height: 20px;
	width: 120px;
	text-align: center;
	background-image:
		url(/silverpeas/admin/jsp/icons/silverpeasV5/topOn.jpg);
	background-repeat: repeat-x;
	border-width: 1px;
	border-top-style: solid;
	border-left-style: solid;
	border-color: #FFFFFF;
}

/*.topBar {
	background-image: url(/silverpeas/admin/jsp/icons/silverpeasV5/bandeauTop.jpg);
	background-repeat: no-repeat;
	background-position: left top;
}*/
#ticker {
	position: absolute;
	right: 5px;
	height: 15px;
	width: 100%;
	bottom: 6px;
	text-align: center;
	color: #000000;
	font-family: Verdana, Arial, sans-serif;
	font-size: 10px
}

#ticker div {
	/*IE6 bug fix when text is bold and fade effect (alpha filter) is enabled. Style inner DIV with same color as outer DIV*/
	/*background-color: #FFFFFF;*/
	width: 500px;
}

/****************************************/
	/****** Look V5 - DomainsBar ************/
	/****************************************/
#domainsBar {
	margin: 10px;
	margin-top: 0px;
}

#domainsBar a {
	font-size: 11px;
	color: #000000;
}

#redExp {
	position: absolute;
	top: 0px;
	left: 0px;
	z-index:100;
}

#recherche {
	background-image:
		url(/silverpeas/admin/jsp/icons/silverpeasV5/recherche.jpg);
	background-repeat: no-repeat;
	margin-bottom: 10px;
	height: 60px;
	width: 220px;
	font-size: 10px;
	color: #666666;
}

#recherche #submitRecherche {
	margin: 0px;
	height: 60px;
}

#recherche #submitRecherche input {
	margin: 0px;
	margin-left: 15px;
	margin-right: 5px;
	margin-top: 7px;
	font-size: 10px;
	color: #666666;
	background-color: transparent;
	border: none;
}

#recherche #submitRecherche form { /*height: 0px;*/

}

#recherche #submitRecherche a {
	margin-left: 15px;
}

#recherche #bodyRecherche {
	background-color: transparent;
	text-align: center;
	margin-top: -25px;
	font-size: 10px;
	color: #666666;
}

#recherche #bodyRecherche a {
	font-size: 10px;
	color: #666666;
}

#tabDivId {
  margin:0;
  padding:0;
}

#spaces {
  background-color: #C5ED95;
	background-image:
		url("/silverpeas/admin/jsp/icons/silverpeasV5/fondSpace.jpg");
	background-repeat: repeat-x;
	/*background-position: top;*/
	position:relative;
	border-width: 1px;
	border-style: solid;
	border-color: #C9C9C9;
	border-bottom-width: none;
	z-index:0;
	.width:100%;
	_width:100%;
}

.tabSpace {
	padding:3px;
  /* IE hack */
  _width:100%;
}

#favdiv{
  position:relative;
  float:right;
  padding-right:1px;
	/position:absolute;
	/right:0px;
  _position:absolute;
  _right:0px;
}
.favorite {
  width: 12px;
  height: 12px;
  z-index:100;
  visibility:visible;
}

.favorite_empty {
  width: 12px;
  height: 12px;
  z-index:100;
  visibility:visible;
}

.favorite_contains {
  width: 12px;
  height: 12px;
  z-index:100;
  visibility:visible;
}

#domainsBar .sousOnglets {
	display: none;
}

#spaceTransverse {
	/*background-image: url(/silverpeas/admin/jsp/icons/silverpeasV5/fondSpace.jpg);
	background-repeat: repeat-x;
	background-position: top;*/
	background-color: #8BD039;
	border-width: 0px;
	border-style: solid;
	border-color: #C9C9C9;
	border-bottom-width: none;
}

#spaceTransverse .spaceLevel1On {
	border-bottom-width: 0px;
}

#basSpaceTransverse .basSpacesGauche {
	background-image:
		url(/silverpeas/admin/jsp/icons/silverpeasV5/basSpacesGauche.gif);
	background-repeat: no-repeat;
	background-position: left bottom;
	background-color: #8BD039;
	width: 8px;
}

#basSpaceTransverse .basSpacesMilieu {
	background-color: #8BD039;
}

#basSpaceTransverse .basSpacesDroite {
	background-image:
		url(/silverpeas/admin/jsp/icons/silverpeasV5/basSpacesDroite.gif);
	background-repeat: no-repeat;
	background-position: right bottom;
	background-color: #8BD039;
	width: 8px;
}

.spaceURL {
	color: #FFFFFF;
}

.spaceURLOn {
	color: #000000;
}

#pdc {
	margin-top: 10px;
	background-color: #EEEEEE;
	padding: 3px;
	border: 1px solid #666666;
}

#pdcLabel {
	margin-left: 2px;
	font-size: 11px;
	font-family: Verdana, Arial, sans-serif;
}

#pdc a {
	font-weight: normal;
}

#spacePerso { /*color:#FFFFFF;*/
	background-color: #C5ED95;
	border-right-width: 1px;
	border-left-width: 1px;
	border-right-style: solid;
	border-left-style: solid;
	border-right-color: #C9C9C9;
	border-left-color: #C9C9C9;
	background-image:
		url(/silverpeas/admin/jsp/icons/silverpeasV5/topOff.jpg);
	background-repeat: repeat-x;
	border-width: 1px;
}

#spacePerso .spaceURL {
	color: #FFF;
}

#spacePerso .contentSpace {
	margin-top: 7px;
	margin-left: 10px;
}

#spacePerso #addComponent {
	margin-top: 10px;
}

#spacePerso #addComponent #availables {
	font-weight: normal;
}

#loginBox {
	padding-top: 10px;
	width: 100%;
}

#basSpaces {
	width: 100%;
}

#basSpaceTransverse {
	width: 100%;
	margin-bottom: 10px;
}

.basSpacesGauche {
	background-image:
		url(/silverpeas/admin/jsp/icons/silverpeasV5/basSpacesGauche.gif);
	background-repeat: no-repeat;
	background-position: left bottom;
	background-color: #C5ED95;
	width: 8px;
}

.basSpacesMilieu {
	background-color: #C5ED95;
}

.basSpacesDroite {
	background-image:
		url(/silverpeas/admin/jsp/icons/silverpeasV5/basSpacesDroite.gif);
	background-repeat: no-repeat;
	background-position: right bottom;
	background-color: #C5ED95;
	width: 8px;
}

.spaceLevel1 {
	border-bottom-width: 1px;
	border-bottom-style: solid;
	border-bottom-color: #FFFFFF;
	font-weight: bold;
	padding: 3px;
	position:relative;
}

.spaceLevel1On {
	border-bottom-width: 1px;
	border-bottom-style: solid;
	border-bottom-color: #FFFFFF;
	font-weight: bold;
	padding: 3px;
	position:relative;
}

.spaceLevelPerso {
	font-weight: bold;
	padding: 3px;
}

.browseSpace {
	font-weight: bold;
}

.browseComponent {
	font-weight: normal;
}

.browseComponent a {
	vertical-align: middle;
}

.browseComponentActiv {
	font-weight: bold;
}

.browseIconComponent {
	margin: 2px;
	margin-right: 4px;
}

.contentSpace {
	margin-left: 10px;
}

.contentSpace a {
	color: #000000;
}

#domainsBar #loginBox .forgottenPwd a {
	font-size: 10px;
	color: #666666;
}

/****************************************/
	/****** Look V5 - ViewGenerator *********/
	/****************************************/ /* objet window */
.cellBrowseBar {
	border-bottom-width: 1px;
	border-bottom-style: solid;
	border-bottom-color: #CCCCCC;
}

.cellOperation {
	border-bottom-width: 1px;
	border-bottom-style: solid;
	border-bottom-color: #CCCCCC;
}

.cellBodyWindows {
	background-image:
		url(/silverpeas/admin/jsp/icons/silverpeasV5/degradeCellBody.jpg);
	background-repeat: repeat-x;
	background-position: top;
	border-width: 1px;
	border-left-style: solid;
	border-right-style: solid;
	border-color: #DEDEDE;
}

.basGaucheWindow {
	background-image:
		url(/silverpeas/admin/jsp/icons/silverpeasV5/basGaucheFrame.gif);
	background-repeat: no-repeat;
	background-position: left;
	width: 15px;
	height: 15px;
}

.basMilieuWindow {
	border-width: 1px;
	border-bottom-style: solid;
	border-color: #DEDEDE;
	height: 15px;
}

.basDroiteWindow {
	background-image:
		url(/silverpeas/admin/jsp/icons/silverpeasV5/basDroiteFrame.gif);
	background-repeat: no-repeat;
	background-position: right;
	width: 15px;
	height: 15px;
}

/* Objet Button */
.gaucheBoutonV5 {
	background-image:
		url(/silverpeas/admin/jsp/icons/silverpeasV5/gaucheBouton.gif);
	background-repeat: no-repeat;
	background-position: left;
	width: 5px;
}

button, .milieuBoutonV5 {
	background-image:
		url(/silverpeas/admin/jsp/icons/silverpeasV5/milieuBouton.gif);
	background-repeat: repeat-x;
	color: #FFFFFF;
	height: 20px;
}

.milieuBoutonV5 a,#domainsBar .milieuBoutonV5 a {
	color: #FFFFFF;
}

.droiteBoutonV5 {
	background-image:
		url(/silverpeas/admin/jsp/icons/silverpeasV5/droiteBouton.gif);
	background-repeat: no-repeat;
	background-position: right;
	width: 5px;
}

/* Objet Tabs */
#gef-tabs img {
	width: 5px;
}

.gaucheOngletOn {
	background-image:
		url(/silverpeas/admin/jsp/icons/silverpeasV5/gaucheOngletOn.gif);
	background-repeat: no-repeat;
	background-position: left;
	width: 5px;
}

.milieuOngletOn {
	background-image:
		url(/silverpeas/admin/jsp/icons/silverpeasV5/milieuOngletOn.gif);
	background-repeat: repeat-x;
	color: #FFFFFF;
	height: 20px;
}

.milieuOngletOn a {
	color: #FFFFFF;
}

.droiteOngletOn {
	background-image:
		url(/silverpeas/admin/jsp/icons/silverpeasV5/droiteOngletOn.gif);
	background-repeat: no-repeat;
	background-position: right;
	width: 5px;
}

.gaucheOngletOff {
	background-image:
		url(/silverpeas/admin/jsp/icons/silverpeasV5/gaucheOngletOff.gif);
	background-repeat: no-repeat;
	background-position: left;
	width: 5px;
}

.milieuOngletOff {
	background-image:
		url(/silverpeas/admin/jsp/icons/silverpeasV5/milieuOngletOff.gif);
	background-repeat: repeat-x;
	color: #FFFFFF;
	height: 20px;
}

.milieuOngletOff a {
	color: #999999;
}

.droiteOngletOff {
	background-image:
		url(/silverpeas/admin/jsp/icons/silverpeasV5/droiteOngletOff.gif);
	background-repeat: no-repeat;
	background-position: right;
	width: 5px;
}

.sousOnglets {
	background-image:
		url(/silverpeas/admin/jsp/icons/silverpeasV5/sousOnglets.jpg);
	background-repeat: repeat-x;
	height: 10px;
}

/* Objet frame */
.tableFrame {
	border-style: none;
	background-color: #FFFFFF;
}

.hautFrame {
	padding-top: 10px;
}

.milieuFrame {

}

.basGaucheFrame {

}

.basMilieuFrame {

}

.basDroiteFrame {

}

/* Objet board */
.tableBoard {
	border-style: solid;
	border-width: 1px;
	border-color: #CCCCCC;
	background-color: #FFFFFF;
	background-image:
		url(/silverpeas/admin/jsp/icons/silverpeasV5/fondBoard.jpg);
	background-repeat: no-repeat;
	background-position: right top;
	margin-left: auto;
	margin-right: auto;
	margin-bottom: 10px;
}

.tableBoard > td {
	text-align: left;
}

/* Objet ArrayPane */
.ArrayColumn {
	background-image:
		url(/silverpeas/admin/jsp/icons/silverpeasV5/milieuOngletOn.gif);
	background-repeat: repeat-x;
	font-size: 11px;
	font-weight: bold;
	color: #FFFFFF;
	height: 20px;
	text-align: left;
}

.ArrayColumn a {
	color: #FFFFFF;
	background-image: none;
	background-color: transparent;
}

.ArrayCell {
	text-align: left;
}

.ArrayNavigation {
	background-image:
		url(/silverpeas/admin/jsp/icons/silverpeasV5/degrade20px.jpg);
	background-repeat: repeat-x;
	background-color: transparent;
	font-size: 10px;
	font-weight: bold;
	color: #000000;
	text-decoration: none;
}

.ArrayNavigationOn {
	background-color: #666666;
	font-size: 10px;
	font-weight: bolder;
	color: #FFFFFF;
	text-decoration: none;
}

.pageNav {
	background-image:
		url(/silverpeas/admin/jsp/icons/silverpeasV5/degrade20px.jpg);
	background-repeat: repeat-x;
	white-space: nowrap;
	margin: 0 auto;
	display: table;
}

.pageNavContent {
}

.pageNav .pageIndex {
	vertical-align: top;
	background-color:#CCCCCC;
	text-align:center;
	vertical-align:top;
	width:100px;
	float: left;
	padding: 3px;
	margin-right: 20px;
}

.pageNav .pageOff {
	background-image:
		url(/silverpeas/admin/jsp/icons/silverpeasV5/degrade20px.jpg);
	background-repeat: repeat-x;
	background-color: transparent;
	font-size: 10px;
	font-weight: bold;
	color: #000000;
	text-decoration: none;
	vertical-align: top;
	float: left;
	padding: 3px;
}

.pageNav .pageOn {
	background-color: #666666;
	font-size: 10px;
	font-weight: bolder;
	color: #FFFFFF;
	text-decoration: none;
	vertical-align: top;
	float: left;
	padding: 3px;
}

.pageJumper {
	float: left;
	padding: 2px;
}

.pageJumper .jumper {
	visibility: hidden;
}

/*- [ general ] --------------------------- */
#portletPages img {
	border: 0;
}

#portletPages form {
	margin: 0;
	padding: 0;
}

/*- [ portal-page ] --------------------------- */
#portal-page {
	font-size: 95%;
}

/*- [ portal-header ] --------------------------- */
#portletPages div#portal-header {
	float: left;
	width: 100%;
	margin: 0;
	padding: 0;
	border-top: 8px solid #902;
	background: #EFE6CE;
}

#portletPages div#portal-header h1 {
	margin: 0;
	float: left;
	padding: 5px 10px;
}

#portletPages div#portal-header ul#portal-options {
	float: right;
	margin: 10px;
	padding: 0;
	list-style: none;
}

#portletPages div#portal-header ul#portal-options li {
	display: inline;
	margin: 0;
	padding: 0;
}

#portletPages div#portal-header ul#portal-options li a {
	padding: 0 4px 0 6px;
	border-left: 1px solid #e2c2b5;
}

#portletPages div#portal-header ul#portal-options li a.first-child {
	border-left: none;
}

/*- [ admin ] --------------------------- */
#portletPages h2 {
	font-size: 12px;
}

#portletPages h2#deploy-failed {
	font-weight: bold;
	color: red;
}

#portletPages h2#deploy-success {
	font-weight: bold;
	color: blue;
}

#portletPages h2#undeploy-failed {
	font-weight: bold;
	color: red;
}

#portletPages h2#undeploy-success {
	font-weight: bold;
	color: blue;
}

#portletPages h2#create-failed {
	font-weight: bold;
	color: red;
}

#portletPages h2#create-success {
	font-weight: bold;
	color: blue;
}

#portletPages h2#modify-failed {
	font-weight: bold;
	color: red;
}

#portletPages h2#modify-success {
	font-weight: bold;
	color: blue;
}

#portletPages h1#undeploy-portlet-content {
	margin-top: 20px;
}

#portletPages h1#create-portlet-content {
	margin-top: 20px;
}

#portletPages h1#modify-window-content {
	margin-top: 20px;
}

#portletPages form#portal-login fieldset,#portletPages form#deploy-portlet fieldset,#portletPages form#undeploy-portlet fieldset,#portletPages form#modify-window fieldset,#portletPages form#create-portlet fieldset
	{
	border: none;
	margin: 10px;
	padding: 0;
}

#portletPages form#portal-login label,#portletPages form#deploy-portlet label,#portletPages form#undeploy-portlet label,#portletPages form#modify-window label,#portletPages form#create-portlet label
	{
	display: block;
	margin-bottom: 2px;
}

#portletPages form#portal-login input#submit,#portletPages form#portal-login input#reset
	{
	display: inline;
	margin: 0;
}

/*- [ portal-content ] --------------------------- */
#portletPages #portal-content {
	clear: both;
	margin: 0;
	padding: 0px;
}

#portletPages h1.portal-content-header {
	font-size: 12px;
	margin: 0;
	margin-bottom: 10px;
	padding: 0;
	padding-bottom: 5px;
	border-bottom: 1px solid #902;
}

/*- [ portlet-content-layout ] --------------------------- */
	/* Layout = 1, THICK/THIN */
#portletPages #portal-content-layout #layout-1-thin {
	align: top;
	float: left;
	width: 30%;
	margin-right: 5%;
	/* background: #B5CCE3; */
}

#portletPages #portal-content-layout #layout-1-thick {
	float: right;
	width: 63%;
	/* background: #EDF2F8; */
}

/* Layout = 2, THICK/THIN */
#portletPages #portal-content-layout #layout-2-thick {
	float: left;
	width: 48%;
	margin-right: 2%;
	/* background: #EDF2F8; */
}

#portletPages #portal-content-layout #layout-2-thin {
	margin-top: 0;
	float: right;
	width: 45%;
	/* background: #B5CCE3; */
}

/* Layout = 3, THIN/THICK/THIN */
#portletPages #portal-content-layout #layout-3-left {
	float: left;
	width: 68%;
}

#portletPages #portal-content-layout #layout-3-left-thin {
	float: left;
	width: 30%;
	margin-right: 5%;
	/* background: #B5CCE3; */
}

#portletPages #portal-content-layout #layout-3-left-thick {
	float: right;
	width: 58%;
	margin-right: 5%;
	/* background: #EDF2F8; */
}

#portletPages #portal-content-layout #layout-3-right-thin {
	float: right;
	width: 30%;
	/* background: #B5CCE3; */
}

#portletPages a {
	color: #000;
}

#portletPages .clear {
	clear: both;
	font-size: 1px;
	line-height: 1px;
}

#portletPages #overlay {
	background: #666;
	height: 100%;
	left: 0;
	position: absolute;
	top: 0;
	width: 100%;
	z-index: 2000;
}

#portletPages #overlay #preloader {
	background: url(loader_bg.gif) no-repeat;
	height: 50px;
	left: 50%;
	line-height: 50px;
	margin: -25px 0 0 -25px;
	position: absolute;
	text-align: center;
	top: 50%;
	width: 50px;
}

#portletPages #overlay #preloader img {
	margin: 11px 0 0 0;
	vertical-align: middle;
}

#portletPages .ui-sortable {
	background-color: #FFF;
	border: 0px solid #DDD;
	color: #222;
	/*margin:0 15px 15px 0;
	padding:0 10px 10px;*/
	margin: 0;
	padding: 0;
	width: 175px;
}

#portletPages dl.sort {
	color: #222;
	margin: 5px 0;
}

#portletPages dl.sort dt { /*background-color:#B3BFD1;
	color:#000000; */
	cursor: move;
	/*height:2em;
	line-height:2;
	padding:0 6px;
	position:relative;*/
	float: left;
	/*height: 2em;*/
	line-height: 2;
	width: 100%;
	margin: 0;
	padding: 0;
	background-image:
		url(/silverpeas/admin/jsp/icons/silverpeasV5/degradeEnteteBox.jpg);
	background-repeat: repeat-y;
	background-position: right;
	border-width: 1px;
	border-style: solid;
	border-color: #DEDEDE;
	border-right-style: none;
	/*padding-left: 10px;*/
	clear: both;
}

#portletPages dl.sort dd {
	background-color: #FFF;
	margin: 0;
	padding: 0 0px;
}

#portletPages .ui-sortable-helper {
	width: 175px;
}

#portletPages .placeholder {
	border: 1px dashed #AAA;
}

#portletPages span.options {
	cursor: default;
	font-size: 1px;
	line-height: 1px;
	position: absolute;
}

#portletPages span.options a {
	cursor: pointer;
	display: block;
	float: left;
	text-indent: -9000px;
}

#portletPages dl.sort dt span.options {
	right: 5px;
	width: 60px;
}

#portletPages dl.sort dt span.options a {
	height: 15px;
	width: 15px;
}

#portletPages dl.sort dt span.options a.up {
	margin-top: 2px;
	margin-right: 3px;
	background-image: url(/silverpeas/admin/jsp/icons/fo_flechehaut.gif);
	background-repeat: no-repeat;
}

#portletPages dl.sort dt span.options a.down {
	margin-top: 2px;
	margin-right: 3px;
	background-image: url(/silverpeas/admin/jsp/icons/fo_flechebas.gif);
	background-repeat: no-repeat;
}

#portletPages dl.sort dt span.options a.remove {
	margin-right: 3px;
	background-image: url(/silverpeas/util/icons/delete.gif);
	background-repeat: no-repeat;
}

#portletPages dl.sort dt span.options a.disabled {
	cursor: default;
}

#portletPages #container {
	float: left;
}

#portletPages #thick {
	float: left;
	width: 49%;
	padding-bottom: 100px;
}

#portletPages #thin {
	float: right;
	width: 49%;
	padding-bottom: 100px;
}

/*- [ portlet ] --------------------------- */
#portletPages div.portlet-header {
	float: left;
	height: 2em;
	line-height: 2;
	width: 100%;
	margin: 0;
	padding: 0;
	background-image:
		url(/silverpeas/admin/jsp/icons/silverpeasV5/degradeEnteteBox.jpg);
	background-repeat: repeat-y;
	background-position: right;
	border-width: 1px;
	border-style: solid;
	border-color: #DEDEDE;
	border-right-style: none;
	padding-left: 10px;
}

#portletPages h2.portlet-title {
	float: left;
	margin: 0;
	margin-left: 4px;
	font-variant: small-caps;
	color: #5889BB;
	font-size: 12px;
	font-weight: bold;
}

#portletPages ul.portlet-options {
	float: right;
	margin: 0;
	margin-right: 4px;
	padding: 0;
	list-style: none;
}

#portletPages ul.portlet-options li {
	display: inline;
	margin: 0;
	padding: 0;
}

#portletPages ul.portlet-options li a {
	float: left;
	display: block;
	height: 16px;
	width: 16px;
	margin: 4px 2px 4px 0;
	padding: 0;
	font-size: 83%;
}

#portletPages div.portlet-content {
	text-align: left;
	clear: both;
	padding: 4px;
	border: 1px solid #FAEFEB;
	border-top: none;
	color: #000;
	cursor: default;
	font-size: 10px;
}

#portletPages div.portlet-content .rss_link{
	display:block;
	text-align:right;
}

#portletPages div.portlet-content-minimized {
	clear: both;
}

/*- [ portlet END ] --------------------------- */

#browseBar {
	float:left;
	width: 100%;
}

#browseBar #breadCrumb {
	float:left;
	font-weight: bold;
}

#browseBar #breadCrumb .connector {
	font-weight: bold;
}

#browseBar #i18n {
	float:right;
}

#browseBar #breadCrumb a:visited,
#browseBar #breadCrumb a:active,
#browseBar #breadCrumb a:link,
#browseBar #breadCrumb a:hover
{
  font-size :  11px;
}

#browseBar .information {
  font-size :  11px;
}

/* class used to mark as read the link of results page  */
.markedkAsRead {
	font-size: 11px;
	font-weight: bold;
	color: #006600;
	text-decoration: none;
}
.markedkAsReadDisableVisited a:visited {
	display:none;
}

/* class for spelling word */
.spellWord {
	font-size: 11px;
	font-weight: bold;
	color: #006600;
}

.spellText{
	font-size: 11px;
	font-weight: bold;
	color: #000000
}

/* Class for search group facet */
.lineResult .pertinence, .lineResult .selection, .lineResult .content {
	padding-top: 5px;
	padding-left: 5px;
	vertical-align: top;
}

.lineResult .selection {
	padding-top: 2px;
}

.lineResult .content {
	padding-top: 4px;
	padding-bottom: 14px;
}

#globalResultFrame {
	width:80%;
	float:left;
}

#globalResultList {
	padding-top: 10px;
}

#globalResultHelp {
	padding-top: 10px;
}

#globalResultQueryLabel {
	font-size: 8pt;
	font-weight: bold;
	color: #111111;
	vertical-align: top;
	text-align: left;
	width: 30%;
}

#globalResultParamDisplayLabel {
	font-size: 8pt;
	font-weight: bold;
	color: #111111;
	vertical-align: top;
	text-align: left;
	width: 30%;
}

#globalResultParamDisplayOptions {
	font-size: 8pt;
	font-weight: bold;
	color: #111111;
	vertical-align: top;
}

#globalResultGroupDivId {
	margin:0;
	font-size:12px;
	float:right;
	padding-top:10px;
	padding-right: 5px;
	width:19%
}

#globalResult .avatar {
	width: 30px;
	border: 1px solid #AAAAAA;
}

#facetSearchDivId {
	position:relative;
	float:right;
	border: 1px solid #CCCCCC;
	width:100%;
	height:auto;
}

#searchGroupTitle {
	font-weight: bold;
	padding-left: 1em;
	height:16px;
	line-height:16px;
	white-space: nowrap;
	text-align: center;
	background-image: url(/silverpeas/admin/jsp/icons/silverpeasV5/milieuOngletOn.gif);
	background-repeat: repeat-x;
}

#searchGroupTitle span.author {
	background:url("/silverpeas/util/icons/user.gif") no-repeat scroll left top transparent;
	color: #FFFFFF;
	display:block;
	font-weight:bold;
	height:16px;
	line-height:16px;
	white-space:nowrap;
}

#searchGroupTitle span.file {
	background:url("/silverpeas/util/icons/file-icon.gif") no-repeat scroll left top transparent;
	color: #FFFFFF;
	display:block;
	font-weight:bold;
	height:16px;
	line-height:16px;
	white-space:nowrap;
}

#searchGroupTitle span.component {
	background:url("/silverpeas/util/icons/component/vsicPuzzleSmall.gif") no-repeat scroll left top transparent;
	color: #FFFFFF;
	display:block;
	font-weight:bold;
	height:16px;
	line-height:16px;
	white-space:nowrap;
}


#searchGroupValues {
	text-align: left;
	padding-bottom: 7px;
	padding-top: 7px;
}

#searchGroupValues ul {
	padding-left: 0px;
	margin:0;
}

#searchGroupValues ul li {
	list-style: none outside none;
	padding:2px;
}

#searchGroupValues ul li.selected {
	background-color: #7fd0ff; /* #399bff, */
	color:white;
}

#searchGroupValues ul li.selected a {
	color:white;
}

#searchGroupValues ul li.selected a:hover {
	text-decoration: line-through;
}

.attachments {
	width: 150px;
}

.attachments .header {
	text-align: center;
}

.attachments .dragNdrop {
	text-align: right;
}

#gef-progressMessage {
	text-align: center;
	/*min-height: 70px;*/
	background-color: #FFFFFF;
}

#gef-progressMessage img {
	margin-top: 25px;
}

#gef-progress-message1 {
	display: none;
}

#gef-progress-message2 {
	margin-top: 15px;
	font-color: gray;
}

.ui-widget-header {
	background: none;
	background-color:#9BD94A;
	border:1px solid #9BD94A;
}

.ui-datepicker-trigger {
	margin-left: 5px;
	cursor: pointer;
	vertical-align: bottom;
}

caption {
	font-size: 11px;
	font-weight: bold;
	text-align: left;
	padding: 5px;
}

/*- [ directory BEGIN ] --------------------------- */

#directory .message_list {
  list-style: none;
  margin: 0;
  padding: 0;
  width: 100%;
}

#directory .message_list li.intfdcolor  {
  padding: 0px;
  margin: 3px;
  position:relative;
  border:1px solid #CFCFCF;
}

/*
-- Pour affichage 1 seule colonne
#directory .aff_colonnes li {
	width:100%;
}
*/

/* Par défaut, 2 colonnes */
#directory .aff_colonnes li {
	float:left;
	margin-right:1%;
	margin-right:0.5%;
	width:48.8%;
}

/*
-- Pour affichage 3 colonnes
#directory .aff_colonnes li {
	float:left;
	margin-right:0.4%;
	width:32.6%;
}
*/

#directory .mail {
  text-decoration: underline;
  color:#333366;
}

#directory .link {
  color:#333366;
  border-bottom:1px solid #9E9ECF;
  display:block;
<<<<<<< HEAD
  padding:5px 0 3px 0;
=======
  padding:0px 0 3px 0; 
>>>>>>> 168a3ad0
  font-size:11px;
}
#directory .link:hover, #directory .link:focus {
  color:#000;
  border-bottom:1px solid #000;
  display:block;
<<<<<<< HEAD
  padding:5px 0 3px 0;
=======
  padding:0px 0 3px 0; 
>>>>>>> 168a3ad0
  font-size:11px;
}

#directory .action .invitation {
	/*display: none;*/
}

#directory .NameLink {
  font-size: 14px;
  color: blue;
}

#directory #index {
  float:none;
  margin:0 auto;
  padding:4px;
  text-align:left;
  width:100%;
  color:#AFAFAF;
}

#directory #indexAndSearch #index a {
	border:1px solid #CECECE;
	padding:2px 4px;
	margin-right:3px;
	background-color:#FFF;
	color:#AFAFAF;
	font-size: 12px;
	text-decoration: none;
	line-height:220%;
}
#directory #indexAndSearch #index a.active {
	background-color:#B5B5B5;
	color:#FFF;
}

#directory #indexAndSearch #index a:hover, #directory #indexAndSearch #index a:focus {
	background-color:#BFBFBF;
	color:#FFF;
}

#directory #indexAndSearch #search {
	margin:5px 10px 10px auto;
	padding:5px;
	text-align:left;
	width:100%;
	background:transparent url(images_annuaire/sep-2-tiraits.gif)  15% bottom no-repeat;
	height:25px;
}
#directory #indexAndSearch #search input, #indexAndSearch #search table {
	display:inline;
	float:left;
}

#directory #indexAndSearch #search input{
	height:16px;
	width:30%;
}

#directory #indexAndSearch .gaucheBoutonV5 , #directory #indexAndSearch .droiteBoutonV5{
	display:none;
}

#directory #indexAndSearch .milieuBoutonV5 {
	padding:0 5px;
	border-right:1px solid #588ABB;
}

#directory #indexAndSearch{
	background:#EAEAEA url(../icons/arrow/bg_tri.png) bottom left no-repeat;
	padding:5px 5px 14px;
 	width: 98%;
}

#directory #users {
  float: left;
  width: 98%;
}

#directory #users .profilPhoto {
 	border:1px solid #CCCCCC;
	float:left;
	height:113px;
	margin:7px;
	overflow:hidden;
	width:87px;
}
#directory #users .profilPhoto img {
	height:113px;
}

#directory #users .action {
	width:132px;
	height:40px;
	position:absolute;
	bottom:10px;
	right:10px;
}

#directory #users #pagination {
  	clear:both;
	text-align:center;
}

#directory .info ul {
  margin: 0;
  padding: 0;
}

#directory .info ul li {
  display:list-item;
  list-style-type:none;
  width:100%;
}

#directory .info ul {
	padding:10px 0px 4px 5px;
	float:left;
	color:#909090; font-size:11px;
	width:60%;
}
#directory .info ul a {color:#909090; font-size:11px;}
#directory .info ul a:hover {color:#000}

#directory .info ul li.userName a {
  	font-size:14px;
  	color:#000;
  	font-weight:bold;
}

#directory .info ul li.userName a:hover {
	color:#444444;
}

#directory .info ul li.infoConnection img{
  position:absolute;
  top:10px;
  right:10px;
}

#directory .info ul li.userType {
  color:#333333;
  font-size:12px;
  font-weight:bold;
  padding-top:10px;
}

/*- [ directory END ] --------------------------- */
/*- [ invitations BEGIN ] --------------------------- */
#invitation #navigation {
  float: left;
  width: 20%;
  margin: 2px;
  padding: 2px;
  display: none;
}

#invitation #content {
  float: left;
  width: 100%;
  margin: 2px;
  padding: 2px;
}

#invitation #navigation #myInfo{
  float: right;
}

#invitation #navigation .box {
	background-color:#FFFFFF;
    background-image:url(/silverpeas/admin/jsp/icons/silverpeasV5/fondBoard.jpg);
    background-position:right top;
    background-repeat:no-repeat;
    margin-left:auto;
    margin-right:auto;
    margin-bottom: 15px;
}

#invitation #navigation .box img {
	width: 70px;
   	height: 80px;
	border: 1px solid #AAAAAA;
}

#invitation #navigation ul {
   margin: 0;
   padding: 0;
}

#invitation #navigation li{
	display:list-item;
    list-style-type:none;
    padding: 5px;
}

#invitation #navigation li A:hover {
    font-weight: bold;
}

#invitation #listBody {
	list-style:none outside none;
	padding-left:0;
}

#invitation #listBody #photo{
    float: left;
    margin-right:4px;
}

#invitation #listBody #information a{
    color: blue;
    font-size: 12px;
    font-weight: bold;
    margin-bottom: 3px;
}

#invitation #listBody #information {
    vertical-align: top;
    float :left;
}

#invitation #listBody #button {
    float:right;
    margin-top:10px;
}

#invitation #listBody #button #message{
    /*width: 40%;*/
    text-align: right;
}

#invitation .avatar {
	width: 60px;
	border: 1px solid #AAAAAA;
}
/*- [ invitations END ] --------------------------- */

/*- [ newsFeed BEGIN ] ---------------------------- */
#newsFeed .message_list {
	list-style: none;
    margin: 0;
    padding: 0;
    width: 100%;
}

#newsFeed .message_list li {
	padding: 0px;
    margin: 3px;
}

#newsFeed #navigation {
	float: left;
    width: 200px;
    margin: 2px;
    padding: 2px;
}

#newsFeed #navigation #myInfo{
	float: right;
}

#newsFeed #navigation .box {
  	background-color:#FFFFFF;
  	background-image:url(/silverpeas/admin/jsp/icons/silverpeasV5/fondBoard.jpg);
	background-position:right top;
	background-repeat:no-repeat;
	margin-left:auto;
	margin-right:auto;
	margin-bottom: 15px;
	border:1px solid #CCCCCC;
}

#newsFeed #relationshipActionNewsFeed {
	display: none;
}

#newsFeed #content {
	float: left;
	width: 75%;
	margin: 2px;
	padding: 2px;
}
#newsFeed * ul {
	margin: 0;
	padding: 0;
}
#newsFeed .ItemOn{
	background-image:url(/silverpeas/admin/jsp/icons/silverpeasV5/topOff.jpg);
	background-repeat:repeat-x;
	color:#FFFFFF;
	font-size:11px;
	font-weight:bold;
	text-align:left;
}
#newsFeed * li{
	display:list-item;
	list-style-type:none;
	padding: 3px;
}
#newsFeed .newsFeedBodyTitle li {
	text-align:center;
}
#newsFeed .newsFeedBodyTitle li a{
	font-size: 15px;
	font-weight: bold;
	text-align:center;
}
#newsFeed .SocialInformations a{
	color: blue;
	font-weight: bold;
}
/*- [ newsFeed END ] ---------------------------- */

.SocialInformations .socialIcon img {
	width: 15px;
	margin-left: 3px;
	margin-right: 3px;
}
.SocialInformations .socialTitle a {
	color: #5889BB;
	font-size: 11px;
	font-weight: bold;
}

.SocialInformations .socialTitle {
	float:left;
	font-weight:bold;
	margin:5px;
	margin-top:0px;
	width:100%;
	color:#333333;
}

.SocialInformations .socialDescription {
	float: left;
	margin-left:12px;
	margin-top: -4px;
	width:90%;
	text-align: justify;
}

#getNext {
	float: left;
	width: 100%;
	margin: 2px;
	padding: 2px;
}

.SocialInformations .profilPhoto {
	float: left;
	width:  45px;
}

.SocialInformations .profilPhoto img {
	width: 40px;
	border: 1px solid #AAAAAA;
}

.SocialInformations .titleAndDes{
	float: left;
	width: 90%;
	white-space: normal;
}

.SocialInformations .socialTable {
	clear: left;
	float: left;
	width: 98%;
	margin: 2px;
}

.SocialInformations .socialActivity {
	font-size: 11px;
	font-weight: bold;
}

.SocialInformations .socialHour {
	font-size: 10px;
	color: #999999;
}

.SocialInformations .socialDate {
	font-size: 17px;
	font-weight: normal;
	color: #666666;
	clear: right;
	margin-bottom: 5px;
	font-family: "Trebuchet MS",Verdana,sans-serif;
}

/* message display page */
#privateProfile .message_list {
  list-style: none;
  margin: 0;
  padding: 0;
  width: 100%;
}

#privateProfile .message_list li {
  padding: 0px;
  margin: 3px;
}
/*****************************************Navigation*******************************/
#privateProfile #navigation {
  float: left;
  width: 20%;
  background-image:url(/silverpeas/admin/jsp/icons/silverpeasV5/fondBoard.jpg);
  background-position:right top;
  background-repeat:no-repeat;
  margin-left:auto;
  margin-right:auto;
  margin-bottom: 15px;
  border:1px solid #CCCCCC;

}
#privateProfile #navigation .box
{
  background-color:#FFFFFF;
  background-image:url(/silverpeas/admin/jsp/icons/silverpeasV5/fondBoard.jpg);
  background-position:right top;
  background-repeat:no-repeat;
  margin-left:auto;
  margin-right:auto;
  margin-bottom: 15px;
  width: 100%;
  float: left;
}
#privateProfile #navigation .boxTitle
{
  float: left;
  width: 98%;
  background-image:url(/silverpeas/admin/jsp/icons/silverpeasV5/milieuOngletOff.gif);
  background-repeat:repeat-x;
  font-size:11px;
  font-weight:bold;
  height:20px;
  text-align:center;
}
#privateProfile #navigation .boxAction
{
  z-index: 100;
  float: left;
  width: 98%;
  margin: 2px;

}
#privateProfile #navigation .boxAction .boxActionLeft
{
  float: left;
  width: 48%;
}
#privateProfile #navigation .boxAction .boxActionRight
{ text-align: right;
  float: left;
  width: 48%;
}
#privateProfile #navigation .boxContent
{
  float: left;
  width: 98%;
  margin: 2px;
  /*border:1px solid #CCCCCC;*/
}
#privateProfile #navigation .boxContent .boxContact
{
  float: left;
  width: 45%;
  margin: 2px;
}
#privateProfile #navigation .boxContent .boxContact img {
  width: 70px;
}
/*****************************************Header and content*******************************/
#privateProfile #contentAndHeader  {
  float: left;
  width: 75%;
  margin: 0px;
  padding: 0px;
}
/*****************************************Header*******************************/
#privateProfile #contentAndHeader #header  {
  float: left;
  width: 100%;
  margin: 2px;
  padding: 2px;
}
#privateProfile #header #photoAndInfo {
  float:left;
  margin:0;
  padding:0;
  width:45%;
}
#privateProfile #header #photoAndInfo #photo{
  float: left;
  margin: 2px;
  padding: 2px;
}
#privateProfile #header #photoAndInfo #info {
  float: left;
  margin: 2px;
  padding: 2px;
  width: 40%;
}

#privateProfile #header #status {
  float: left;
  position: absolute;
  vertical-align: bottom;
  top: 133px;
  left: 336px;
}

#privateProfile #header #photoAndInfo #info .userName {
  font-size: 17px;
}

#privateProfile #header #photoAndInfo #info .connection {
  float: left;
  padding-top: 10px;
}
/*****************************************content*******************************/
#privateProfile #content  {
  float: left;
  width: 100%;
  margin: 2px;
  padding: 2px;
}

#privateProfile #content #userFullInfo
{
  border: 0px;
  width: 100%;
}
#privateProfile #content #SocialInformations
{
  float: left;
  width: 100%;
  margin: 2px;
  padding: 2px;
}
#privateProfile #content #SocialInformations img
{
  width: 15px;
  height: 15px;
}
#privateProfile #content #socialIconsZone
{
  float: left;
  width: 100%;
  margin: 2px;
  padding: 2px;
  margin-left:auto;
  margin-right:auto;
}

/*- [ myProfile BEGIN ] --------------------------- */
#myProfileFiche p{ margin:0; padding:0;}

#myProfile #myProfileFiche {
	width:180px;
	padding:8px;
	float:left;
	position:relative;
<<<<<<< HEAD

=======
>>>>>>> 168a3ad0
}
#myProfile .mail {
  text-decoration: underline;
  color:#333366;
}


#myProfileFiche  .action {
	margin-top:5px;
	}

#myProfileFiche  .action .link ,   #contactCommun .link,   #allContact .link{
  color:#333366;
  border-bottom:1px solid #9E9ECF;
  padding:0 0 3px 0;
  font-size:11px;
  width:132px;
  margin-bottom:8px;
  float:right; clear:right;
}
#myProfileFiche  .action .link:hover, #publicProfileFiche  .action .link:focus , #publicProfileFiche  #allContact .link:focus, #publicProfileFiche  #allContact .link:hover,
#myProfileFiche  #contactCommun .link:hover, #publicProfileFiche  #contactCommun .link:focus {
  color:#000;
  border-bottom:1px solid #000;

}
#myProfileFiche  #allContact .link, #publicProfileFiche  #contactCommun .link {
	clear:both;
	float:right;
	margin-top:10px;
	display:block;
}

#myProfile .NameLink {
  font-size: 14px;
  color: blue;
}

#myProfile #indexAndSearch #index a {
	border:1px solid #CECECE;
	padding:2px 4px;
	margin-right:3px;
	background-color:#FFF;
	color:#AFAFAF;
	font-size: 12px;
	text-decoration: none;
	line-height:220%;
}
#myProfile #indexAndSearch #index a.active {
	background-color:#B5B5B5;
	color:#FFF;
}

#myProfile #indexAndSearch #index a:hover, #publicProfile #indexAndSearch #index a:focus {
	background-color:#BFBFBF;
	color:#FFF;
}

#myProfile .profilPhoto {
 	border:1px solid #CCCCCC;
	height:140px;
	margin:7px 6px;
	overflow:hidden;
	width:108px;
}
#myProfile .profilPhoto img {
	height:140px;
}

#myProfileFiche {color:#909090; font-size:11px;}

#myProfileFiche h3 {color:#26334A; font-size:12px; padding:10px 0 5px; margin:0;}

#myProfileFiche .userName{
  font-size:14px;
  color:#000;
  font-weight:bold;
  padding:0; margin:0;
}

#myProfileFiche .infoConnection { font-size:11px; padding:10px 0 15px}

#myProfileFiche .infoConnection img{
  position:absolute;
  top:10px;
  right:10px;
}
#myProfileFiche .info {
	padding:8px;
	height:100%;
}
#myProfileFiche .info .userType {
  color:#333333;
  font-size:12px;
  font-weight:bold;
  padding-top:10px;
}

#myProfileFiche .statut {
	background:transparent url(images_annuaire/sep-2-tiraits.gif)  50% top no-repeat;
	color:#333333; font-size:10px;
	padding:10px 0 0;
	margin:0;
}

#myProfileFiche .action .invitation {
	display: none;
}

#myProfileContenu {
	width:78%;
	margin-left:15px;
	float:left;
}
#myProfileContenu  address { font-style:normal;}

#myProfileFiche #allContact, #myProfileFiche #contactCommun {
	background-color:#E9E9E9;
	clear:both;
	height:100%;
	padding:8px;
}

#myProfile #myProfileFiche .unContact {
	height:100%;
	margin-left:6px;
	clear:both;
}

#myProfile #myProfileFiche .unContact .contactName{
	color:#5F5F5F;
	float:left;
	padding-top:20px;
	width:50px;
	display:inline;
}
#myProfile #myProfileFiche .profilPhotoContact {
 	border:1px solid #CCCCCC;
	height:62px;
	margin:7px 6px;
	overflow:hidden;
	width:54px;
	float:left;
	background-color:#FFF;
	text-align:center;
}
#myProfile #myProfileFiche  .profilPhotoContact img {
	height:62px;
}
/*- [ myProfile END ] --------------------------- */



/*- [ publicProfile BEGIN ] --------------------------- */
#publicProfileFiche p{ margin:0; padding:0;}

#publicProfile #publicProfileFiche {
	width:180px;
	padding:8px;
	float:left;
	position:relative;

}
#publicProfile .mail {
  text-decoration: underline;
  color:#333366;
}

#publicProfileFiche  .action {
	margin-top:5px;
	}

#publicProfileFiche  .action .link , #publicProfileFiche  #contactCommun .link, #publicProfileFiche  #allContact .link{
  color:#333366;
  border-bottom:1px solid #9E9ECF;
  padding:0 0 3px 0;
  font-size:11px;
  width:132px;
  margin-bottom:8px;
  float:right; clear:right;
}
#publicProfileFiche  .action .link:hover, #publicProfileFiche  .action .link:focus , #publicProfileFiche  #allContact .link:focus, #publicProfileFiche  #allContact .link:hover,
#publicProfileFiche  #contactCommun .link:hover, #publicProfileFiche  #contactCommun .link:focus {
  color:#000;
  border-bottom:1px solid #000;

}
#publicProfileFiche  #allContact .link, #publicProfileFiche  #contactCommun .link {
	clear:both;
	float:right;
	margin-top:10px;
	display:block;
}

#publicProfile .NameLink {
  font-size: 14px;
  color: blue;
}

#publicProfile #indexAndSearch #index a {
	border:1px solid #CECECE;
	padding:2px 4px;
	margin-right:3px;
	background-color:#FFF;
	color:#AFAFAF;
	font-size: 12px;
	text-decoration: none;
	line-height:220%;
}
#publicProfile #indexAndSearch #index a.active {
	background-color:#B5B5B5;
	color:#FFF;
}

#publicProfile #indexAndSearch #index a:hover, #publicProfile #indexAndSearch #index a:focus {
	background-color:#BFBFBF;
	color:#FFF;
}

#publicProfile .profilPhoto {
 	border:1px solid #CCCCCC;
	height:140px;
	margin:7px 6px;
	overflow:hidden;
	width:108px;
}
#publicProfile .profilPhoto img {
	height:140px;
}

#publicProfileFiche {color:#909090; font-size:11px;}

#publicProfileFiche h3 {color:#26334A; font-size:12px; padding:10px 0 5px; margin:0;}

#publicProfileFiche .userName{
  font-size:14px;
  color:#000;
  font-weight:bold;
  padding:0; margin:0;
}

#publicProfileFiche .infoConnection { font-size:11px; padding:10px 0 15px}

#publicProfileFiche .infoConnection img{
  position:absolute;
  top:10px;
  right:10px;
}
#publicProfileFiche .info {
	padding:8px;
	height:100%;
}
#publicProfileFiche .info .userType {
  color:#333333;
  font-size:12px;
  font-weight:bold;
  padding-top:10px;
}

#publicProfileFiche .statut {
	background:transparent url(images_annuaire/sep-2-tiraits.gif)  50% top no-repeat;
	color:#333333; font-size:10px;
	padding:10px 0 0;
	margin:0;
}

#publicProfileFiche .action .invitation {
	display: none;
}

<<<<<<< HEAD
#publicProfileContenu {
	width:78%;
	margin-left:15px;
	float:left;
=======
#publicProfileContenu { 
	margin-left:210px; 
>>>>>>> 168a3ad0
}

#publicProfileContenu #gef-tabs,
#publicProfileContenu form,
#publicProfileContenu center, 
#publicProfileContenu .tab-content,
#contactProfil, 
#newsFeedProfil,
#invitationProfil {
	float:left;
	width:100%;}
	
#publicProfileContenu  address { font-style:normal;}

/* IMAGE  bg_tri.png à chercher dans corps dans fleche */
.sousNavBulle {
	background:#EAEAEA url(../icons/arrow/bg_tri.png) bottom left no-repeat;
 	float:left;
  	margin:0 auto;
  	text-align:left;
  	width:100%;
  	color:#26334A;
  	font-size:11px;
  	padding:5px 5px 14px;
	}
.sousNavBulle p { margin:0; padding:0;}


.sousNavBulle a {
	border:1px solid #CECECE;
	padding:2px 4px;
	margin-right:3px;
	background-color:#FFF;
	color:#AFAFAF;
	font-size: 11px;
	text-decoration: none;
	line-height:220%;
}
.sousNavBulle a.active {
	background-color:#B5B5B5;
	color:#FFF;
}

.sousNavBulle a:hover, .sousNavBulle a:focus {
	background-color:#BFBFBF;
	color:#FFF;
}

#publicProfile #publicProfileFiche #allContact, #publicProfile #publicProfileFiche #contactCommun {
	background-color:#E9E9E9;
	clear:both;
	height:100%;
}

#publicProfile #publicProfileFiche .unContact {
	width:126px; float:left; height:100%;
}

#publicProfile #publicProfileFiche .unContact .contactName{
	color:#5F5F5F;
	float:left;
	padding-top:20px;
	width:50px;
	display:inline;
}
#publicProfile #publicProfileFiche .profilPhotoContact {
 	border:1px solid #CCCCCC;
	height:62px;
	margin:7px 6px;
	overflow:hidden;
	width:54px;
	float:left;
	background-color:#FFF;
	text-align:center;
}
#publicProfile #publicProfileFiche  .profilPhotoContact img {
	height:62px;
}

/* News feed  */
#publicProfileContenu p {
	margin:0;
	padding:0;}

.newsFeed {
	padding-top:10px;
	float:left;
	width:100%;
	}

#newsFeedProfil .profilPhoto {
	width:50px;
	height:50px;
	overflow:hidden;    
	display: inline;
	border:0;
	float:left;
	clear:both;
	margin:0px 6px
	}
#newsFeedProfil .profilPhoto img {
	width:50px;
	height:auto;
	}
#newsFeedProfil .txt {
	margin-left:70px;
	color:#727272;
	}
	
#newsFeedProfil .txt .detail  {
	color:#333;
	line-height:16px;
	background-color:transparent;
	background-position:top left;
	background-repeat:no-repeat;
}

#newsFeedProfil .txt .detail .profilPhoto {
	width:25px;
	height:25px;
	overflow:hidden;
	border:0;
	float:inherit;
	clear:none;
	margin:0;
	display:inline-block;
	}
#newsFeedProfil .txt .detail .profilPhoto img{
	width:25px;
	}

#newsFeedProfil .txt .detail.statut {
	background-image:url(pictos/newsFeed_statut.gif);
	padding-left:20px;
	}
	
#newsFeedProfil .txt .detail.publication {
	background-image:url(pictos/newsFeed_publication.gif);
	padding-left:20px;
	}
	
#newsFeedProfil .txt .detail.event {
	background-image:url(pictos/newsFeed_event.gif);
	padding-left:20px;
	}

#newsFeedProfil .txt .detail.picture {
	background-image:url(pictos/newsFeed_picture.gif);
	padding-left:20px;
	}
	
#newsFeedProfil	 .name { 
	color:#26334A;
	}
	
#newsFeedProfil	.a_new {
	height:50px;
	}
html > body #newsFeedProfil	.a_new {
	min-height:50px;
	height:auto;
	}
	
	
/* Invitation  et contact*/
#ReceiveInvitation, #SendInvitation , #contactProfil{
	float:left;
	width:100%;
	}

#invitationProfil .a_invitation , #contactProfil .a_contact{
	border:1px solid #CFCFCF;
	padding:8px;
	margin:8px 8px 0 0; 
	height:84px;
	position:relative;
	
	}

html > body #invitationProfil .a_invitation , html > body  #contactProfil .a_contact{
	min-height:84px;
	height:auto;
	}
	
/* Par défaut 1 colonne */
.aff_colonnes .a_contact {
	
	
}


/*  
-- Pour affichage2 colonnes 
#contactProfil .aff_colonnes .a_contact {
	width:46%;
	float:right;
}*/

/*
-- Pour affichage 3 colonnes
.aff_colonnes .a_contact {

	width:30%;
	float:right;
}
*/

#invitationProfil .profilPhoto, #contactProfil  .profilPhoto{
    border: 1px solid #CCCCCC;
    float: left;
    height: auto;
    margin: 7px;
    overflow: hidden;
    width: 64px;
	float:left;
	clear:both;
	margin:0px
}

#invitationProfil .profilPhoto img , #contactProfil .profilPhoto img{
	width: 64px;
	height:auto;
	}

#invitationProfil a.name, #contactProfil .userName a{  
	font-size:14px;
	color:#000;
	font-weight:bold;
	}
#invitationProfil a.name:hover,  #contactProfil .userName a:hover {
	color:#333;
	}
#invitationProfil .txt, #contactProfil .txt{
	color:#727272;
	margin:0 140px 0 74px;
	}
#invitationProfil .message {
	color:#3A3A3A;
	padding:8px 0 0;
	}

#invitationProfil .action, #contactProfil .action{
	float:right;
	width:135px;
	margin-top:14px;
}
 #contactProfil .action{
	 margin-top:31px;
}
	 
	 
.action .link {
    border-bottom: 1px solid #9E9ECF;
    clear: right;
    color: #333366;
    float: right;
    font-size: 11px;
    margin-bottom: 8px;
    padding: 0 0 3px;
    width: 132px;
}

.action .link:hover {
	  color:#000;
	  border-bottom:1px solid #000;
  }

#contactProfil ul.info , #contactProfil ul.info li{
	margin: 0;
	padding: 0;
	list-style-type:none
	}
	
#contactProfil ul li.infoConnection img {
    position: absolute;
    right: 10px;
    top: 10px;
}

#contactProfil .info li.userType {
    color: #333333;
    font-size: 12px;
    font-weight: bold;
    padding-top: 10px;
}
	
/* general Style */	
hr.sep  { 
	clear:both;
	height:0px;
	line-height:0px;
	width:100%;
	border-style:solid;
	border-color:#E5E5E5;
	border-width:0px;
	background-color:#E5E5E5;
	margin:10px 0;
	padding:0;
	border-bottom:1px solid #E5E5E5;
	}

.txtColor {
	color:#3A5998;
	}
	
/* class actuellement utilisée dans l'annuaire expert à généraliser */
.linkMore {
    background: url("../icons/open.gif") no-repeat scroll right center #EFF9E3;
    border-bottom: 1px solid #CCCCCC;
    border-top: 1px solid #CCCCCC;
    clear: both;
    color: #4C4C4C;
    display: block;
    font-size: 11px;
    line-height: 30px;
    margin: 10px 0;
    padding: 0 15px;
}

.linkMore:hover, .linkMore:focus  {
	background-color:#E9F7D7;
	}


/*- [ publicProfile END ] --------------------------- */

/*- [ attachments BEGIN ] ------------------------- */
a.yuimenuitemlabel-disabled:hover {
	color: #B9B9B9;
}

ul#attachmentList.ui-sortable {
	cursor:default;
}

ul#attachmentList {
    list-style-type: none;
    margin-left: 0px;
    padding-left: 0px;
}

ul#attachmentList li.attachmentListItem {
	margin:0;
    padding:10px;
}

ul#attachmentList li.attachmentListItem .lineSize {
	white-space: nowrap;
}

ul#attachmentList li.attachmentListItem .lineMain {
    white-space: nowrap;
}
/*- [ attachments END ] ------------------------- */

#admin-component .componentIcon {
	vertical-align: middle;
}

#admin-component .parameterInfo {
	width: 12px;
}

#admin-component #parameters-header {
	background-color: #EDEDED;
	text-align: center;
	margin-top:20px;
	padding:5px;
}

#admin-role .group-icon,
#admin-role .user-icon {
	margin: 1px;
}

.inline_message_ok {
	background-color: #C8ED99;
	border: 2px solid #9BD94A;
	padding: 5px;
	margin: 10px;
	text-align: center;
}

/*- [ comment BEGIN ] ------------------------- */
.commentaires {
	width:550px;
}

.commentaires hr{
	clear:both;
	margin-bottom:20px;
	background-color:#CECECE;
	border:0;
	height:1px;
	color:#CECECE;

}
.oneComment {
	width:525px;
	position:relative;
	clear:both;
	background:transparent url(../icons/commentBottom.png) bottom left no-repeat;
	margin-bottom:10px;
}
.oneComment div {
	background:transparent url(../icons/commentTop.png) left top no-repeat;
	}
.oneComment div div { background-image:none;}

.oneComment div.avatar {
	position:absolute;
	top:0;
	left:0;
	border:1px solid #CECECE;
	padding:1px;
	background-color:#FFF;
	}
.oneComment div.avatar img {
	width:50px;}

.oneComment .action {
	bottom: 10px;
    position: absolute;
    right: 9px;
}
.oneComment .action img {
	width:13px;
}

.oneComment p.author {
	color: #333333;
    font-size: 12px;
    padding: 6px 64px;
	margin:0;
	}
.oneComment .date {
	color:#999;
	font-size:11px;
}

.oneComment p.message {
	font-size: 11px;
    line-height: 16px;
    padding:27px 12px 23px 23px;
    text-align: justify;
    text-indent: 41px;
	margin:0;
	}




/*- [ comment END ] ------------------------- */

/*- [ statictics BEGIN ] -------------------- */
#stats_viewConnectionButton {
	margin-top: 10px;
}

/*- [Specific export BEGIN ] ---------------- */
.exportlinks {
	width: 165px;
}
.exportlinks div {
	float:right;
	font-weight:bold;
	margin-right:8px;
	padding-left:10px;
	line-height:19px;
	padding-top: 3px;
}
.exportlinks a:hover {
	color:#5E9F09;
}
span.export {
  padding: 0 4px 1px 20px;
  display: inline;
  display: inline-block;
  cursor: pointer;
  margin:0 10px;
  font-weight:100;
}
span.csv {
  background:transparent url(../icons/fileType/icon_csv.gif) 0px 0px no-repeat;
}

/*- [Generic inline messages BEGIN ] ---------------- */
.inlineMessage,
.inlineMessage-ok,
.inlineMessage-nok {
	padding: 5px;
	margin: 10px;
	text-align: center;
	border: 2px solid;
}

.inlineMessage {
	background-color: #FBF7AA;
	border-color: #F9E98E;
}

.inlineMessage-ok {
	background-color: #B5DF7D;
	border-color: #9BD94A;
}

.inlineMessage-nok {
	background-color: #F79992;
	border-color: #CE6F6F;
}

table.pdcPositionsField {
	border-spacing: 0;
    padding: 0;
    width: 100%;
}<|MERGE_RESOLUTION|>--- conflicted
+++ resolved
@@ -1,3706 +1,3688 @@
-/**
- * Copyright (C) 2000 - 2009 Silverpeas
- *
- * This program is free software: you can redistribute it and/or modify
- * it under the terms of the GNU Affero General Public License as
- * published by the Free Software Foundation, either version 3 of the
- * License, or (at your option) any later version.
- *
- * As a special exception to the terms and conditions of version 3.0 of
- * the GPL, you may redistribute this Program in connection with Free/Libre
- * Open Source Software ("FLOSS") applications as described in Silverpeas's
- * FLOSS exception.  You should have received a copy of the text describing
- * the FLOSS exception, and it is also available here:
- * "http://repository.silverpeas.com/legal/licensing"
- *
- * This program is distributed in the hope that it will be useful,
- * but WITHOUT ANY WARRANTY; without even the implied warranty of
- * MERCHANTABILITY or FITNESS FOR A PARTICULAR PURPOSE.  See the
- * GNU Affero General Public License for more details.
- *
- * You should have received a copy of the GNU Affero General Public License
- * along with this program.  If not, see <http://www.gnu.org/licenses/>.
- */
-
-/*************************************
-Redefinition des style de balises HTML
-*************************************/
-BODY {
-	scrollbar-face-color: #FFFFFF;
-	scrollbar-shadow-color: #FFFFFF;
-	scrollbar-highlight-color: #FFFFFF;
-	scrollbar-3dlight-color: #EDEDED;
-	scrollbar-darkshadow-color: #949FB2;
-	scrollbar-track-color: #EDEDED;
-	scrollbar-arrow-color: #AFB8C9;
-	font-family: "Verdana", "Arial", sans-serif;
-	font-size: 10px;
-	margin: 0px;
-}
-
-IMG {
-	border: 0px;
-}
-
-TD,div {
-	font-family: "Verdana", "Arial", sans-serif;
-	font-size: 10px
-}
-
-A {
-	font-family: "Verdana", "Arial", sans-serif;
-	font-size: 10px;
-	text-decoration: none;
-	color: #000000
-}
-
-A:hover {
-	color: #666699;
-}
-
-input {
-	background-color: #FFFFFF;
-	font-family: "Verdana", "Arial", sans-serif;
-	font-size: 10px;
-	color: #000000;
-	border: 1px solid #999999;
-}
-
-.invisible {
-	background: transparent;
-	border: 0;
-}
-
-select {
-	background-color: #FFFFFF;
-	font-family: "Verdana", "Arial", sans-serif;
-	font-size: 10px;
-	color: #000000;
-	border: 1px solid #999999;
-}
-
-textarea {
-	background-color: #FFFFFF;
-	font-family: "Verdana", "Arial", sans-serif;
-	font-size: 10px;
-	color: #000000;
-	border: 1px solid #999999;
-}
-
-Label,legend {
-	font-size: 11px;
-	color: #666666;
-	font-weight: bold
-}
-
-TABLE.frame {
-	background-color: #CCCCCC
-}
-
-TR.frame {
-	background-color: #CCCCCC
-}
-
-TD.frame {
-	background-color: #CCCCCC;
-	color: #FFFFFF;
-	text-align: left;
-	font-style: normal;
-	font-weight: bold
-}
-
-TABLE.title {
-	background-color: #CCCCCC
-}
-
-TR.title {
-	background-color: #CCCCCC
-}
-
-TD.title {
-	background-color: #CCCCCC;
-	font-style: normal;
-	font-size: 11pt;
-	font-weight: bold;
-	color: #000000
-}
-
-TD.sommaireTitle {
-	font-size: 20pt;
-	font-weight: bold
-}
-
-TD.sommaireDescription {
-	font-size: 8pt;
-	color: #000000
-}
-
-TD.sommaire {
-	font-size: 12pt;
-	font-weight: bold
-}
-
-/***************************************
-Definition des class de style Silverpeas
-***************************************/
-.peer {
-	color: #033111
-}
-
-.odd {
-	color: #000000
-}
-
-.couleurCadreExterieur {
-	background-color: #CCCCCC
-}
-
-.couleurCadreInterieur {
-	background-color: #D1E5FF
-}
-
-.couleurFondCadre {
-	background-color: #FFFFFF
-}
-
-.couleurFondOperation {
-
-}
-
-/* Couleur de l'interface : Frame */
-.couleurCadre {
-	background-color: #DEDEDE
-}
-
-.couleurFenetre {
-	background-color: #D1E5FF
-}
-
-/* Couleur de l'interface : TopBar et DomainsBar */
-.couleurInterface {
-	background-color: #003311
-}
-
-.winScreen {
-	background-color: #F0F8FF;
-}
-
-.titremodule {
-	font-size: 13pt;
-	font-weight: bold;
-	color: #000000
-}
-
-.txtnote {
-	font-size: 11px;
-	color: #000000;
-	text-decoration: none
-}
-
-.txttitrecol {
-	font-size: 11px;
-	color: #000000;
-	font-weight: bold
-}
-
-.txtnav {
-	font-size: 10pt;
-	font-weight: bold;
-	color: #000000
-}
-
-.textePetitBold {
-	font-size: 11px;
-	font-weight: bold;
-	color: #000000
-}
-
-.textePetitBoldVert {
-	font-size: 11px;
-	font-weight: bold;
-	color: #661666
-}
-
-.textePetitBold2 {
-	font-size: 11px;
-	font-weight: bold;
-	color: #666666
-}
-
-.txtpetitblanc {
-	font-size: 11px;
-	font-weight: bold;
-	color: #FFFFFF
-}
-
-.txtGrandBlanc {
-	font-size: 13pt;
-	font-weight: bold;
-	color: #FFFFFF
-}
-
-.txtlibform {
-	font-size: 8pt;
-	font-weight: bold;
-	color: #111111;
-	padding-right: 50px;
-	vertical-align: top;
-	text-align: left;
-}
-
-.txtsublibform {
-	font-size:8pt;
-  font-weight:bold;
-  color:#111111;
-  padding-right:0px;
-}
-
-.txtlibform_underline {
-	font-size: 8pt;
-	font-weight: bold;
-	color: #111111;
-	text-decoration: underline
-}
-
-.txtlibform_resa {
-	font-size: 8pt;
-	font-weight: bold;
-	color: #5181F6;
-}
-
-.texteNombreBigBold {
-	font-size: 24pt;
-	font-weight: bold;
-	color: #607090
-}
-
-.texteLabelForm {
-	font-size: 11px;
-	color: #666666;
-	font-weight: bold
-}
-
-/* Agenda */
-#agenda .intfdcolor {
-	background-color: #FFFFFF;
-}
-
-#agenda .grille {
-	background-color: #CCCCCC;
-}
-
-#agenda .txtlibform {
-	padding-right: 50px;
-	vertical-align: top;
-}
-
-#agenda #agendaView {
-	float: left;
-	width: 100%;
-	margin-left: 10px;
-}
-
-#agenda #navigation {
-	float: left;
-	margin-left: 10px;
-	margin-bottom: 10px;
-}
-
-#agenda #currentScope,
-#agenda #jump,
-#agenda #today {
-	float: left;
-	border: 1px solid;
-	margin-right: 10px;
-	background-image:
-		url(/silverpeas/admin/jsp/icons/silverpeasV5/degrade20px.jpg);
-	background-repeat: repeat-x;
-	white-space: nowrap;
-	padding: 5px;
-}
-
-#agenda #currentScope {
-	display: inline;
-	text-align: center;
-}
-
-#agenda #currentScope img {
-	margin-top: 2px;
-}
-
-#agenda #jump form,
-#agenda #footer form
-{
-	margin: 0px;
-	padding: 0px;
-}
-
-#agenda #others {
-	float: left;
-	padding: 7px;
-}
-
-#agenda #footer {
-	float: left;
-	margin-left: 10px;
-	margin-top: 10px;
-}
-
-#agenda #categories,
-#agenda #invitations,
-#agenda #alert,
-#agenda #caption,
-#agenda #rss {
-	float: left;
-	border: 1px solid;
-	margin-right: 10px;
-	background-image:
-		url(/silverpeas/admin/jsp/icons/silverpeasV5/degrade20px.jpg);
-	background-repeat: repeat-x;
-	white-space: nowrap;
-	padding: 5px;
-	white-space: nowrap;
-}
-
-#agenda #today a {
-	font-size: 10pt;
-	font-weight: bold;
-	color: #000000
-}
-
-#agenda #today a:hover {
-	text-decoration: underline;
-}
-
-.txtbigdate {
-	font-size: 25pt;
-	font-weight: bold;
-	color: #666666
-}
-
-.txtnav2 {
-	font-size: 10pt;
-	font-weight: bold;
-	color: #FFFFFF
-}
-
-.txtnav21 {
-	font-size: 10pt;
-	font-weight: bold;
-	color: #AFB8C1
-}
-
-.txtnav3 {
-	font-size: 11px;
-	color: #666666;
-	text-decoration: none
-}
-
-.txtnav4 {
-	font-size: 11px;
-	font-weight: bold;
-	color: #000000
-}
-
-.txtBaseline {
-	font-size: 10px;
-	color: #666666
-}
-
-.labelFormulaire {
-	font-size: 11px;
-	font-weight: bold;
-	color: #333333
-}
-
-.txtdayoff1 {
-	font-size: 10px;
-	font-weight: normal;
-	color: #AFB8C1
-}
-
-.txtdayoff2 {
-	font-size: 12px;
-	font-weight: bold;
-	color: #AFB8C1;
-}
-
-.txtdayoff3 {
-	font-size: 10px;
-	font-weight: normal;
-	color: #D4D4D4;
-}
-
-.date {
-	font-size: 11pt;
-	color: black
-}
-
-.intfdcolor {
-	background-image:
-		url(/silverpeas/admin/jsp/icons/silverpeasV5/degrade20px.jpg);
-	background-repeat: repeat-x;
-	white-space: nowrap;
-}
-
-.ongletAdminOff {
-	background-color: #8494B2
-}
-
-.ongletAdminOn {
-	background-color: #CCCCCC
-}
-
-.intfdcolor1 {
-	background-color: #666666
-}
-
-.intfdcolor2 {
-	background-color: #EDEDED
-}
-
-.intfdcolor3 {
-	background-color: #CCCCCC
-}
-
-.intfdcolor4 {
-	background-color: #FFFFFF
-}
-
-.intfdcolor5 {
-	background-color: #FFFFFF
-}
-
-.intfdcolor51 {
-	background-color: #EDEDED
-}
-
-.intfdcolor52 {
-	background-color: #F0F8FF
-}
-
-.intfdcolor6 {
-	background-color: #CDCDCD
-}
-
-.intfdcolor6outline {
-	background-color: #CDCDCD;
-	border: 1px solid #AFB8C9;
-}
-
-.publicEvent {
-	background-color: #DDF1CF;
-	border: 0px solid;
-}
-
-.privateEvent {
-	background-color: #FFF1CF;
-	border: 0px solid;
-}
-
-.publicEventOutline {
-	background-color: #DDF1CF;
-	border: 1px solid #AFB8C9;
-}
-
-.privateEventOutline {
-	background-color: #FFF1CF;
-	border: 1px solid #AFB8C9;
-}
-
-.fondCartouche {
-	background-color: #E5E5E5
-}
-
-.line {
-	background-color: #000000
-}
-
-/*News*/
-.headline {
-	font-size: 14pt;
-	font-weight: bold;
-	color: #000000;
-	font-family: Times New Roman, Times, serif;
-	text-decoration: underline
-}
-
-.headline:hover {
-	font-size: 14pt;
-	font-weight: bold;
-	color: #666666;
-	font-family: Times New Roman, Times, serif;
-	text-decoration: underline overline
-}
-
-.healineBody {
-	font-size: 11pt;
-	color: #000000
-}
-
-/*********************************
-Style Utilise par le ViewGenerator
-*********************************/ /* OBJETS : ButtonWA - ButtonWA2 */
-.buttonStyle {
-	background-image:
-		url(/silverpeas/util/viewGenerator/icons/fondButton.gif);
-	background-repeat: repeat-x;
-	font-weight: normal;
-}
-
-.buttonColorLight {
-	background-color: 00a11bc
-}
-
-.buttonColorDark {
-	background-color: #111111
-}
-
-/* OBJETS : BrowseBarWA - BrowseBarWA2 */
-.hrefComponentName {
-	font-size: 10pt;
-	font-weight: bold;
-	color: #000000
-}
-
-.componentName {
-	font-size: 13pt;
-	font-weight: bold
-}
-
-.navigationBarLink:hover {
-	font-size: 11px;
-	font-weight: bold;
-	color: #666666;
-	text-decoration: underline overline
-}
-
-.hrefComponentName:hover {
-	font-size: 11pt;
-	font-weight: bold;
-	color: #666666;
-	text-decoration: underline overline
-}
-
-.hrefComponentNameOff {
-	font-size: 11pt;
-	font-weight: bold;
-	color: #666666;
-	text-decoration: underline overline
-}
-
-.hrefTreeManager:hover {
-	font: 11px;
-	background-color: Navy;
-	color: White;
-	text-decoration: none;
-}
-
-.hrefTreeManager:link {
-	font: 11px;
-	background-color: White;
-	color: Navy;
-	text-decoration: none;
-}
-
-.hrefTreeManager:vlink {
-	font: 11px;
-	background-color: Navy;
-	color: White;
-	text-decoration: none;
-}
-
-.componentNav {
-	font-size: 11px
-}
-
-.domainName {
-	font-size: 13pt;
-	font-weight: bold
-}
-
-/* OBJETS : TabbedPaneWA - TabbedPaneWA2 */
-.ongletOn {
-	background-image: url(/silverpeas/util/viewGenerator/icons/ongletOn.gif)
-		;
-	background-repeat: repeat-x;
-	font-weight: bold;
-}
-
-.ongletOff {
-	background-image:
-		url(/silverpeas/util/viewGenerator/icons/ongletOff.gif);
-	background-repeat: repeat-x;
-	font-weight: normal;
-	color: #999999;
-}
-
-.ongletDark {
-	background-color: #666666
-}
-
-.ongletColorLight {
-	background-color: 00a11bc
-}
-
-.ongletColorDark {
-	background-color: #7D7D7D
-}
-
-/* OBJETS : TabbedPaneWA - TabbedPaneWA3 */
-.titreFenetre {
-	font-size: 13pt;
-	font-weight: bold;
-	color: #666666
-}
-
-.legalInformation {
-	color: #111111
-}
-
-.titreFenetre2 {
-	font-size: 13pt;
-	font-weight: bold;
-	color: #FFFFFF
-}
-
-.sousTitreFenetre {
-	font-size: 11pt;
-	font-weight: bold;
-	color: #666666
-}
-
-.styleOngletOn {
-	background-color: 00a11bc;
-	font-size: 11px;
-	font-weight: bold;
-	color: #000000;
-	text-decoration: none
-}
-
-.styleOngletOff {
-	background-color: #5A5A5A;
-	font-size: 11px;
-	color: #FFFFFF;
-	text-decoration: none
-}
-
-/************************************
-Definition des class de style Portlet
-************************************/
-.borderLineColorPortlet {
-	background-color: #003366
-}
-
-.interfaceColorPortlet {
-	background-color: #003311
-}
-
-.windowColorPortlet {
-	background-color: #EDEDED
-}
-
-.intfdcolor11 {
-	background-color: #000000
-}
-
-.intfdcolor12 {
-	background-color: #111111
-}
-
-.intfdcolor13 {
-	background-color: #CCCCCC
-}
-
-/** mailservice status highlight display */
-.MessageNotRead {
-	COLOR: #000000;
-	FONT-SIZE: 8pt;
-	FONT-WEIGHT: bold
-}
-
-.MessageNotReadAndHighPriority {
-	COLOR: #FF0000;
-	FONT-SIZE: 8pt;
-	FONT-WEIGHT: bold
-}
-
-.MessageReadHighPriority {
-	COLOR: #FF0000;
-	FONT-SIZE: 8pt;
-	FONT-WEIGHT: bold
-}
-
-.contourintfdcolor {
-	border-style: solid;
-	border-width: 1px 1px 1px 1px;
-	border-color: #CCCCCC;
-	background-color: #ffffff;
-}
-
-.eventCells {
-	background: #FFFFFF;
-}
-
-.contourt3 {
-	border-style: solid;
-	border-width: 1px 1px 1px 1px;
-	border-color: #CCCCCC;
-	background-color: #ffffff;
-}
-
-.contourbleufondblanc {
-	border-style: solid;
-	border-width: 1px 1px 1px 1px;
-	border-color: #CCCCCC;
-	background-color: #ffffff;
-}
-
-.quizzscore {
-	background-color: #CCCCCC;
-	font-size: 11pt;
-	font-weight: bold;
-	color: #607090;
-	text-decoration: none
-}
-
-.Titre {
-	font: bold xx-small Verdana, Geneva, Arial, Helvetica, sans-serif;
-	color: Gray;
-	line-height: 12px;
-}
-
-/** SOGREAH2 *********************************************/
-.txtPersoSpace {
-	font-size: 10pt;
-	font-weight: bold;
-	color: #607090;
-}
-
-td.browsebar {
-	font-family: Verdana, Arial, sans-serif;
-	color: #000000;
-	font-size: 11px;
-	text-decoration: none;
-	font-weight: bold;
-}
-
-td.browsebar a:link {
-	font-family: verdana, Arial, sans-serif;
-	color: #000000;
-	font-size: 11px;
-	text-decoration: none;
-	font-weight: bold;
-}
-
-td.browsebar a:visited {
-	color: #000000;
-	font-size: 11px;
-	text-decoration: none;
-	font-weight: bold;
-}
-
-td.browsebar a:active {
-	color: #000000;
-	font-size: 11px;
-	text-decoration: none;
-	font-weight: bold;
-}
-
-td.browsebar a:hover {
-	color: #666699;
-	font-size: 11px;
-	text-decoration: none;
-	font-weight: bold;
-}
-
-.viewGeneratorLines {
-	background-color: #CCCCCC;
-}
-
-.selectNS {
-	background-color: #FFFFFF;
-	font-size: 10px;
-	color: #000000;
-}
-
-.tableNavigationList {
-	border-style: solid;
-	border-width: 0px 1px 1px 1px;
-	border-color: #CCCCCC;
-	background-color: #FFFFFF;
-}
-
-.navigationListTitle {
-	background-image:
-		url(/silverpeas/admin/jsp/icons/silverpeasV5/fondOn.gif);
-	background-repeat: repeat-x;
-	font-size: 11px;
-	font-weight: bold;
-}
-
-.tableArrayPane {
-	border-style: solid;
-	border-width: 1px 1px 1px 1px;
-	border-color: #CCCCCC;
-	background-color: #FFFFFF;
-}
-
-.arrayPane {
-	margin-left: auto;
-	margin-right: auto;
-}
-
-.operationStyle {
-	background-image:
-		url(/silverpeas/util/viewGenerator/icons/fondOperation.gif);
-	background-repeat: no-repeat;
-}
-
-.highlight {
-	background-color: #F7C752;
-	padding-bottom: 2px;
-	padding-left: 3px;
-	padding-right: 3px;
-	padding-top: 2px;
-}
-
-.fondPhoto {
-	background-color: #CCCCCC;
-}
-
-.fondPhotoNotVisible {
-	background-color: #FF9933;
-}
-
-.fondCadre {
-	background-color: #666666;
-}
-
-/****************************************/
-/****** Look V5 - TopBar ****************/
-/****************************************/
-#backHome {
-	float: left;
-	position: absolute;
-	left: 0px;
-	height: 85px;
-	width: 175px;
-	top: 20px;
-}
-
-#outils {
-	position: absolute;
-	right: 5px;
-	height: 15px;
-	width: 100%;
-	bottom: 6px;
-	text-align: right;
-	color: #999999;
-	font-size: 10px
-}
-
-#outils a {
-	color: #999999;
-}
-
-#shortcuts a {
-	color: #FFFFFF;
-}
-
-#shortcuts td {
-	background-image:
-		url(/silverpeas/admin/jsp/icons/silverpeasV5/topOff.jpg);
-	border-width: 1px;
-	border-top-style: solid;
-	border-color: #FFFFFF;
-}
-
-#shortcuts td.gaucheShortcuts {
-	border-style: none;
-	background-image:
-		url(/silverpeas/admin/jsp/icons/silverpeasV5/gaucheTop.gif);
-	width: 5px;
-	height: 20px;
-	background-repeat: no-repeat;
-	background-position: left top;
-}
-
-#shortcuts td.droiteShortcuts {
-	width: 5px;
-}
-
-#shortcuts td.activeShortcut {
-	background-image:
-		url(/silverpeas/admin/jsp/icons/silverpeasV5/topOn.jpg);
-	border-width: 1px;
-	border-top-style: solid;
-	border-color: #FFFFFF;
-	padding-left: 10px;
-	padding-right: 10px;
-}
-
-#administration {
-	bottom: 25px;
-	position: absolute;
-	right: 0px;
-}
-
-#administration a {
-	color: #FFFFFF;
-	font-weight: bold;
-}
-
-#administration td {
-	height: 20px;
-	width: 120px;
-	text-align: center;
-	background-image:
-		url(/silverpeas/admin/jsp/icons/silverpeasV5/topOn.jpg);
-	background-repeat: repeat-x;
-	border-width: 1px;
-	border-top-style: solid;
-	border-left-style: solid;
-	border-color: #FFFFFF;
-}
-
-/*.topBar {
-	background-image: url(/silverpeas/admin/jsp/icons/silverpeasV5/bandeauTop.jpg);
-	background-repeat: no-repeat;
-	background-position: left top;
-}*/
-#ticker {
-	position: absolute;
-	right: 5px;
-	height: 15px;
-	width: 100%;
-	bottom: 6px;
-	text-align: center;
-	color: #000000;
-	font-family: Verdana, Arial, sans-serif;
-	font-size: 10px
-}
-
-#ticker div {
-	/*IE6 bug fix when text is bold and fade effect (alpha filter) is enabled. Style inner DIV with same color as outer DIV*/
-	/*background-color: #FFFFFF;*/
-	width: 500px;
-}
-
-/****************************************/
-	/****** Look V5 - DomainsBar ************/
-	/****************************************/
-#domainsBar {
-	margin: 10px;
-	margin-top: 0px;
-}
-
-#domainsBar a {
-	font-size: 11px;
-	color: #000000;
-}
-
-#redExp {
-	position: absolute;
-	top: 0px;
-	left: 0px;
-	z-index:100;
-}
-
-#recherche {
-	background-image:
-		url(/silverpeas/admin/jsp/icons/silverpeasV5/recherche.jpg);
-	background-repeat: no-repeat;
-	margin-bottom: 10px;
-	height: 60px;
-	width: 220px;
-	font-size: 10px;
-	color: #666666;
-}
-
-#recherche #submitRecherche {
-	margin: 0px;
-	height: 60px;
-}
-
-#recherche #submitRecherche input {
-	margin: 0px;
-	margin-left: 15px;
-	margin-right: 5px;
-	margin-top: 7px;
-	font-size: 10px;
-	color: #666666;
-	background-color: transparent;
-	border: none;
-}
-
-#recherche #submitRecherche form { /*height: 0px;*/
-
-}
-
-#recherche #submitRecherche a {
-	margin-left: 15px;
-}
-
-#recherche #bodyRecherche {
-	background-color: transparent;
-	text-align: center;
-	margin-top: -25px;
-	font-size: 10px;
-	color: #666666;
-}
-
-#recherche #bodyRecherche a {
-	font-size: 10px;
-	color: #666666;
-}
-
-#tabDivId {
-  margin:0;
-  padding:0;
-}
-
-#spaces {
-  background-color: #C5ED95;
-	background-image:
-		url("/silverpeas/admin/jsp/icons/silverpeasV5/fondSpace.jpg");
-	background-repeat: repeat-x;
-	/*background-position: top;*/
-	position:relative;
-	border-width: 1px;
-	border-style: solid;
-	border-color: #C9C9C9;
-	border-bottom-width: none;
-	z-index:0;
-	.width:100%;
-	_width:100%;
-}
-
-.tabSpace {
-	padding:3px;
-  /* IE hack */
-  _width:100%;
-}
-
-#favdiv{
-  position:relative;
-  float:right;
-  padding-right:1px;
-	/position:absolute;
-	/right:0px;
-  _position:absolute;
-  _right:0px;
-}
-.favorite {
-  width: 12px;
-  height: 12px;
-  z-index:100;
-  visibility:visible;
-}
-
-.favorite_empty {
-  width: 12px;
-  height: 12px;
-  z-index:100;
-  visibility:visible;
-}
-
-.favorite_contains {
-  width: 12px;
-  height: 12px;
-  z-index:100;
-  visibility:visible;
-}
-
-#domainsBar .sousOnglets {
-	display: none;
-}
-
-#spaceTransverse {
-	/*background-image: url(/silverpeas/admin/jsp/icons/silverpeasV5/fondSpace.jpg);
-	background-repeat: repeat-x;
-	background-position: top;*/
-	background-color: #8BD039;
-	border-width: 0px;
-	border-style: solid;
-	border-color: #C9C9C9;
-	border-bottom-width: none;
-}
-
-#spaceTransverse .spaceLevel1On {
-	border-bottom-width: 0px;
-}
-
-#basSpaceTransverse .basSpacesGauche {
-	background-image:
-		url(/silverpeas/admin/jsp/icons/silverpeasV5/basSpacesGauche.gif);
-	background-repeat: no-repeat;
-	background-position: left bottom;
-	background-color: #8BD039;
-	width: 8px;
-}
-
-#basSpaceTransverse .basSpacesMilieu {
-	background-color: #8BD039;
-}
-
-#basSpaceTransverse .basSpacesDroite {
-	background-image:
-		url(/silverpeas/admin/jsp/icons/silverpeasV5/basSpacesDroite.gif);
-	background-repeat: no-repeat;
-	background-position: right bottom;
-	background-color: #8BD039;
-	width: 8px;
-}
-
-.spaceURL {
-	color: #FFFFFF;
-}
-
-.spaceURLOn {
-	color: #000000;
-}
-
-#pdc {
-	margin-top: 10px;
-	background-color: #EEEEEE;
-	padding: 3px;
-	border: 1px solid #666666;
-}
-
-#pdcLabel {
-	margin-left: 2px;
-	font-size: 11px;
-	font-family: Verdana, Arial, sans-serif;
-}
-
-#pdc a {
-	font-weight: normal;
-}
-
-#spacePerso { /*color:#FFFFFF;*/
-	background-color: #C5ED95;
-	border-right-width: 1px;
-	border-left-width: 1px;
-	border-right-style: solid;
-	border-left-style: solid;
-	border-right-color: #C9C9C9;
-	border-left-color: #C9C9C9;
-	background-image:
-		url(/silverpeas/admin/jsp/icons/silverpeasV5/topOff.jpg);
-	background-repeat: repeat-x;
-	border-width: 1px;
-}
-
-#spacePerso .spaceURL {
-	color: #FFF;
-}
-
-#spacePerso .contentSpace {
-	margin-top: 7px;
-	margin-left: 10px;
-}
-
-#spacePerso #addComponent {
-	margin-top: 10px;
-}
-
-#spacePerso #addComponent #availables {
-	font-weight: normal;
-}
-
-#loginBox {
-	padding-top: 10px;
-	width: 100%;
-}
-
-#basSpaces {
-	width: 100%;
-}
-
-#basSpaceTransverse {
-	width: 100%;
-	margin-bottom: 10px;
-}
-
-.basSpacesGauche {
-	background-image:
-		url(/silverpeas/admin/jsp/icons/silverpeasV5/basSpacesGauche.gif);
-	background-repeat: no-repeat;
-	background-position: left bottom;
-	background-color: #C5ED95;
-	width: 8px;
-}
-
-.basSpacesMilieu {
-	background-color: #C5ED95;
-}
-
-.basSpacesDroite {
-	background-image:
-		url(/silverpeas/admin/jsp/icons/silverpeasV5/basSpacesDroite.gif);
-	background-repeat: no-repeat;
-	background-position: right bottom;
-	background-color: #C5ED95;
-	width: 8px;
-}
-
-.spaceLevel1 {
-	border-bottom-width: 1px;
-	border-bottom-style: solid;
-	border-bottom-color: #FFFFFF;
-	font-weight: bold;
-	padding: 3px;
-	position:relative;
-}
-
-.spaceLevel1On {
-	border-bottom-width: 1px;
-	border-bottom-style: solid;
-	border-bottom-color: #FFFFFF;
-	font-weight: bold;
-	padding: 3px;
-	position:relative;
-}
-
-.spaceLevelPerso {
-	font-weight: bold;
-	padding: 3px;
-}
-
-.browseSpace {
-	font-weight: bold;
-}
-
-.browseComponent {
-	font-weight: normal;
-}
-
-.browseComponent a {
-	vertical-align: middle;
-}
-
-.browseComponentActiv {
-	font-weight: bold;
-}
-
-.browseIconComponent {
-	margin: 2px;
-	margin-right: 4px;
-}
-
-.contentSpace {
-	margin-left: 10px;
-}
-
-.contentSpace a {
-	color: #000000;
-}
-
-#domainsBar #loginBox .forgottenPwd a {
-	font-size: 10px;
-	color: #666666;
-}
-
-/****************************************/
-	/****** Look V5 - ViewGenerator *********/
-	/****************************************/ /* objet window */
-.cellBrowseBar {
-	border-bottom-width: 1px;
-	border-bottom-style: solid;
-	border-bottom-color: #CCCCCC;
-}
-
-.cellOperation {
-	border-bottom-width: 1px;
-	border-bottom-style: solid;
-	border-bottom-color: #CCCCCC;
-}
-
-.cellBodyWindows {
-	background-image:
-		url(/silverpeas/admin/jsp/icons/silverpeasV5/degradeCellBody.jpg);
-	background-repeat: repeat-x;
-	background-position: top;
-	border-width: 1px;
-	border-left-style: solid;
-	border-right-style: solid;
-	border-color: #DEDEDE;
-}
-
-.basGaucheWindow {
-	background-image:
-		url(/silverpeas/admin/jsp/icons/silverpeasV5/basGaucheFrame.gif);
-	background-repeat: no-repeat;
-	background-position: left;
-	width: 15px;
-	height: 15px;
-}
-
-.basMilieuWindow {
-	border-width: 1px;
-	border-bottom-style: solid;
-	border-color: #DEDEDE;
-	height: 15px;
-}
-
-.basDroiteWindow {
-	background-image:
-		url(/silverpeas/admin/jsp/icons/silverpeasV5/basDroiteFrame.gif);
-	background-repeat: no-repeat;
-	background-position: right;
-	width: 15px;
-	height: 15px;
-}
-
-/* Objet Button */
-.gaucheBoutonV5 {
-	background-image:
-		url(/silverpeas/admin/jsp/icons/silverpeasV5/gaucheBouton.gif);
-	background-repeat: no-repeat;
-	background-position: left;
-	width: 5px;
-}
-
-button, .milieuBoutonV5 {
-	background-image:
-		url(/silverpeas/admin/jsp/icons/silverpeasV5/milieuBouton.gif);
-	background-repeat: repeat-x;
-	color: #FFFFFF;
-	height: 20px;
-}
-
-.milieuBoutonV5 a,#domainsBar .milieuBoutonV5 a {
-	color: #FFFFFF;
-}
-
-.droiteBoutonV5 {
-	background-image:
-		url(/silverpeas/admin/jsp/icons/silverpeasV5/droiteBouton.gif);
-	background-repeat: no-repeat;
-	background-position: right;
-	width: 5px;
-}
-
-/* Objet Tabs */
-#gef-tabs img {
-	width: 5px;
-}
-
-.gaucheOngletOn {
-	background-image:
-		url(/silverpeas/admin/jsp/icons/silverpeasV5/gaucheOngletOn.gif);
-	background-repeat: no-repeat;
-	background-position: left;
-	width: 5px;
-}
-
-.milieuOngletOn {
-	background-image:
-		url(/silverpeas/admin/jsp/icons/silverpeasV5/milieuOngletOn.gif);
-	background-repeat: repeat-x;
-	color: #FFFFFF;
-	height: 20px;
-}
-
-.milieuOngletOn a {
-	color: #FFFFFF;
-}
-
-.droiteOngletOn {
-	background-image:
-		url(/silverpeas/admin/jsp/icons/silverpeasV5/droiteOngletOn.gif);
-	background-repeat: no-repeat;
-	background-position: right;
-	width: 5px;
-}
-
-.gaucheOngletOff {
-	background-image:
-		url(/silverpeas/admin/jsp/icons/silverpeasV5/gaucheOngletOff.gif);
-	background-repeat: no-repeat;
-	background-position: left;
-	width: 5px;
-}
-
-.milieuOngletOff {
-	background-image:
-		url(/silverpeas/admin/jsp/icons/silverpeasV5/milieuOngletOff.gif);
-	background-repeat: repeat-x;
-	color: #FFFFFF;
-	height: 20px;
-}
-
-.milieuOngletOff a {
-	color: #999999;
-}
-
-.droiteOngletOff {
-	background-image:
-		url(/silverpeas/admin/jsp/icons/silverpeasV5/droiteOngletOff.gif);
-	background-repeat: no-repeat;
-	background-position: right;
-	width: 5px;
-}
-
-.sousOnglets {
-	background-image:
-		url(/silverpeas/admin/jsp/icons/silverpeasV5/sousOnglets.jpg);
-	background-repeat: repeat-x;
-	height: 10px;
-}
-
-/* Objet frame */
-.tableFrame {
-	border-style: none;
-	background-color: #FFFFFF;
-}
-
-.hautFrame {
-	padding-top: 10px;
-}
-
-.milieuFrame {
-
-}
-
-.basGaucheFrame {
-
-}
-
-.basMilieuFrame {
-
-}
-
-.basDroiteFrame {
-
-}
-
-/* Objet board */
-.tableBoard {
-	border-style: solid;
-	border-width: 1px;
-	border-color: #CCCCCC;
-	background-color: #FFFFFF;
-	background-image:
-		url(/silverpeas/admin/jsp/icons/silverpeasV5/fondBoard.jpg);
-	background-repeat: no-repeat;
-	background-position: right top;
-	margin-left: auto;
-	margin-right: auto;
-	margin-bottom: 10px;
-}
-
-.tableBoard > td {
-	text-align: left;
-}
-
-/* Objet ArrayPane */
-.ArrayColumn {
-	background-image:
-		url(/silverpeas/admin/jsp/icons/silverpeasV5/milieuOngletOn.gif);
-	background-repeat: repeat-x;
-	font-size: 11px;
-	font-weight: bold;
-	color: #FFFFFF;
-	height: 20px;
-	text-align: left;
-}
-
-.ArrayColumn a {
-	color: #FFFFFF;
-	background-image: none;
-	background-color: transparent;
-}
-
-.ArrayCell {
-	text-align: left;
-}
-
-.ArrayNavigation {
-	background-image:
-		url(/silverpeas/admin/jsp/icons/silverpeasV5/degrade20px.jpg);
-	background-repeat: repeat-x;
-	background-color: transparent;
-	font-size: 10px;
-	font-weight: bold;
-	color: #000000;
-	text-decoration: none;
-}
-
-.ArrayNavigationOn {
-	background-color: #666666;
-	font-size: 10px;
-	font-weight: bolder;
-	color: #FFFFFF;
-	text-decoration: none;
-}
-
-.pageNav {
-	background-image:
-		url(/silverpeas/admin/jsp/icons/silverpeasV5/degrade20px.jpg);
-	background-repeat: repeat-x;
-	white-space: nowrap;
-	margin: 0 auto;
-	display: table;
-}
-
-.pageNavContent {
-}
-
-.pageNav .pageIndex {
-	vertical-align: top;
-	background-color:#CCCCCC;
-	text-align:center;
-	vertical-align:top;
-	width:100px;
-	float: left;
-	padding: 3px;
-	margin-right: 20px;
-}
-
-.pageNav .pageOff {
-	background-image:
-		url(/silverpeas/admin/jsp/icons/silverpeasV5/degrade20px.jpg);
-	background-repeat: repeat-x;
-	background-color: transparent;
-	font-size: 10px;
-	font-weight: bold;
-	color: #000000;
-	text-decoration: none;
-	vertical-align: top;
-	float: left;
-	padding: 3px;
-}
-
-.pageNav .pageOn {
-	background-color: #666666;
-	font-size: 10px;
-	font-weight: bolder;
-	color: #FFFFFF;
-	text-decoration: none;
-	vertical-align: top;
-	float: left;
-	padding: 3px;
-}
-
-.pageJumper {
-	float: left;
-	padding: 2px;
-}
-
-.pageJumper .jumper {
-	visibility: hidden;
-}
-
-/*- [ general ] --------------------------- */
-#portletPages img {
-	border: 0;
-}
-
-#portletPages form {
-	margin: 0;
-	padding: 0;
-}
-
-/*- [ portal-page ] --------------------------- */
-#portal-page {
-	font-size: 95%;
-}
-
-/*- [ portal-header ] --------------------------- */
-#portletPages div#portal-header {
-	float: left;
-	width: 100%;
-	margin: 0;
-	padding: 0;
-	border-top: 8px solid #902;
-	background: #EFE6CE;
-}
-
-#portletPages div#portal-header h1 {
-	margin: 0;
-	float: left;
-	padding: 5px 10px;
-}
-
-#portletPages div#portal-header ul#portal-options {
-	float: right;
-	margin: 10px;
-	padding: 0;
-	list-style: none;
-}
-
-#portletPages div#portal-header ul#portal-options li {
-	display: inline;
-	margin: 0;
-	padding: 0;
-}
-
-#portletPages div#portal-header ul#portal-options li a {
-	padding: 0 4px 0 6px;
-	border-left: 1px solid #e2c2b5;
-}
-
-#portletPages div#portal-header ul#portal-options li a.first-child {
-	border-left: none;
-}
-
-/*- [ admin ] --------------------------- */
-#portletPages h2 {
-	font-size: 12px;
-}
-
-#portletPages h2#deploy-failed {
-	font-weight: bold;
-	color: red;
-}
-
-#portletPages h2#deploy-success {
-	font-weight: bold;
-	color: blue;
-}
-
-#portletPages h2#undeploy-failed {
-	font-weight: bold;
-	color: red;
-}
-
-#portletPages h2#undeploy-success {
-	font-weight: bold;
-	color: blue;
-}
-
-#portletPages h2#create-failed {
-	font-weight: bold;
-	color: red;
-}
-
-#portletPages h2#create-success {
-	font-weight: bold;
-	color: blue;
-}
-
-#portletPages h2#modify-failed {
-	font-weight: bold;
-	color: red;
-}
-
-#portletPages h2#modify-success {
-	font-weight: bold;
-	color: blue;
-}
-
-#portletPages h1#undeploy-portlet-content {
-	margin-top: 20px;
-}
-
-#portletPages h1#create-portlet-content {
-	margin-top: 20px;
-}
-
-#portletPages h1#modify-window-content {
-	margin-top: 20px;
-}
-
-#portletPages form#portal-login fieldset,#portletPages form#deploy-portlet fieldset,#portletPages form#undeploy-portlet fieldset,#portletPages form#modify-window fieldset,#portletPages form#create-portlet fieldset
-	{
-	border: none;
-	margin: 10px;
-	padding: 0;
-}
-
-#portletPages form#portal-login label,#portletPages form#deploy-portlet label,#portletPages form#undeploy-portlet label,#portletPages form#modify-window label,#portletPages form#create-portlet label
-	{
-	display: block;
-	margin-bottom: 2px;
-}
-
-#portletPages form#portal-login input#submit,#portletPages form#portal-login input#reset
-	{
-	display: inline;
-	margin: 0;
-}
-
-/*- [ portal-content ] --------------------------- */
-#portletPages #portal-content {
-	clear: both;
-	margin: 0;
-	padding: 0px;
-}
-
-#portletPages h1.portal-content-header {
-	font-size: 12px;
-	margin: 0;
-	margin-bottom: 10px;
-	padding: 0;
-	padding-bottom: 5px;
-	border-bottom: 1px solid #902;
-}
-
-/*- [ portlet-content-layout ] --------------------------- */
-	/* Layout = 1, THICK/THIN */
-#portletPages #portal-content-layout #layout-1-thin {
-	align: top;
-	float: left;
-	width: 30%;
-	margin-right: 5%;
-	/* background: #B5CCE3; */
-}
-
-#portletPages #portal-content-layout #layout-1-thick {
-	float: right;
-	width: 63%;
-	/* background: #EDF2F8; */
-}
-
-/* Layout = 2, THICK/THIN */
-#portletPages #portal-content-layout #layout-2-thick {
-	float: left;
-	width: 48%;
-	margin-right: 2%;
-	/* background: #EDF2F8; */
-}
-
-#portletPages #portal-content-layout #layout-2-thin {
-	margin-top: 0;
-	float: right;
-	width: 45%;
-	/* background: #B5CCE3; */
-}
-
-/* Layout = 3, THIN/THICK/THIN */
-#portletPages #portal-content-layout #layout-3-left {
-	float: left;
-	width: 68%;
-}
-
-#portletPages #portal-content-layout #layout-3-left-thin {
-	float: left;
-	width: 30%;
-	margin-right: 5%;
-	/* background: #B5CCE3; */
-}
-
-#portletPages #portal-content-layout #layout-3-left-thick {
-	float: right;
-	width: 58%;
-	margin-right: 5%;
-	/* background: #EDF2F8; */
-}
-
-#portletPages #portal-content-layout #layout-3-right-thin {
-	float: right;
-	width: 30%;
-	/* background: #B5CCE3; */
-}
-
-#portletPages a {
-	color: #000;
-}
-
-#portletPages .clear {
-	clear: both;
-	font-size: 1px;
-	line-height: 1px;
-}
-
-#portletPages #overlay {
-	background: #666;
-	height: 100%;
-	left: 0;
-	position: absolute;
-	top: 0;
-	width: 100%;
-	z-index: 2000;
-}
-
-#portletPages #overlay #preloader {
-	background: url(loader_bg.gif) no-repeat;
-	height: 50px;
-	left: 50%;
-	line-height: 50px;
-	margin: -25px 0 0 -25px;
-	position: absolute;
-	text-align: center;
-	top: 50%;
-	width: 50px;
-}
-
-#portletPages #overlay #preloader img {
-	margin: 11px 0 0 0;
-	vertical-align: middle;
-}
-
-#portletPages .ui-sortable {
-	background-color: #FFF;
-	border: 0px solid #DDD;
-	color: #222;
-	/*margin:0 15px 15px 0;
-	padding:0 10px 10px;*/
-	margin: 0;
-	padding: 0;
-	width: 175px;
-}
-
-#portletPages dl.sort {
-	color: #222;
-	margin: 5px 0;
-}
-
-#portletPages dl.sort dt { /*background-color:#B3BFD1;
-	color:#000000; */
-	cursor: move;
-	/*height:2em;
-	line-height:2;
-	padding:0 6px;
-	position:relative;*/
-	float: left;
-	/*height: 2em;*/
-	line-height: 2;
-	width: 100%;
-	margin: 0;
-	padding: 0;
-	background-image:
-		url(/silverpeas/admin/jsp/icons/silverpeasV5/degradeEnteteBox.jpg);
-	background-repeat: repeat-y;
-	background-position: right;
-	border-width: 1px;
-	border-style: solid;
-	border-color: #DEDEDE;
-	border-right-style: none;
-	/*padding-left: 10px;*/
-	clear: both;
-}
-
-#portletPages dl.sort dd {
-	background-color: #FFF;
-	margin: 0;
-	padding: 0 0px;
-}
-
-#portletPages .ui-sortable-helper {
-	width: 175px;
-}
-
-#portletPages .placeholder {
-	border: 1px dashed #AAA;
-}
-
-#portletPages span.options {
-	cursor: default;
-	font-size: 1px;
-	line-height: 1px;
-	position: absolute;
-}
-
-#portletPages span.options a {
-	cursor: pointer;
-	display: block;
-	float: left;
-	text-indent: -9000px;
-}
-
-#portletPages dl.sort dt span.options {
-	right: 5px;
-	width: 60px;
-}
-
-#portletPages dl.sort dt span.options a {
-	height: 15px;
-	width: 15px;
-}
-
-#portletPages dl.sort dt span.options a.up {
-	margin-top: 2px;
-	margin-right: 3px;
-	background-image: url(/silverpeas/admin/jsp/icons/fo_flechehaut.gif);
-	background-repeat: no-repeat;
-}
-
-#portletPages dl.sort dt span.options a.down {
-	margin-top: 2px;
-	margin-right: 3px;
-	background-image: url(/silverpeas/admin/jsp/icons/fo_flechebas.gif);
-	background-repeat: no-repeat;
-}
-
-#portletPages dl.sort dt span.options a.remove {
-	margin-right: 3px;
-	background-image: url(/silverpeas/util/icons/delete.gif);
-	background-repeat: no-repeat;
-}
-
-#portletPages dl.sort dt span.options a.disabled {
-	cursor: default;
-}
-
-#portletPages #container {
-	float: left;
-}
-
-#portletPages #thick {
-	float: left;
-	width: 49%;
-	padding-bottom: 100px;
-}
-
-#portletPages #thin {
-	float: right;
-	width: 49%;
-	padding-bottom: 100px;
-}
-
-/*- [ portlet ] --------------------------- */
-#portletPages div.portlet-header {
-	float: left;
-	height: 2em;
-	line-height: 2;
-	width: 100%;
-	margin: 0;
-	padding: 0;
-	background-image:
-		url(/silverpeas/admin/jsp/icons/silverpeasV5/degradeEnteteBox.jpg);
-	background-repeat: repeat-y;
-	background-position: right;
-	border-width: 1px;
-	border-style: solid;
-	border-color: #DEDEDE;
-	border-right-style: none;
-	padding-left: 10px;
-}
-
-#portletPages h2.portlet-title {
-	float: left;
-	margin: 0;
-	margin-left: 4px;
-	font-variant: small-caps;
-	color: #5889BB;
-	font-size: 12px;
-	font-weight: bold;
-}
-
-#portletPages ul.portlet-options {
-	float: right;
-	margin: 0;
-	margin-right: 4px;
-	padding: 0;
-	list-style: none;
-}
-
-#portletPages ul.portlet-options li {
-	display: inline;
-	margin: 0;
-	padding: 0;
-}
-
-#portletPages ul.portlet-options li a {
-	float: left;
-	display: block;
-	height: 16px;
-	width: 16px;
-	margin: 4px 2px 4px 0;
-	padding: 0;
-	font-size: 83%;
-}
-
-#portletPages div.portlet-content {
-	text-align: left;
-	clear: both;
-	padding: 4px;
-	border: 1px solid #FAEFEB;
-	border-top: none;
-	color: #000;
-	cursor: default;
-	font-size: 10px;
-}
-
-#portletPages div.portlet-content .rss_link{
-	display:block;
-	text-align:right;
-}
-
-#portletPages div.portlet-content-minimized {
-	clear: both;
-}
-
-/*- [ portlet END ] --------------------------- */
-
-#browseBar {
-	float:left;
-	width: 100%;
-}
-
-#browseBar #breadCrumb {
-	float:left;
-	font-weight: bold;
-}
-
-#browseBar #breadCrumb .connector {
-	font-weight: bold;
-}
-
-#browseBar #i18n {
-	float:right;
-}
-
-#browseBar #breadCrumb a:visited,
-#browseBar #breadCrumb a:active,
-#browseBar #breadCrumb a:link,
-#browseBar #breadCrumb a:hover
-{
-  font-size :  11px;
-}
-
-#browseBar .information {
-  font-size :  11px;
-}
-
-/* class used to mark as read the link of results page  */
-.markedkAsRead {
-	font-size: 11px;
-	font-weight: bold;
-	color: #006600;
-	text-decoration: none;
-}
-.markedkAsReadDisableVisited a:visited {
-	display:none;
-}
-
-/* class for spelling word */
-.spellWord {
-	font-size: 11px;
-	font-weight: bold;
-	color: #006600;
-}
-
-.spellText{
-	font-size: 11px;
-	font-weight: bold;
-	color: #000000
-}
-
-/* Class for search group facet */
-.lineResult .pertinence, .lineResult .selection, .lineResult .content {
-	padding-top: 5px;
-	padding-left: 5px;
-	vertical-align: top;
-}
-
-.lineResult .selection {
-	padding-top: 2px;
-}
-
-.lineResult .content {
-	padding-top: 4px;
-	padding-bottom: 14px;
-}
-
-#globalResultFrame {
-	width:80%;
-	float:left;
-}
-
-#globalResultList {
-	padding-top: 10px;
-}
-
-#globalResultHelp {
-	padding-top: 10px;
-}
-
-#globalResultQueryLabel {
-	font-size: 8pt;
-	font-weight: bold;
-	color: #111111;
-	vertical-align: top;
-	text-align: left;
-	width: 30%;
-}
-
-#globalResultParamDisplayLabel {
-	font-size: 8pt;
-	font-weight: bold;
-	color: #111111;
-	vertical-align: top;
-	text-align: left;
-	width: 30%;
-}
-
-#globalResultParamDisplayOptions {
-	font-size: 8pt;
-	font-weight: bold;
-	color: #111111;
-	vertical-align: top;
-}
-
-#globalResultGroupDivId {
-	margin:0;
-	font-size:12px;
-	float:right;
-	padding-top:10px;
-	padding-right: 5px;
-	width:19%
-}
-
-#globalResult .avatar {
-	width: 30px;
-	border: 1px solid #AAAAAA;
-}
-
-#facetSearchDivId {
-	position:relative;
-	float:right;
-	border: 1px solid #CCCCCC;
-	width:100%;
-	height:auto;
-}
-
-#searchGroupTitle {
-	font-weight: bold;
-	padding-left: 1em;
-	height:16px;
-	line-height:16px;
-	white-space: nowrap;
-	text-align: center;
-	background-image: url(/silverpeas/admin/jsp/icons/silverpeasV5/milieuOngletOn.gif);
-	background-repeat: repeat-x;
-}
-
-#searchGroupTitle span.author {
-	background:url("/silverpeas/util/icons/user.gif") no-repeat scroll left top transparent;
-	color: #FFFFFF;
-	display:block;
-	font-weight:bold;
-	height:16px;
-	line-height:16px;
-	white-space:nowrap;
-}
-
-#searchGroupTitle span.file {
-	background:url("/silverpeas/util/icons/file-icon.gif") no-repeat scroll left top transparent;
-	color: #FFFFFF;
-	display:block;
-	font-weight:bold;
-	height:16px;
-	line-height:16px;
-	white-space:nowrap;
-}
-
-#searchGroupTitle span.component {
-	background:url("/silverpeas/util/icons/component/vsicPuzzleSmall.gif") no-repeat scroll left top transparent;
-	color: #FFFFFF;
-	display:block;
-	font-weight:bold;
-	height:16px;
-	line-height:16px;
-	white-space:nowrap;
-}
-
-
-#searchGroupValues {
-	text-align: left;
-	padding-bottom: 7px;
-	padding-top: 7px;
-}
-
-#searchGroupValues ul {
-	padding-left: 0px;
-	margin:0;
-}
-
-#searchGroupValues ul li {
-	list-style: none outside none;
-	padding:2px;
-}
-
-#searchGroupValues ul li.selected {
-	background-color: #7fd0ff; /* #399bff, */
-	color:white;
-}
-
-#searchGroupValues ul li.selected a {
-	color:white;
-}
-
-#searchGroupValues ul li.selected a:hover {
-	text-decoration: line-through;
-}
-
-.attachments {
-	width: 150px;
-}
-
-.attachments .header {
-	text-align: center;
-}
-
-.attachments .dragNdrop {
-	text-align: right;
-}
-
-#gef-progressMessage {
-	text-align: center;
-	/*min-height: 70px;*/
-	background-color: #FFFFFF;
-}
-
-#gef-progressMessage img {
-	margin-top: 25px;
-}
-
-#gef-progress-message1 {
-	display: none;
-}
-
-#gef-progress-message2 {
-	margin-top: 15px;
-	font-color: gray;
-}
-
-.ui-widget-header {
-	background: none;
-	background-color:#9BD94A;
-	border:1px solid #9BD94A;
-}
-
-.ui-datepicker-trigger {
-	margin-left: 5px;
-	cursor: pointer;
-	vertical-align: bottom;
-}
-
-caption {
-	font-size: 11px;
-	font-weight: bold;
-	text-align: left;
-	padding: 5px;
-}
-
-/*- [ directory BEGIN ] --------------------------- */
-
-#directory .message_list {
-  list-style: none;
-  margin: 0;
-  padding: 0;
-  width: 100%;
-}
-
-#directory .message_list li.intfdcolor  {
-  padding: 0px;
-  margin: 3px;
-  position:relative;
-  border:1px solid #CFCFCF;
-}
-
-/*
--- Pour affichage 1 seule colonne
-#directory .aff_colonnes li {
-	width:100%;
-}
-*/
-
-/* Par défaut, 2 colonnes */
-#directory .aff_colonnes li {
-	float:left;
-	margin-right:1%;
-	margin-right:0.5%;
-	width:48.8%;
-}
-
-/*
--- Pour affichage 3 colonnes
-#directory .aff_colonnes li {
-	float:left;
-	margin-right:0.4%;
-	width:32.6%;
-}
-*/
-
-#directory .mail {
-  text-decoration: underline;
-  color:#333366;
-}
-
-#directory .link {
-  color:#333366;
-  border-bottom:1px solid #9E9ECF;
-  display:block;
-<<<<<<< HEAD
-  padding:5px 0 3px 0;
-=======
-  padding:0px 0 3px 0; 
->>>>>>> 168a3ad0
-  font-size:11px;
-}
-#directory .link:hover, #directory .link:focus {
-  color:#000;
-  border-bottom:1px solid #000;
-  display:block;
-<<<<<<< HEAD
-  padding:5px 0 3px 0;
-=======
-  padding:0px 0 3px 0; 
->>>>>>> 168a3ad0
-  font-size:11px;
-}
-
-#directory .action .invitation {
-	/*display: none;*/
-}
-
-#directory .NameLink {
-  font-size: 14px;
-  color: blue;
-}
-
-#directory #index {
-  float:none;
-  margin:0 auto;
-  padding:4px;
-  text-align:left;
-  width:100%;
-  color:#AFAFAF;
-}
-
-#directory #indexAndSearch #index a {
-	border:1px solid #CECECE;
-	padding:2px 4px;
-	margin-right:3px;
-	background-color:#FFF;
-	color:#AFAFAF;
-	font-size: 12px;
-	text-decoration: none;
-	line-height:220%;
-}
-#directory #indexAndSearch #index a.active {
-	background-color:#B5B5B5;
-	color:#FFF;
-}
-
-#directory #indexAndSearch #index a:hover, #directory #indexAndSearch #index a:focus {
-	background-color:#BFBFBF;
-	color:#FFF;
-}
-
-#directory #indexAndSearch #search {
-	margin:5px 10px 10px auto;
-	padding:5px;
-	text-align:left;
-	width:100%;
-	background:transparent url(images_annuaire/sep-2-tiraits.gif)  15% bottom no-repeat;
-	height:25px;
-}
-#directory #indexAndSearch #search input, #indexAndSearch #search table {
-	display:inline;
-	float:left;
-}
-
-#directory #indexAndSearch #search input{
-	height:16px;
-	width:30%;
-}
-
-#directory #indexAndSearch .gaucheBoutonV5 , #directory #indexAndSearch .droiteBoutonV5{
-	display:none;
-}
-
-#directory #indexAndSearch .milieuBoutonV5 {
-	padding:0 5px;
-	border-right:1px solid #588ABB;
-}
-
-#directory #indexAndSearch{
-	background:#EAEAEA url(../icons/arrow/bg_tri.png) bottom left no-repeat;
-	padding:5px 5px 14px;
- 	width: 98%;
-}
-
-#directory #users {
-  float: left;
-  width: 98%;
-}
-
-#directory #users .profilPhoto {
- 	border:1px solid #CCCCCC;
-	float:left;
-	height:113px;
-	margin:7px;
-	overflow:hidden;
-	width:87px;
-}
-#directory #users .profilPhoto img {
-	height:113px;
-}
-
-#directory #users .action {
-	width:132px;
-	height:40px;
-	position:absolute;
-	bottom:10px;
-	right:10px;
-}
-
-#directory #users #pagination {
-  	clear:both;
-	text-align:center;
-}
-
-#directory .info ul {
-  margin: 0;
-  padding: 0;
-}
-
-#directory .info ul li {
-  display:list-item;
-  list-style-type:none;
-  width:100%;
-}
-
-#directory .info ul {
-	padding:10px 0px 4px 5px;
-	float:left;
-	color:#909090; font-size:11px;
-	width:60%;
-}
-#directory .info ul a {color:#909090; font-size:11px;}
-#directory .info ul a:hover {color:#000}
-
-#directory .info ul li.userName a {
-  	font-size:14px;
-  	color:#000;
-  	font-weight:bold;
-}
-
-#directory .info ul li.userName a:hover {
-	color:#444444;
-}
-
-#directory .info ul li.infoConnection img{
-  position:absolute;
-  top:10px;
-  right:10px;
-}
-
-#directory .info ul li.userType {
-  color:#333333;
-  font-size:12px;
-  font-weight:bold;
-  padding-top:10px;
-}
-
-/*- [ directory END ] --------------------------- */
-/*- [ invitations BEGIN ] --------------------------- */
-#invitation #navigation {
-  float: left;
-  width: 20%;
-  margin: 2px;
-  padding: 2px;
-  display: none;
-}
-
-#invitation #content {
-  float: left;
-  width: 100%;
-  margin: 2px;
-  padding: 2px;
-}
-
-#invitation #navigation #myInfo{
-  float: right;
-}
-
-#invitation #navigation .box {
-	background-color:#FFFFFF;
-    background-image:url(/silverpeas/admin/jsp/icons/silverpeasV5/fondBoard.jpg);
-    background-position:right top;
-    background-repeat:no-repeat;
-    margin-left:auto;
-    margin-right:auto;
-    margin-bottom: 15px;
-}
-
-#invitation #navigation .box img {
-	width: 70px;
-   	height: 80px;
-	border: 1px solid #AAAAAA;
-}
-
-#invitation #navigation ul {
-   margin: 0;
-   padding: 0;
-}
-
-#invitation #navigation li{
-	display:list-item;
-    list-style-type:none;
-    padding: 5px;
-}
-
-#invitation #navigation li A:hover {
-    font-weight: bold;
-}
-
-#invitation #listBody {
-	list-style:none outside none;
-	padding-left:0;
-}
-
-#invitation #listBody #photo{
-    float: left;
-    margin-right:4px;
-}
-
-#invitation #listBody #information a{
-    color: blue;
-    font-size: 12px;
-    font-weight: bold;
-    margin-bottom: 3px;
-}
-
-#invitation #listBody #information {
-    vertical-align: top;
-    float :left;
-}
-
-#invitation #listBody #button {
-    float:right;
-    margin-top:10px;
-}
-
-#invitation #listBody #button #message{
-    /*width: 40%;*/
-    text-align: right;
-}
-
-#invitation .avatar {
-	width: 60px;
-	border: 1px solid #AAAAAA;
-}
-/*- [ invitations END ] --------------------------- */
-
-/*- [ newsFeed BEGIN ] ---------------------------- */
-#newsFeed .message_list {
-	list-style: none;
-    margin: 0;
-    padding: 0;
-    width: 100%;
-}
-
-#newsFeed .message_list li {
-	padding: 0px;
-    margin: 3px;
-}
-
-#newsFeed #navigation {
-	float: left;
-    width: 200px;
-    margin: 2px;
-    padding: 2px;
-}
-
-#newsFeed #navigation #myInfo{
-	float: right;
-}
-
-#newsFeed #navigation .box {
-  	background-color:#FFFFFF;
-  	background-image:url(/silverpeas/admin/jsp/icons/silverpeasV5/fondBoard.jpg);
-	background-position:right top;
-	background-repeat:no-repeat;
-	margin-left:auto;
-	margin-right:auto;
-	margin-bottom: 15px;
-	border:1px solid #CCCCCC;
-}
-
-#newsFeed #relationshipActionNewsFeed {
-	display: none;
-}
-
-#newsFeed #content {
-	float: left;
-	width: 75%;
-	margin: 2px;
-	padding: 2px;
-}
-#newsFeed * ul {
-	margin: 0;
-	padding: 0;
-}
-#newsFeed .ItemOn{
-	background-image:url(/silverpeas/admin/jsp/icons/silverpeasV5/topOff.jpg);
-	background-repeat:repeat-x;
-	color:#FFFFFF;
-	font-size:11px;
-	font-weight:bold;
-	text-align:left;
-}
-#newsFeed * li{
-	display:list-item;
-	list-style-type:none;
-	padding: 3px;
-}
-#newsFeed .newsFeedBodyTitle li {
-	text-align:center;
-}
-#newsFeed .newsFeedBodyTitle li a{
-	font-size: 15px;
-	font-weight: bold;
-	text-align:center;
-}
-#newsFeed .SocialInformations a{
-	color: blue;
-	font-weight: bold;
-}
-/*- [ newsFeed END ] ---------------------------- */
-
-.SocialInformations .socialIcon img {
-	width: 15px;
-	margin-left: 3px;
-	margin-right: 3px;
-}
-.SocialInformations .socialTitle a {
-	color: #5889BB;
-	font-size: 11px;
-	font-weight: bold;
-}
-
-.SocialInformations .socialTitle {
-	float:left;
-	font-weight:bold;
-	margin:5px;
-	margin-top:0px;
-	width:100%;
-	color:#333333;
-}
-
-.SocialInformations .socialDescription {
-	float: left;
-	margin-left:12px;
-	margin-top: -4px;
-	width:90%;
-	text-align: justify;
-}
-
-#getNext {
-	float: left;
-	width: 100%;
-	margin: 2px;
-	padding: 2px;
-}
-
-.SocialInformations .profilPhoto {
-	float: left;
-	width:  45px;
-}
-
-.SocialInformations .profilPhoto img {
-	width: 40px;
-	border: 1px solid #AAAAAA;
-}
-
-.SocialInformations .titleAndDes{
-	float: left;
-	width: 90%;
-	white-space: normal;
-}
-
-.SocialInformations .socialTable {
-	clear: left;
-	float: left;
-	width: 98%;
-	margin: 2px;
-}
-
-.SocialInformations .socialActivity {
-	font-size: 11px;
-	font-weight: bold;
-}
-
-.SocialInformations .socialHour {
-	font-size: 10px;
-	color: #999999;
-}
-
-.SocialInformations .socialDate {
-	font-size: 17px;
-	font-weight: normal;
-	color: #666666;
-	clear: right;
-	margin-bottom: 5px;
-	font-family: "Trebuchet MS",Verdana,sans-serif;
-}
-
-/* message display page */
-#privateProfile .message_list {
-  list-style: none;
-  margin: 0;
-  padding: 0;
-  width: 100%;
-}
-
-#privateProfile .message_list li {
-  padding: 0px;
-  margin: 3px;
-}
-/*****************************************Navigation*******************************/
-#privateProfile #navigation {
-  float: left;
-  width: 20%;
-  background-image:url(/silverpeas/admin/jsp/icons/silverpeasV5/fondBoard.jpg);
-  background-position:right top;
-  background-repeat:no-repeat;
-  margin-left:auto;
-  margin-right:auto;
-  margin-bottom: 15px;
-  border:1px solid #CCCCCC;
-
-}
-#privateProfile #navigation .box
-{
-  background-color:#FFFFFF;
-  background-image:url(/silverpeas/admin/jsp/icons/silverpeasV5/fondBoard.jpg);
-  background-position:right top;
-  background-repeat:no-repeat;
-  margin-left:auto;
-  margin-right:auto;
-  margin-bottom: 15px;
-  width: 100%;
-  float: left;
-}
-#privateProfile #navigation .boxTitle
-{
-  float: left;
-  width: 98%;
-  background-image:url(/silverpeas/admin/jsp/icons/silverpeasV5/milieuOngletOff.gif);
-  background-repeat:repeat-x;
-  font-size:11px;
-  font-weight:bold;
-  height:20px;
-  text-align:center;
-}
-#privateProfile #navigation .boxAction
-{
-  z-index: 100;
-  float: left;
-  width: 98%;
-  margin: 2px;
-
-}
-#privateProfile #navigation .boxAction .boxActionLeft
-{
-  float: left;
-  width: 48%;
-}
-#privateProfile #navigation .boxAction .boxActionRight
-{ text-align: right;
-  float: left;
-  width: 48%;
-}
-#privateProfile #navigation .boxContent
-{
-  float: left;
-  width: 98%;
-  margin: 2px;
-  /*border:1px solid #CCCCCC;*/
-}
-#privateProfile #navigation .boxContent .boxContact
-{
-  float: left;
-  width: 45%;
-  margin: 2px;
-}
-#privateProfile #navigation .boxContent .boxContact img {
-  width: 70px;
-}
-/*****************************************Header and content*******************************/
-#privateProfile #contentAndHeader  {
-  float: left;
-  width: 75%;
-  margin: 0px;
-  padding: 0px;
-}
-/*****************************************Header*******************************/
-#privateProfile #contentAndHeader #header  {
-  float: left;
-  width: 100%;
-  margin: 2px;
-  padding: 2px;
-}
-#privateProfile #header #photoAndInfo {
-  float:left;
-  margin:0;
-  padding:0;
-  width:45%;
-}
-#privateProfile #header #photoAndInfo #photo{
-  float: left;
-  margin: 2px;
-  padding: 2px;
-}
-#privateProfile #header #photoAndInfo #info {
-  float: left;
-  margin: 2px;
-  padding: 2px;
-  width: 40%;
-}
-
-#privateProfile #header #status {
-  float: left;
-  position: absolute;
-  vertical-align: bottom;
-  top: 133px;
-  left: 336px;
-}
-
-#privateProfile #header #photoAndInfo #info .userName {
-  font-size: 17px;
-}
-
-#privateProfile #header #photoAndInfo #info .connection {
-  float: left;
-  padding-top: 10px;
-}
-/*****************************************content*******************************/
-#privateProfile #content  {
-  float: left;
-  width: 100%;
-  margin: 2px;
-  padding: 2px;
-}
-
-#privateProfile #content #userFullInfo
-{
-  border: 0px;
-  width: 100%;
-}
-#privateProfile #content #SocialInformations
-{
-  float: left;
-  width: 100%;
-  margin: 2px;
-  padding: 2px;
-}
-#privateProfile #content #SocialInformations img
-{
-  width: 15px;
-  height: 15px;
-}
-#privateProfile #content #socialIconsZone
-{
-  float: left;
-  width: 100%;
-  margin: 2px;
-  padding: 2px;
-  margin-left:auto;
-  margin-right:auto;
-}
-
-/*- [ myProfile BEGIN ] --------------------------- */
-#myProfileFiche p{ margin:0; padding:0;}
-
-#myProfile #myProfileFiche {
-	width:180px;
-	padding:8px;
-	float:left;
-	position:relative;
-<<<<<<< HEAD
-
-=======
->>>>>>> 168a3ad0
-}
-#myProfile .mail {
-  text-decoration: underline;
-  color:#333366;
-}
-
-
-#myProfileFiche  .action {
-	margin-top:5px;
-	}
-
-#myProfileFiche  .action .link ,   #contactCommun .link,   #allContact .link{
-  color:#333366;
-  border-bottom:1px solid #9E9ECF;
-  padding:0 0 3px 0;
-  font-size:11px;
-  width:132px;
-  margin-bottom:8px;
-  float:right; clear:right;
-}
-#myProfileFiche  .action .link:hover, #publicProfileFiche  .action .link:focus , #publicProfileFiche  #allContact .link:focus, #publicProfileFiche  #allContact .link:hover,
-#myProfileFiche  #contactCommun .link:hover, #publicProfileFiche  #contactCommun .link:focus {
-  color:#000;
-  border-bottom:1px solid #000;
-
-}
-#myProfileFiche  #allContact .link, #publicProfileFiche  #contactCommun .link {
-	clear:both;
-	float:right;
-	margin-top:10px;
-	display:block;
-}
-
-#myProfile .NameLink {
-  font-size: 14px;
-  color: blue;
-}
-
-#myProfile #indexAndSearch #index a {
-	border:1px solid #CECECE;
-	padding:2px 4px;
-	margin-right:3px;
-	background-color:#FFF;
-	color:#AFAFAF;
-	font-size: 12px;
-	text-decoration: none;
-	line-height:220%;
-}
-#myProfile #indexAndSearch #index a.active {
-	background-color:#B5B5B5;
-	color:#FFF;
-}
-
-#myProfile #indexAndSearch #index a:hover, #publicProfile #indexAndSearch #index a:focus {
-	background-color:#BFBFBF;
-	color:#FFF;
-}
-
-#myProfile .profilPhoto {
- 	border:1px solid #CCCCCC;
-	height:140px;
-	margin:7px 6px;
-	overflow:hidden;
-	width:108px;
-}
-#myProfile .profilPhoto img {
-	height:140px;
-}
-
-#myProfileFiche {color:#909090; font-size:11px;}
-
-#myProfileFiche h3 {color:#26334A; font-size:12px; padding:10px 0 5px; margin:0;}
-
-#myProfileFiche .userName{
-  font-size:14px;
-  color:#000;
-  font-weight:bold;
-  padding:0; margin:0;
-}
-
-#myProfileFiche .infoConnection { font-size:11px; padding:10px 0 15px}
-
-#myProfileFiche .infoConnection img{
-  position:absolute;
-  top:10px;
-  right:10px;
-}
-#myProfileFiche .info {
-	padding:8px;
-	height:100%;
-}
-#myProfileFiche .info .userType {
-  color:#333333;
-  font-size:12px;
-  font-weight:bold;
-  padding-top:10px;
-}
-
-#myProfileFiche .statut {
-	background:transparent url(images_annuaire/sep-2-tiraits.gif)  50% top no-repeat;
-	color:#333333; font-size:10px;
-	padding:10px 0 0;
-	margin:0;
-}
-
-#myProfileFiche .action .invitation {
-	display: none;
-}
-
-#myProfileContenu {
-	width:78%;
-	margin-left:15px;
-	float:left;
-}
-#myProfileContenu  address { font-style:normal;}
-
-#myProfileFiche #allContact, #myProfileFiche #contactCommun {
-	background-color:#E9E9E9;
-	clear:both;
-	height:100%;
-	padding:8px;
-}
-
-#myProfile #myProfileFiche .unContact {
-	height:100%;
-	margin-left:6px;
-	clear:both;
-}
-
-#myProfile #myProfileFiche .unContact .contactName{
-	color:#5F5F5F;
-	float:left;
-	padding-top:20px;
-	width:50px;
-	display:inline;
-}
-#myProfile #myProfileFiche .profilPhotoContact {
- 	border:1px solid #CCCCCC;
-	height:62px;
-	margin:7px 6px;
-	overflow:hidden;
-	width:54px;
-	float:left;
-	background-color:#FFF;
-	text-align:center;
-}
-#myProfile #myProfileFiche  .profilPhotoContact img {
-	height:62px;
-}
-/*- [ myProfile END ] --------------------------- */
-
-
-
-/*- [ publicProfile BEGIN ] --------------------------- */
-#publicProfileFiche p{ margin:0; padding:0;}
-
-#publicProfile #publicProfileFiche {
-	width:180px;
-	padding:8px;
-	float:left;
-	position:relative;
-
-}
-#publicProfile .mail {
-  text-decoration: underline;
-  color:#333366;
-}
-
-#publicProfileFiche  .action {
-	margin-top:5px;
-	}
-
-#publicProfileFiche  .action .link , #publicProfileFiche  #contactCommun .link, #publicProfileFiche  #allContact .link{
-  color:#333366;
-  border-bottom:1px solid #9E9ECF;
-  padding:0 0 3px 0;
-  font-size:11px;
-  width:132px;
-  margin-bottom:8px;
-  float:right; clear:right;
-}
-#publicProfileFiche  .action .link:hover, #publicProfileFiche  .action .link:focus , #publicProfileFiche  #allContact .link:focus, #publicProfileFiche  #allContact .link:hover,
-#publicProfileFiche  #contactCommun .link:hover, #publicProfileFiche  #contactCommun .link:focus {
-  color:#000;
-  border-bottom:1px solid #000;
-
-}
-#publicProfileFiche  #allContact .link, #publicProfileFiche  #contactCommun .link {
-	clear:both;
-	float:right;
-	margin-top:10px;
-	display:block;
-}
-
-#publicProfile .NameLink {
-  font-size: 14px;
-  color: blue;
-}
-
-#publicProfile #indexAndSearch #index a {
-	border:1px solid #CECECE;
-	padding:2px 4px;
-	margin-right:3px;
-	background-color:#FFF;
-	color:#AFAFAF;
-	font-size: 12px;
-	text-decoration: none;
-	line-height:220%;
-}
-#publicProfile #indexAndSearch #index a.active {
-	background-color:#B5B5B5;
-	color:#FFF;
-}
-
-#publicProfile #indexAndSearch #index a:hover, #publicProfile #indexAndSearch #index a:focus {
-	background-color:#BFBFBF;
-	color:#FFF;
-}
-
-#publicProfile .profilPhoto {
- 	border:1px solid #CCCCCC;
-	height:140px;
-	margin:7px 6px;
-	overflow:hidden;
-	width:108px;
-}
-#publicProfile .profilPhoto img {
-	height:140px;
-}
-
-#publicProfileFiche {color:#909090; font-size:11px;}
-
-#publicProfileFiche h3 {color:#26334A; font-size:12px; padding:10px 0 5px; margin:0;}
-
-#publicProfileFiche .userName{
-  font-size:14px;
-  color:#000;
-  font-weight:bold;
-  padding:0; margin:0;
-}
-
-#publicProfileFiche .infoConnection { font-size:11px; padding:10px 0 15px}
-
-#publicProfileFiche .infoConnection img{
-  position:absolute;
-  top:10px;
-  right:10px;
-}
-#publicProfileFiche .info {
-	padding:8px;
-	height:100%;
-}
-#publicProfileFiche .info .userType {
-  color:#333333;
-  font-size:12px;
-  font-weight:bold;
-  padding-top:10px;
-}
-
-#publicProfileFiche .statut {
-	background:transparent url(images_annuaire/sep-2-tiraits.gif)  50% top no-repeat;
-	color:#333333; font-size:10px;
-	padding:10px 0 0;
-	margin:0;
-}
-
-#publicProfileFiche .action .invitation {
-	display: none;
-}
-
-<<<<<<< HEAD
-#publicProfileContenu {
-	width:78%;
-	margin-left:15px;
-	float:left;
-=======
-#publicProfileContenu { 
-	margin-left:210px; 
->>>>>>> 168a3ad0
-}
-
-#publicProfileContenu #gef-tabs,
-#publicProfileContenu form,
-#publicProfileContenu center, 
-#publicProfileContenu .tab-content,
-#contactProfil, 
-#newsFeedProfil,
-#invitationProfil {
-	float:left;
-	width:100%;}
-	
-#publicProfileContenu  address { font-style:normal;}
-
-/* IMAGE  bg_tri.png à chercher dans corps dans fleche */
-.sousNavBulle {
-	background:#EAEAEA url(../icons/arrow/bg_tri.png) bottom left no-repeat;
- 	float:left;
-  	margin:0 auto;
-  	text-align:left;
-  	width:100%;
-  	color:#26334A;
-  	font-size:11px;
-  	padding:5px 5px 14px;
-	}
-.sousNavBulle p { margin:0; padding:0;}
-
-
-.sousNavBulle a {
-	border:1px solid #CECECE;
-	padding:2px 4px;
-	margin-right:3px;
-	background-color:#FFF;
-	color:#AFAFAF;
-	font-size: 11px;
-	text-decoration: none;
-	line-height:220%;
-}
-.sousNavBulle a.active {
-	background-color:#B5B5B5;
-	color:#FFF;
-}
-
-.sousNavBulle a:hover, .sousNavBulle a:focus {
-	background-color:#BFBFBF;
-	color:#FFF;
-}
-
-#publicProfile #publicProfileFiche #allContact, #publicProfile #publicProfileFiche #contactCommun {
-	background-color:#E9E9E9;
-	clear:both;
-	height:100%;
-}
-
-#publicProfile #publicProfileFiche .unContact {
-	width:126px; float:left; height:100%;
-}
-
-#publicProfile #publicProfileFiche .unContact .contactName{
-	color:#5F5F5F;
-	float:left;
-	padding-top:20px;
-	width:50px;
-	display:inline;
-}
-#publicProfile #publicProfileFiche .profilPhotoContact {
- 	border:1px solid #CCCCCC;
-	height:62px;
-	margin:7px 6px;
-	overflow:hidden;
-	width:54px;
-	float:left;
-	background-color:#FFF;
-	text-align:center;
-}
-#publicProfile #publicProfileFiche  .profilPhotoContact img {
-	height:62px;
-}
-
-/* News feed  */
-#publicProfileContenu p {
-	margin:0;
-	padding:0;}
-
-.newsFeed {
-	padding-top:10px;
-	float:left;
-	width:100%;
-	}
-
-#newsFeedProfil .profilPhoto {
-	width:50px;
-	height:50px;
-	overflow:hidden;    
-	display: inline;
-	border:0;
-	float:left;
-	clear:both;
-	margin:0px 6px
-	}
-#newsFeedProfil .profilPhoto img {
-	width:50px;
-	height:auto;
-	}
-#newsFeedProfil .txt {
-	margin-left:70px;
-	color:#727272;
-	}
-	
-#newsFeedProfil .txt .detail  {
-	color:#333;
-	line-height:16px;
-	background-color:transparent;
-	background-position:top left;
-	background-repeat:no-repeat;
-}
-
-#newsFeedProfil .txt .detail .profilPhoto {
-	width:25px;
-	height:25px;
-	overflow:hidden;
-	border:0;
-	float:inherit;
-	clear:none;
-	margin:0;
-	display:inline-block;
-	}
-#newsFeedProfil .txt .detail .profilPhoto img{
-	width:25px;
-	}
-
-#newsFeedProfil .txt .detail.statut {
-	background-image:url(pictos/newsFeed_statut.gif);
-	padding-left:20px;
-	}
-	
-#newsFeedProfil .txt .detail.publication {
-	background-image:url(pictos/newsFeed_publication.gif);
-	padding-left:20px;
-	}
-	
-#newsFeedProfil .txt .detail.event {
-	background-image:url(pictos/newsFeed_event.gif);
-	padding-left:20px;
-	}
-
-#newsFeedProfil .txt .detail.picture {
-	background-image:url(pictos/newsFeed_picture.gif);
-	padding-left:20px;
-	}
-	
-#newsFeedProfil	 .name { 
-	color:#26334A;
-	}
-	
-#newsFeedProfil	.a_new {
-	height:50px;
-	}
-html > body #newsFeedProfil	.a_new {
-	min-height:50px;
-	height:auto;
-	}
-	
-	
-/* Invitation  et contact*/
-#ReceiveInvitation, #SendInvitation , #contactProfil{
-	float:left;
-	width:100%;
-	}
-
-#invitationProfil .a_invitation , #contactProfil .a_contact{
-	border:1px solid #CFCFCF;
-	padding:8px;
-	margin:8px 8px 0 0; 
-	height:84px;
-	position:relative;
-	
-	}
-
-html > body #invitationProfil .a_invitation , html > body  #contactProfil .a_contact{
-	min-height:84px;
-	height:auto;
-	}
-	
-/* Par défaut 1 colonne */
-.aff_colonnes .a_contact {
-	
-	
-}
-
-
-/*  
--- Pour affichage2 colonnes 
-#contactProfil .aff_colonnes .a_contact {
-	width:46%;
-	float:right;
-}*/
-
-/*
--- Pour affichage 3 colonnes
-.aff_colonnes .a_contact {
-
-	width:30%;
-	float:right;
-}
-*/
-
-#invitationProfil .profilPhoto, #contactProfil  .profilPhoto{
-    border: 1px solid #CCCCCC;
-    float: left;
-    height: auto;
-    margin: 7px;
-    overflow: hidden;
-    width: 64px;
-	float:left;
-	clear:both;
-	margin:0px
-}
-
-#invitationProfil .profilPhoto img , #contactProfil .profilPhoto img{
-	width: 64px;
-	height:auto;
-	}
-
-#invitationProfil a.name, #contactProfil .userName a{  
-	font-size:14px;
-	color:#000;
-	font-weight:bold;
-	}
-#invitationProfil a.name:hover,  #contactProfil .userName a:hover {
-	color:#333;
-	}
-#invitationProfil .txt, #contactProfil .txt{
-	color:#727272;
-	margin:0 140px 0 74px;
-	}
-#invitationProfil .message {
-	color:#3A3A3A;
-	padding:8px 0 0;
-	}
-
-#invitationProfil .action, #contactProfil .action{
-	float:right;
-	width:135px;
-	margin-top:14px;
-}
- #contactProfil .action{
-	 margin-top:31px;
-}
-	 
-	 
-.action .link {
-    border-bottom: 1px solid #9E9ECF;
-    clear: right;
-    color: #333366;
-    float: right;
-    font-size: 11px;
-    margin-bottom: 8px;
-    padding: 0 0 3px;
-    width: 132px;
-}
-
-.action .link:hover {
-	  color:#000;
-	  border-bottom:1px solid #000;
-  }
-
-#contactProfil ul.info , #contactProfil ul.info li{
-	margin: 0;
-	padding: 0;
-	list-style-type:none
-	}
-	
-#contactProfil ul li.infoConnection img {
-    position: absolute;
-    right: 10px;
-    top: 10px;
-}
-
-#contactProfil .info li.userType {
-    color: #333333;
-    font-size: 12px;
-    font-weight: bold;
-    padding-top: 10px;
-}
-	
-/* general Style */	
-hr.sep  { 
-	clear:both;
-	height:0px;
-	line-height:0px;
-	width:100%;
-	border-style:solid;
-	border-color:#E5E5E5;
-	border-width:0px;
-	background-color:#E5E5E5;
-	margin:10px 0;
-	padding:0;
-	border-bottom:1px solid #E5E5E5;
-	}
-
-.txtColor {
-	color:#3A5998;
-	}
-	
-/* class actuellement utilisée dans l'annuaire expert à généraliser */
-.linkMore {
-    background: url("../icons/open.gif") no-repeat scroll right center #EFF9E3;
-    border-bottom: 1px solid #CCCCCC;
-    border-top: 1px solid #CCCCCC;
-    clear: both;
-    color: #4C4C4C;
-    display: block;
-    font-size: 11px;
-    line-height: 30px;
-    margin: 10px 0;
-    padding: 0 15px;
-}
-
-.linkMore:hover, .linkMore:focus  {
-	background-color:#E9F7D7;
-	}
-
-
-/*- [ publicProfile END ] --------------------------- */
-
-/*- [ attachments BEGIN ] ------------------------- */
-a.yuimenuitemlabel-disabled:hover {
-	color: #B9B9B9;
-}
-
-ul#attachmentList.ui-sortable {
-	cursor:default;
-}
-
-ul#attachmentList {
-    list-style-type: none;
-    margin-left: 0px;
-    padding-left: 0px;
-}
-
-ul#attachmentList li.attachmentListItem {
-	margin:0;
-    padding:10px;
-}
-
-ul#attachmentList li.attachmentListItem .lineSize {
-	white-space: nowrap;
-}
-
-ul#attachmentList li.attachmentListItem .lineMain {
-    white-space: nowrap;
-}
-/*- [ attachments END ] ------------------------- */
-
-#admin-component .componentIcon {
-	vertical-align: middle;
-}
-
-#admin-component .parameterInfo {
-	width: 12px;
-}
-
-#admin-component #parameters-header {
-	background-color: #EDEDED;
-	text-align: center;
-	margin-top:20px;
-	padding:5px;
-}
-
-#admin-role .group-icon,
-#admin-role .user-icon {
-	margin: 1px;
-}
-
-.inline_message_ok {
-	background-color: #C8ED99;
-	border: 2px solid #9BD94A;
-	padding: 5px;
-	margin: 10px;
-	text-align: center;
-}
-
-/*- [ comment BEGIN ] ------------------------- */
-.commentaires {
-	width:550px;
-}
-
-.commentaires hr{
-	clear:both;
-	margin-bottom:20px;
-	background-color:#CECECE;
-	border:0;
-	height:1px;
-	color:#CECECE;
-
-}
-.oneComment {
-	width:525px;
-	position:relative;
-	clear:both;
-	background:transparent url(../icons/commentBottom.png) bottom left no-repeat;
-	margin-bottom:10px;
-}
-.oneComment div {
-	background:transparent url(../icons/commentTop.png) left top no-repeat;
-	}
-.oneComment div div { background-image:none;}
-
-.oneComment div.avatar {
-	position:absolute;
-	top:0;
-	left:0;
-	border:1px solid #CECECE;
-	padding:1px;
-	background-color:#FFF;
-	}
-.oneComment div.avatar img {
-	width:50px;}
-
-.oneComment .action {
-	bottom: 10px;
-    position: absolute;
-    right: 9px;
-}
-.oneComment .action img {
-	width:13px;
-}
-
-.oneComment p.author {
-	color: #333333;
-    font-size: 12px;
-    padding: 6px 64px;
-	margin:0;
-	}
-.oneComment .date {
-	color:#999;
-	font-size:11px;
-}
-
-.oneComment p.message {
-	font-size: 11px;
-    line-height: 16px;
-    padding:27px 12px 23px 23px;
-    text-align: justify;
-    text-indent: 41px;
-	margin:0;
-	}
-
-
-
-
-/*- [ comment END ] ------------------------- */
-
-/*- [ statictics BEGIN ] -------------------- */
-#stats_viewConnectionButton {
-	margin-top: 10px;
-}
-
-/*- [Specific export BEGIN ] ---------------- */
-.exportlinks {
-	width: 165px;
-}
-.exportlinks div {
-	float:right;
-	font-weight:bold;
-	margin-right:8px;
-	padding-left:10px;
-	line-height:19px;
-	padding-top: 3px;
-}
-.exportlinks a:hover {
-	color:#5E9F09;
-}
-span.export {
-  padding: 0 4px 1px 20px;
-  display: inline;
-  display: inline-block;
-  cursor: pointer;
-  margin:0 10px;
-  font-weight:100;
-}
-span.csv {
-  background:transparent url(../icons/fileType/icon_csv.gif) 0px 0px no-repeat;
-}
-
-/*- [Generic inline messages BEGIN ] ---------------- */
-.inlineMessage,
-.inlineMessage-ok,
-.inlineMessage-nok {
-	padding: 5px;
-	margin: 10px;
-	text-align: center;
-	border: 2px solid;
-}
-
-.inlineMessage {
-	background-color: #FBF7AA;
-	border-color: #F9E98E;
-}
-
-.inlineMessage-ok {
-	background-color: #B5DF7D;
-	border-color: #9BD94A;
-}
-
-.inlineMessage-nok {
-	background-color: #F79992;
-	border-color: #CE6F6F;
-}
-
-table.pdcPositionsField {
-	border-spacing: 0;
-    padding: 0;
-    width: 100%;
+/**
+ * Copyright (C) 2000 - 2009 Silverpeas
+ *
+ * This program is free software: you can redistribute it and/or modify
+ * it under the terms of the GNU Affero General Public License as
+ * published by the Free Software Foundation, either version 3 of the
+ * License, or (at your option) any later version.
+ *
+ * As a special exception to the terms and conditions of version 3.0 of
+ * the GPL, you may redistribute this Program in connection with Free/Libre
+ * Open Source Software ("FLOSS") applications as described in Silverpeas's
+ * FLOSS exception.  You should have received a copy of the text describing
+ * the FLOSS exception, and it is also available here:
+ * "http://repository.silverpeas.com/legal/licensing"
+ *
+ * This program is distributed in the hope that it will be useful,
+ * but WITHOUT ANY WARRANTY; without even the implied warranty of
+ * MERCHANTABILITY or FITNESS FOR A PARTICULAR PURPOSE.  See the
+ * GNU Affero General Public License for more details.
+ *
+ * You should have received a copy of the GNU Affero General Public License
+ * along with this program.  If not, see <http://www.gnu.org/licenses/>.
+ */
+
+/*************************************
+Redefinition des style de balises HTML
+*************************************/
+BODY {
+	scrollbar-face-color: #FFFFFF;
+	scrollbar-shadow-color: #FFFFFF;
+	scrollbar-highlight-color: #FFFFFF;
+	scrollbar-3dlight-color: #EDEDED;
+	scrollbar-darkshadow-color: #949FB2;
+	scrollbar-track-color: #EDEDED;
+	scrollbar-arrow-color: #AFB8C9;
+	font-family: "Verdana", "Arial", sans-serif;
+	font-size: 10px;
+	margin: 0px;
+}
+
+IMG {
+	border: 0px;
+}
+
+TD,div {
+	font-family: "Verdana", "Arial", sans-serif;
+	font-size: 10px
+}
+
+A {
+	font-family: "Verdana", "Arial", sans-serif;
+	font-size: 10px;
+	text-decoration: none;
+	color: #000000
+}
+
+A:hover {
+	color: #666699;
+}
+
+input {
+	background-color: #FFFFFF;
+	font-family: "Verdana", "Arial", sans-serif;
+	font-size: 10px;
+	color: #000000;
+	border: 1px solid #999999;
+}
+
+.invisible {
+	background: transparent;
+	border: 0;
+}
+
+select {
+	background-color: #FFFFFF;
+	font-family: "Verdana", "Arial", sans-serif;
+	font-size: 10px;
+	color: #000000;
+	border: 1px solid #999999;
+}
+
+textarea {
+	background-color: #FFFFFF;
+	font-family: "Verdana", "Arial", sans-serif;
+	font-size: 10px;
+	color: #000000;
+	border: 1px solid #999999;
+}
+
+Label,legend {
+	font-size: 11px;
+	color: #666666;
+	font-weight: bold
+}
+
+TABLE.frame {
+	background-color: #CCCCCC
+}
+
+TR.frame {
+	background-color: #CCCCCC
+}
+
+TD.frame {
+	background-color: #CCCCCC;
+	color: #FFFFFF;
+	text-align: left;
+	font-style: normal;
+	font-weight: bold
+}
+
+TABLE.title {
+	background-color: #CCCCCC
+}
+
+TR.title {
+	background-color: #CCCCCC
+}
+
+TD.title {
+	background-color: #CCCCCC;
+	font-style: normal;
+	font-size: 11pt;
+	font-weight: bold;
+	color: #000000
+}
+
+TD.sommaireTitle {
+	font-size: 20pt;
+	font-weight: bold
+}
+
+TD.sommaireDescription {
+	font-size: 8pt;
+	color: #000000
+}
+
+TD.sommaire {
+	font-size: 12pt;
+	font-weight: bold
+}
+
+/***************************************
+Definition des class de style Silverpeas
+***************************************/
+.peer {
+	color: #033111
+}
+
+.odd {
+	color: #000000
+}
+
+.couleurCadreExterieur {
+	background-color: #CCCCCC
+}
+
+.couleurCadreInterieur {
+	background-color: #D1E5FF
+}
+
+.couleurFondCadre {
+	background-color: #FFFFFF
+}
+
+.couleurFondOperation {
+
+}
+
+/* Couleur de l'interface : Frame */
+.couleurCadre {
+	background-color: #DEDEDE
+}
+
+.couleurFenetre {
+	background-color: #D1E5FF
+}
+
+/* Couleur de l'interface : TopBar et DomainsBar */
+.couleurInterface {
+	background-color: #003311
+}
+
+.winScreen {
+	background-color: #F0F8FF;
+}
+
+.titremodule {
+	font-size: 13pt;
+	font-weight: bold;
+	color: #000000
+}
+
+.txtnote {
+	font-size: 11px;
+	color: #000000;
+	text-decoration: none
+}
+
+.txttitrecol {
+	font-size: 11px;
+	color: #000000;
+	font-weight: bold
+}
+
+.txtnav {
+	font-size: 10pt;
+	font-weight: bold;
+	color: #000000
+}
+
+.textePetitBold {
+	font-size: 11px;
+	font-weight: bold;
+	color: #000000
+}
+
+.textePetitBoldVert {
+	font-size: 11px;
+	font-weight: bold;
+	color: #661666
+}
+
+.textePetitBold2 {
+	font-size: 11px;
+	font-weight: bold;
+	color: #666666
+}
+
+.txtpetitblanc {
+	font-size: 11px;
+	font-weight: bold;
+	color: #FFFFFF
+}
+
+.txtGrandBlanc {
+	font-size: 13pt;
+	font-weight: bold;
+	color: #FFFFFF
+}
+
+.txtlibform {
+	font-size: 8pt;
+	font-weight: bold;
+	color: #111111;
+	padding-right: 50px;
+	vertical-align: top;
+	text-align: left;
+}
+
+.txtsublibform {
+	font-size:8pt;
+  font-weight:bold;
+  color:#111111;
+  padding-right:0px;
+}
+
+.txtlibform_underline {
+	font-size: 8pt;
+	font-weight: bold;
+	color: #111111;
+	text-decoration: underline
+}
+
+.txtlibform_resa {
+	font-size: 8pt;
+	font-weight: bold;
+	color: #5181F6;
+}
+
+.texteNombreBigBold {
+	font-size: 24pt;
+	font-weight: bold;
+	color: #607090
+}
+
+.texteLabelForm {
+	font-size: 11px;
+	color: #666666;
+	font-weight: bold
+}
+
+/* Agenda */
+#agenda .intfdcolor {
+	background-color: #FFFFFF;
+}
+
+#agenda .grille {
+	background-color: #CCCCCC;
+}
+
+#agenda .txtlibform {
+	padding-right: 50px;
+	vertical-align: top;
+}
+
+#agenda #agendaView {
+	float: left;
+	width: 100%;
+	margin-left: 10px;
+}
+
+#agenda #navigation {
+	float: left;
+	margin-left: 10px;
+	margin-bottom: 10px;
+}
+
+#agenda #currentScope,
+#agenda #jump,
+#agenda #today {
+	float: left;
+	border: 1px solid;
+	margin-right: 10px;
+	background-image:
+		url(/silverpeas/admin/jsp/icons/silverpeasV5/degrade20px.jpg);
+	background-repeat: repeat-x;
+	white-space: nowrap;
+	padding: 5px;
+}
+
+#agenda #currentScope {
+	display: inline;
+	text-align: center;
+}
+
+#agenda #currentScope img {
+	margin-top: 2px;
+}
+
+#agenda #jump form,
+#agenda #footer form
+{
+	margin: 0px;
+	padding: 0px;
+}
+
+#agenda #others {
+	float: left;
+	padding: 7px;
+}
+
+#agenda #footer {
+	float: left;
+	margin-left: 10px;
+	margin-top: 10px;
+}
+
+#agenda #categories,
+#agenda #invitations,
+#agenda #alert,
+#agenda #caption,
+#agenda #rss {
+	float: left;
+	border: 1px solid;
+	margin-right: 10px;
+	background-image:
+		url(/silverpeas/admin/jsp/icons/silverpeasV5/degrade20px.jpg);
+	background-repeat: repeat-x;
+	white-space: nowrap;
+	padding: 5px;
+	white-space: nowrap;
+}
+
+#agenda #today a {
+	font-size: 10pt;
+	font-weight: bold;
+	color: #000000
+}
+
+#agenda #today a:hover {
+	text-decoration: underline;
+}
+
+.txtbigdate {
+	font-size: 25pt;
+	font-weight: bold;
+	color: #666666
+}
+
+.txtnav2 {
+	font-size: 10pt;
+	font-weight: bold;
+	color: #FFFFFF
+}
+
+.txtnav21 {
+	font-size: 10pt;
+	font-weight: bold;
+	color: #AFB8C1
+}
+
+.txtnav3 {
+	font-size: 11px;
+	color: #666666;
+	text-decoration: none
+}
+
+.txtnav4 {
+	font-size: 11px;
+	font-weight: bold;
+	color: #000000
+}
+
+.txtBaseline {
+	font-size: 10px;
+	color: #666666
+}
+
+.labelFormulaire {
+	font-size: 11px;
+	font-weight: bold;
+	color: #333333
+}
+
+.txtdayoff1 {
+	font-size: 10px;
+	font-weight: normal;
+	color: #AFB8C1
+}
+
+.txtdayoff2 {
+	font-size: 12px;
+	font-weight: bold;
+	color: #AFB8C1;
+}
+
+.txtdayoff3 {
+	font-size: 10px;
+	font-weight: normal;
+	color: #D4D4D4;
+}
+
+.date {
+	font-size: 11pt;
+	color: black
+}
+
+.intfdcolor {
+	background-image:
+		url(/silverpeas/admin/jsp/icons/silverpeasV5/degrade20px.jpg);
+	background-repeat: repeat-x;
+	white-space: nowrap;
+}
+
+.ongletAdminOff {
+	background-color: #8494B2
+}
+
+.ongletAdminOn {
+	background-color: #CCCCCC
+}
+
+.intfdcolor1 {
+	background-color: #666666
+}
+
+.intfdcolor2 {
+	background-color: #EDEDED
+}
+
+.intfdcolor3 {
+	background-color: #CCCCCC
+}
+
+.intfdcolor4 {
+	background-color: #FFFFFF
+}
+
+.intfdcolor5 {
+	background-color: #FFFFFF
+}
+
+.intfdcolor51 {
+	background-color: #EDEDED
+}
+
+.intfdcolor52 {
+	background-color: #F0F8FF
+}
+
+.intfdcolor6 {
+	background-color: #CDCDCD
+}
+
+.intfdcolor6outline {
+	background-color: #CDCDCD;
+	border: 1px solid #AFB8C9;
+}
+
+.publicEvent {
+	background-color: #DDF1CF;
+	border: 0px solid;
+}
+
+.privateEvent {
+	background-color: #FFF1CF;
+	border: 0px solid;
+}
+
+.publicEventOutline {
+	background-color: #DDF1CF;
+	border: 1px solid #AFB8C9;
+}
+
+.privateEventOutline {
+	background-color: #FFF1CF;
+	border: 1px solid #AFB8C9;
+}
+
+.fondCartouche {
+	background-color: #E5E5E5
+}
+
+.line {
+	background-color: #000000
+}
+
+/*News*/
+.headline {
+	font-size: 14pt;
+	font-weight: bold;
+	color: #000000;
+	font-family: Times New Roman, Times, serif;
+	text-decoration: underline
+}
+
+.headline:hover {
+	font-size: 14pt;
+	font-weight: bold;
+	color: #666666;
+	font-family: Times New Roman, Times, serif;
+	text-decoration: underline overline
+}
+
+.healineBody {
+	font-size: 11pt;
+	color: #000000
+}
+
+/*********************************
+Style Utilise par le ViewGenerator
+*********************************/ /* OBJETS : ButtonWA - ButtonWA2 */
+.buttonStyle {
+	background-image:
+		url(/silverpeas/util/viewGenerator/icons/fondButton.gif);
+	background-repeat: repeat-x;
+	font-weight: normal;
+}
+
+.buttonColorLight {
+	background-color: 00a11bc
+}
+
+.buttonColorDark {
+	background-color: #111111
+}
+
+/* OBJETS : BrowseBarWA - BrowseBarWA2 */
+.hrefComponentName {
+	font-size: 10pt;
+	font-weight: bold;
+	color: #000000
+}
+
+.componentName {
+	font-size: 13pt;
+	font-weight: bold
+}
+
+.navigationBarLink:hover {
+	font-size: 11px;
+	font-weight: bold;
+	color: #666666;
+	text-decoration: underline overline
+}
+
+.hrefComponentName:hover {
+	font-size: 11pt;
+	font-weight: bold;
+	color: #666666;
+	text-decoration: underline overline
+}
+
+.hrefComponentNameOff {
+	font-size: 11pt;
+	font-weight: bold;
+	color: #666666;
+	text-decoration: underline overline
+}
+
+.hrefTreeManager:hover {
+	font: 11px;
+	background-color: Navy;
+	color: White;
+	text-decoration: none;
+}
+
+.hrefTreeManager:link {
+	font: 11px;
+	background-color: White;
+	color: Navy;
+	text-decoration: none;
+}
+
+.hrefTreeManager:vlink {
+	font: 11px;
+	background-color: Navy;
+	color: White;
+	text-decoration: none;
+}
+
+.componentNav {
+	font-size: 11px
+}
+
+.domainName {
+	font-size: 13pt;
+	font-weight: bold
+}
+
+/* OBJETS : TabbedPaneWA - TabbedPaneWA2 */
+.ongletOn {
+	background-image: url(/silverpeas/util/viewGenerator/icons/ongletOn.gif)
+		;
+	background-repeat: repeat-x;
+	font-weight: bold;
+}
+
+.ongletOff {
+	background-image:
+		url(/silverpeas/util/viewGenerator/icons/ongletOff.gif);
+	background-repeat: repeat-x;
+	font-weight: normal;
+	color: #999999;
+}
+
+.ongletDark {
+	background-color: #666666
+}
+
+.ongletColorLight {
+	background-color: 00a11bc
+}
+
+.ongletColorDark {
+	background-color: #7D7D7D
+}
+
+/* OBJETS : TabbedPaneWA - TabbedPaneWA3 */
+.titreFenetre {
+	font-size: 13pt;
+	font-weight: bold;
+	color: #666666
+}
+
+.legalInformation {
+	color: #111111
+}
+
+.titreFenetre2 {
+	font-size: 13pt;
+	font-weight: bold;
+	color: #FFFFFF
+}
+
+.sousTitreFenetre {
+	font-size: 11pt;
+	font-weight: bold;
+	color: #666666
+}
+
+.styleOngletOn {
+	background-color: 00a11bc;
+	font-size: 11px;
+	font-weight: bold;
+	color: #000000;
+	text-decoration: none
+}
+
+.styleOngletOff {
+	background-color: #5A5A5A;
+	font-size: 11px;
+	color: #FFFFFF;
+	text-decoration: none
+}
+
+/************************************
+Definition des class de style Portlet
+************************************/
+.borderLineColorPortlet {
+	background-color: #003366
+}
+
+.interfaceColorPortlet {
+	background-color: #003311
+}
+
+.windowColorPortlet {
+	background-color: #EDEDED
+}
+
+.intfdcolor11 {
+	background-color: #000000
+}
+
+.intfdcolor12 {
+	background-color: #111111
+}
+
+.intfdcolor13 {
+	background-color: #CCCCCC
+}
+
+/** mailservice status highlight display */
+.MessageNotRead {
+	COLOR: #000000;
+	FONT-SIZE: 8pt;
+	FONT-WEIGHT: bold
+}
+
+.MessageNotReadAndHighPriority {
+	COLOR: #FF0000;
+	FONT-SIZE: 8pt;
+	FONT-WEIGHT: bold
+}
+
+.MessageReadHighPriority {
+	COLOR: #FF0000;
+	FONT-SIZE: 8pt;
+	FONT-WEIGHT: bold
+}
+
+.contourintfdcolor {
+	border-style: solid;
+	border-width: 1px 1px 1px 1px;
+	border-color: #CCCCCC;
+	background-color: #ffffff;
+}
+
+.eventCells {
+	background: #FFFFFF;
+}
+
+.contourt3 {
+	border-style: solid;
+	border-width: 1px 1px 1px 1px;
+	border-color: #CCCCCC;
+	background-color: #ffffff;
+}
+
+.contourbleufondblanc {
+	border-style: solid;
+	border-width: 1px 1px 1px 1px;
+	border-color: #CCCCCC;
+	background-color: #ffffff;
+}
+
+.quizzscore {
+	background-color: #CCCCCC;
+	font-size: 11pt;
+	font-weight: bold;
+	color: #607090;
+	text-decoration: none
+}
+
+.Titre {
+	font: bold xx-small Verdana, Geneva, Arial, Helvetica, sans-serif;
+	color: Gray;
+	line-height: 12px;
+}
+
+/** SOGREAH2 *********************************************/
+.txtPersoSpace {
+	font-size: 10pt;
+	font-weight: bold;
+	color: #607090;
+}
+
+td.browsebar {
+	font-family: Verdana, Arial, sans-serif;
+	color: #000000;
+	font-size: 11px;
+	text-decoration: none;
+	font-weight: bold;
+}
+
+td.browsebar a:link {
+	font-family: verdana, Arial, sans-serif;
+	color: #000000;
+	font-size: 11px;
+	text-decoration: none;
+	font-weight: bold;
+}
+
+td.browsebar a:visited {
+	color: #000000;
+	font-size: 11px;
+	text-decoration: none;
+	font-weight: bold;
+}
+
+td.browsebar a:active {
+	color: #000000;
+	font-size: 11px;
+	text-decoration: none;
+	font-weight: bold;
+}
+
+td.browsebar a:hover {
+	color: #666699;
+	font-size: 11px;
+	text-decoration: none;
+	font-weight: bold;
+}
+
+.viewGeneratorLines {
+	background-color: #CCCCCC;
+}
+
+.selectNS {
+	background-color: #FFFFFF;
+	font-size: 10px;
+	color: #000000;
+}
+
+.tableNavigationList {
+	border-style: solid;
+	border-width: 0px 1px 1px 1px;
+	border-color: #CCCCCC;
+	background-color: #FFFFFF;
+}
+
+.navigationListTitle {
+	background-image:
+		url(/silverpeas/admin/jsp/icons/silverpeasV5/fondOn.gif);
+	background-repeat: repeat-x;
+	font-size: 11px;
+	font-weight: bold;
+}
+
+.tableArrayPane {
+	border-style: solid;
+	border-width: 1px 1px 1px 1px;
+	border-color: #CCCCCC;
+	background-color: #FFFFFF;
+}
+
+.arrayPane {
+	margin-left: auto;
+	margin-right: auto;
+}
+
+.operationStyle {
+	background-image:
+		url(/silverpeas/util/viewGenerator/icons/fondOperation.gif);
+	background-repeat: no-repeat;
+}
+
+.highlight {
+	background-color: #F7C752;
+	padding-bottom: 2px;
+	padding-left: 3px;
+	padding-right: 3px;
+	padding-top: 2px;
+}
+
+.fondPhoto {
+	background-color: #CCCCCC;
+}
+
+.fondPhotoNotVisible {
+	background-color: #FF9933;
+}
+
+.fondCadre {
+	background-color: #666666;
+}
+
+/****************************************/
+/****** Look V5 - TopBar ****************/
+/****************************************/
+#backHome {
+	float: left;
+	position: absolute;
+	left: 0px;
+	height: 85px;
+	width: 175px;
+	top: 20px;
+}
+
+#outils {
+	position: absolute;
+	right: 5px;
+	height: 15px;
+	width: 100%;
+	bottom: 6px;
+	text-align: right;
+	color: #999999;
+	font-size: 10px
+}
+
+#outils a {
+	color: #999999;
+}
+
+#shortcuts a {
+	color: #FFFFFF;
+}
+
+#shortcuts td {
+	background-image:
+		url(/silverpeas/admin/jsp/icons/silverpeasV5/topOff.jpg);
+	border-width: 1px;
+	border-top-style: solid;
+	border-color: #FFFFFF;
+}
+
+#shortcuts td.gaucheShortcuts {
+	border-style: none;
+	background-image:
+		url(/silverpeas/admin/jsp/icons/silverpeasV5/gaucheTop.gif);
+	width: 5px;
+	height: 20px;
+	background-repeat: no-repeat;
+	background-position: left top;
+}
+
+#shortcuts td.droiteShortcuts {
+	width: 5px;
+}
+
+#shortcuts td.activeShortcut {
+	background-image:
+		url(/silverpeas/admin/jsp/icons/silverpeasV5/topOn.jpg);
+	border-width: 1px;
+	border-top-style: solid;
+	border-color: #FFFFFF;
+	padding-left: 10px;
+	padding-right: 10px;
+}
+
+#administration {
+	bottom: 25px;
+	position: absolute;
+	right: 0px;
+}
+
+#administration a {
+	color: #FFFFFF;
+	font-weight: bold;
+}
+
+#administration td {
+	height: 20px;
+	width: 120px;
+	text-align: center;
+	background-image:
+		url(/silverpeas/admin/jsp/icons/silverpeasV5/topOn.jpg);
+	background-repeat: repeat-x;
+	border-width: 1px;
+	border-top-style: solid;
+	border-left-style: solid;
+	border-color: #FFFFFF;
+}
+
+/*.topBar {
+	background-image: url(/silverpeas/admin/jsp/icons/silverpeasV5/bandeauTop.jpg);
+	background-repeat: no-repeat;
+	background-position: left top;
+}*/
+#ticker {
+	position: absolute;
+	right: 5px;
+	height: 15px;
+	width: 100%;
+	bottom: 6px;
+	text-align: center;
+	color: #000000;
+	font-family: Verdana, Arial, sans-serif;
+	font-size: 10px
+}
+
+#ticker div {
+	/*IE6 bug fix when text is bold and fade effect (alpha filter) is enabled. Style inner DIV with same color as outer DIV*/
+	/*background-color: #FFFFFF;*/
+	width: 500px;
+}
+
+/****************************************/
+	/****** Look V5 - DomainsBar ************/
+	/****************************************/
+#domainsBar {
+	margin: 10px;
+	margin-top: 0px;
+}
+
+#domainsBar a {
+	font-size: 11px;
+	color: #000000;
+}
+
+#redExp {
+	position: absolute;
+	top: 0px;
+	left: 0px;
+	z-index:100;
+}
+
+#recherche {
+	background-image:
+		url(/silverpeas/admin/jsp/icons/silverpeasV5/recherche.jpg);
+	background-repeat: no-repeat;
+	margin-bottom: 10px;
+	height: 60px;
+	width: 220px;
+	font-size: 10px;
+	color: #666666;
+}
+
+#recherche #submitRecherche {
+	margin: 0px;
+	height: 60px;
+}
+
+#recherche #submitRecherche input {
+	margin: 0px;
+	margin-left: 15px;
+	margin-right: 5px;
+	margin-top: 7px;
+	font-size: 10px;
+	color: #666666;
+	background-color: transparent;
+	border: none;
+}
+
+#recherche #submitRecherche form { /*height: 0px;*/
+
+}
+
+#recherche #submitRecherche a {
+	margin-left: 15px;
+}
+
+#recherche #bodyRecherche {
+	background-color: transparent;
+	text-align: center;
+	margin-top: -25px;
+	font-size: 10px;
+	color: #666666;
+}
+
+#recherche #bodyRecherche a {
+	font-size: 10px;
+	color: #666666;
+}
+
+#tabDivId {
+  margin:0;
+  padding:0;
+}
+
+#spaces {
+  background-color: #C5ED95;
+	background-image:
+		url("/silverpeas/admin/jsp/icons/silverpeasV5/fondSpace.jpg");
+	background-repeat: repeat-x;
+	/*background-position: top;*/
+	position:relative;
+	border-width: 1px;
+	border-style: solid;
+	border-color: #C9C9C9;
+	border-bottom-width: none;
+	z-index:0;
+	.width:100%;
+	_width:100%;
+}
+
+.tabSpace {
+	padding:3px;
+  /* IE hack */
+  _width:100%;
+}
+
+#favdiv{
+  position:relative;
+  float:right;
+  padding-right:1px;
+	/position:absolute;
+	/right:0px;
+  _position:absolute;
+  _right:0px;
+}
+.favorite {
+  width: 12px;
+  height: 12px;
+  z-index:100;
+  visibility:visible;
+}
+
+.favorite_empty {
+  width: 12px;
+  height: 12px;
+  z-index:100;
+  visibility:visible;
+}
+
+.favorite_contains {
+  width: 12px;
+  height: 12px;
+  z-index:100;
+  visibility:visible;
+}
+
+#domainsBar .sousOnglets {
+	display: none;
+}
+
+#spaceTransverse {
+	/*background-image: url(/silverpeas/admin/jsp/icons/silverpeasV5/fondSpace.jpg);
+	background-repeat: repeat-x;
+	background-position: top;*/
+	background-color: #8BD039;
+	border-width: 0px;
+	border-style: solid;
+	border-color: #C9C9C9;
+	border-bottom-width: none;
+}
+
+#spaceTransverse .spaceLevel1On {
+	border-bottom-width: 0px;
+}
+
+#basSpaceTransverse .basSpacesGauche {
+	background-image:
+		url(/silverpeas/admin/jsp/icons/silverpeasV5/basSpacesGauche.gif);
+	background-repeat: no-repeat;
+	background-position: left bottom;
+	background-color: #8BD039;
+	width: 8px;
+}
+
+#basSpaceTransverse .basSpacesMilieu {
+	background-color: #8BD039;
+}
+
+#basSpaceTransverse .basSpacesDroite {
+	background-image:
+		url(/silverpeas/admin/jsp/icons/silverpeasV5/basSpacesDroite.gif);
+	background-repeat: no-repeat;
+	background-position: right bottom;
+	background-color: #8BD039;
+	width: 8px;
+}
+
+.spaceURL {
+	color: #FFFFFF;
+}
+
+.spaceURLOn {
+	color: #000000;
+}
+
+#pdc {
+	margin-top: 10px;
+	background-color: #EEEEEE;
+	padding: 3px;
+	border: 1px solid #666666;
+}
+
+#pdcLabel {
+	margin-left: 2px;
+	font-size: 11px;
+	font-family: Verdana, Arial, sans-serif;
+}
+
+#pdc a {
+	font-weight: normal;
+}
+
+#spacePerso { /*color:#FFFFFF;*/
+	background-color: #C5ED95;
+	border-right-width: 1px;
+	border-left-width: 1px;
+	border-right-style: solid;
+	border-left-style: solid;
+	border-right-color: #C9C9C9;
+	border-left-color: #C9C9C9;
+	background-image:
+		url(/silverpeas/admin/jsp/icons/silverpeasV5/topOff.jpg);
+	background-repeat: repeat-x;
+	border-width: 1px;
+}
+
+#spacePerso .spaceURL {
+	color: #FFF;
+}
+
+#spacePerso .contentSpace {
+	margin-top: 7px;
+	margin-left: 10px;
+}
+
+#spacePerso #addComponent {
+	margin-top: 10px;
+}
+
+#spacePerso #addComponent #availables {
+	font-weight: normal;
+}
+
+#loginBox {
+	padding-top: 10px;
+	width: 100%;
+}
+
+#basSpaces {
+	width: 100%;
+}
+
+#basSpaceTransverse {
+	width: 100%;
+	margin-bottom: 10px;
+}
+
+.basSpacesGauche {
+	background-image:
+		url(/silverpeas/admin/jsp/icons/silverpeasV5/basSpacesGauche.gif);
+	background-repeat: no-repeat;
+	background-position: left bottom;
+	background-color: #C5ED95;
+	width: 8px;
+}
+
+.basSpacesMilieu {
+	background-color: #C5ED95;
+}
+
+.basSpacesDroite {
+	background-image:
+		url(/silverpeas/admin/jsp/icons/silverpeasV5/basSpacesDroite.gif);
+	background-repeat: no-repeat;
+	background-position: right bottom;
+	background-color: #C5ED95;
+	width: 8px;
+}
+
+.spaceLevel1 {
+	border-bottom-width: 1px;
+	border-bottom-style: solid;
+	border-bottom-color: #FFFFFF;
+	font-weight: bold;
+	padding: 3px;
+	position:relative;
+}
+
+.spaceLevel1On {
+	border-bottom-width: 1px;
+	border-bottom-style: solid;
+	border-bottom-color: #FFFFFF;
+	font-weight: bold;
+	padding: 3px;
+	position:relative;
+}
+
+.spaceLevelPerso {
+	font-weight: bold;
+	padding: 3px;
+}
+
+.browseSpace {
+	font-weight: bold;
+}
+
+.browseComponent {
+	font-weight: normal;
+}
+
+.browseComponent a {
+	vertical-align: middle;
+}
+
+.browseComponentActiv {
+	font-weight: bold;
+}
+
+.browseIconComponent {
+	margin: 2px;
+	margin-right: 4px;
+}
+
+.contentSpace {
+	margin-left: 10px;
+}
+
+.contentSpace a {
+	color: #000000;
+}
+
+#domainsBar #loginBox .forgottenPwd a {
+	font-size: 10px;
+	color: #666666;
+}
+
+/****************************************/
+	/****** Look V5 - ViewGenerator *********/
+	/****************************************/ /* objet window */
+.cellBrowseBar {
+	border-bottom-width: 1px;
+	border-bottom-style: solid;
+	border-bottom-color: #CCCCCC;
+}
+
+.cellOperation {
+	border-bottom-width: 1px;
+	border-bottom-style: solid;
+	border-bottom-color: #CCCCCC;
+}
+
+.cellBodyWindows {
+	background-image:
+		url(/silverpeas/admin/jsp/icons/silverpeasV5/degradeCellBody.jpg);
+	background-repeat: repeat-x;
+	background-position: top;
+	border-width: 1px;
+	border-left-style: solid;
+	border-right-style: solid;
+	border-color: #DEDEDE;
+}
+
+.basGaucheWindow {
+	background-image:
+		url(/silverpeas/admin/jsp/icons/silverpeasV5/basGaucheFrame.gif);
+	background-repeat: no-repeat;
+	background-position: left;
+	width: 15px;
+	height: 15px;
+}
+
+.basMilieuWindow {
+	border-width: 1px;
+	border-bottom-style: solid;
+	border-color: #DEDEDE;
+	height: 15px;
+}
+
+.basDroiteWindow {
+	background-image:
+		url(/silverpeas/admin/jsp/icons/silverpeasV5/basDroiteFrame.gif);
+	background-repeat: no-repeat;
+	background-position: right;
+	width: 15px;
+	height: 15px;
+}
+
+/* Objet Button */
+.gaucheBoutonV5 {
+	background-image:
+		url(/silverpeas/admin/jsp/icons/silverpeasV5/gaucheBouton.gif);
+	background-repeat: no-repeat;
+	background-position: left;
+	width: 5px;
+}
+
+button, .milieuBoutonV5 {
+	background-image:
+		url(/silverpeas/admin/jsp/icons/silverpeasV5/milieuBouton.gif);
+	background-repeat: repeat-x;
+	color: #FFFFFF;
+	height: 20px;
+}
+
+.milieuBoutonV5 a,#domainsBar .milieuBoutonV5 a {
+	color: #FFFFFF;
+}
+
+.droiteBoutonV5 {
+	background-image:
+		url(/silverpeas/admin/jsp/icons/silverpeasV5/droiteBouton.gif);
+	background-repeat: no-repeat;
+	background-position: right;
+	width: 5px;
+}
+
+/* Objet Tabs */
+#gef-tabs img {
+	width: 5px;
+}
+
+.gaucheOngletOn {
+	background-image:
+		url(/silverpeas/admin/jsp/icons/silverpeasV5/gaucheOngletOn.gif);
+	background-repeat: no-repeat;
+	background-position: left;
+	width: 5px;
+}
+
+.milieuOngletOn {
+	background-image:
+		url(/silverpeas/admin/jsp/icons/silverpeasV5/milieuOngletOn.gif);
+	background-repeat: repeat-x;
+	color: #FFFFFF;
+	height: 20px;
+}
+
+.milieuOngletOn a {
+	color: #FFFFFF;
+}
+
+.droiteOngletOn {
+	background-image:
+		url(/silverpeas/admin/jsp/icons/silverpeasV5/droiteOngletOn.gif);
+	background-repeat: no-repeat;
+	background-position: right;
+	width: 5px;
+}
+
+.gaucheOngletOff {
+	background-image:
+		url(/silverpeas/admin/jsp/icons/silverpeasV5/gaucheOngletOff.gif);
+	background-repeat: no-repeat;
+	background-position: left;
+	width: 5px;
+}
+
+.milieuOngletOff {
+	background-image:
+		url(/silverpeas/admin/jsp/icons/silverpeasV5/milieuOngletOff.gif);
+	background-repeat: repeat-x;
+	color: #FFFFFF;
+	height: 20px;
+}
+
+.milieuOngletOff a {
+	color: #999999;
+}
+
+.droiteOngletOff {
+	background-image:
+		url(/silverpeas/admin/jsp/icons/silverpeasV5/droiteOngletOff.gif);
+	background-repeat: no-repeat;
+	background-position: right;
+	width: 5px;
+}
+
+.sousOnglets {
+	background-image:
+		url(/silverpeas/admin/jsp/icons/silverpeasV5/sousOnglets.jpg);
+	background-repeat: repeat-x;
+	height: 10px;
+}
+
+/* Objet frame */
+.tableFrame {
+	border-style: none;
+	background-color: #FFFFFF;
+}
+
+.hautFrame {
+	padding-top: 10px;
+}
+
+.milieuFrame {
+
+}
+
+.basGaucheFrame {
+
+}
+
+.basMilieuFrame {
+
+}
+
+.basDroiteFrame {
+
+}
+
+/* Objet board */
+.tableBoard {
+	border-style: solid;
+	border-width: 1px;
+	border-color: #CCCCCC;
+	background-color: #FFFFFF;
+	background-image:
+		url(/silverpeas/admin/jsp/icons/silverpeasV5/fondBoard.jpg);
+	background-repeat: no-repeat;
+	background-position: right top;
+	margin-left: auto;
+	margin-right: auto;
+	margin-bottom: 10px;
+}
+
+.tableBoard > td {
+	text-align: left;
+}
+
+/* Objet ArrayPane */
+.ArrayColumn {
+	background-image:
+		url(/silverpeas/admin/jsp/icons/silverpeasV5/milieuOngletOn.gif);
+	background-repeat: repeat-x;
+	font-size: 11px;
+	font-weight: bold;
+	color: #FFFFFF;
+	height: 20px;
+	text-align: left;
+}
+
+.ArrayColumn a {
+	color: #FFFFFF;
+	background-image: none;
+	background-color: transparent;
+}
+
+.ArrayCell {
+	text-align: left;
+}
+
+.ArrayNavigation {
+	background-image:
+		url(/silverpeas/admin/jsp/icons/silverpeasV5/degrade20px.jpg);
+	background-repeat: repeat-x;
+	background-color: transparent;
+	font-size: 10px;
+	font-weight: bold;
+	color: #000000;
+	text-decoration: none;
+}
+
+.ArrayNavigationOn {
+	background-color: #666666;
+	font-size: 10px;
+	font-weight: bolder;
+	color: #FFFFFF;
+	text-decoration: none;
+}
+
+.pageNav {
+	background-image:
+		url(/silverpeas/admin/jsp/icons/silverpeasV5/degrade20px.jpg);
+	background-repeat: repeat-x;
+	white-space: nowrap;
+	margin: 0 auto;
+	display: table;
+}
+
+.pageNavContent {
+}
+
+.pageNav .pageIndex {
+	vertical-align: top;
+	background-color:#CCCCCC;
+	text-align:center;
+	vertical-align:top;
+	width:100px;
+	float: left;
+	padding: 3px;
+	margin-right: 20px;
+}
+
+.pageNav .pageOff {
+	background-image:
+		url(/silverpeas/admin/jsp/icons/silverpeasV5/degrade20px.jpg);
+	background-repeat: repeat-x;
+	background-color: transparent;
+	font-size: 10px;
+	font-weight: bold;
+	color: #000000;
+	text-decoration: none;
+	vertical-align: top;
+	float: left;
+	padding: 3px;
+}
+
+.pageNav .pageOn {
+	background-color: #666666;
+	font-size: 10px;
+	font-weight: bolder;
+	color: #FFFFFF;
+	text-decoration: none;
+	vertical-align: top;
+	float: left;
+	padding: 3px;
+}
+
+.pageJumper {
+	float: left;
+	padding: 2px;
+}
+
+.pageJumper .jumper {
+	visibility: hidden;
+}
+
+/*- [ general ] --------------------------- */
+#portletPages img {
+	border: 0;
+}
+
+#portletPages form {
+	margin: 0;
+	padding: 0;
+}
+
+/*- [ portal-page ] --------------------------- */
+#portal-page {
+	font-size: 95%;
+}
+
+/*- [ portal-header ] --------------------------- */
+#portletPages div#portal-header {
+	float: left;
+	width: 100%;
+	margin: 0;
+	padding: 0;
+	border-top: 8px solid #902;
+	background: #EFE6CE;
+}
+
+#portletPages div#portal-header h1 {
+	margin: 0;
+	float: left;
+	padding: 5px 10px;
+}
+
+#portletPages div#portal-header ul#portal-options {
+	float: right;
+	margin: 10px;
+	padding: 0;
+	list-style: none;
+}
+
+#portletPages div#portal-header ul#portal-options li {
+	display: inline;
+	margin: 0;
+	padding: 0;
+}
+
+#portletPages div#portal-header ul#portal-options li a {
+	padding: 0 4px 0 6px;
+	border-left: 1px solid #e2c2b5;
+}
+
+#portletPages div#portal-header ul#portal-options li a.first-child {
+	border-left: none;
+}
+
+/*- [ admin ] --------------------------- */
+#portletPages h2 {
+	font-size: 12px;
+}
+
+#portletPages h2#deploy-failed {
+	font-weight: bold;
+	color: red;
+}
+
+#portletPages h2#deploy-success {
+	font-weight: bold;
+	color: blue;
+}
+
+#portletPages h2#undeploy-failed {
+	font-weight: bold;
+	color: red;
+}
+
+#portletPages h2#undeploy-success {
+	font-weight: bold;
+	color: blue;
+}
+
+#portletPages h2#create-failed {
+	font-weight: bold;
+	color: red;
+}
+
+#portletPages h2#create-success {
+	font-weight: bold;
+	color: blue;
+}
+
+#portletPages h2#modify-failed {
+	font-weight: bold;
+	color: red;
+}
+
+#portletPages h2#modify-success {
+	font-weight: bold;
+	color: blue;
+}
+
+#portletPages h1#undeploy-portlet-content {
+	margin-top: 20px;
+}
+
+#portletPages h1#create-portlet-content {
+	margin-top: 20px;
+}
+
+#portletPages h1#modify-window-content {
+	margin-top: 20px;
+}
+
+#portletPages form#portal-login fieldset,#portletPages form#deploy-portlet fieldset,#portletPages form#undeploy-portlet fieldset,#portletPages form#modify-window fieldset,#portletPages form#create-portlet fieldset
+	{
+	border: none;
+	margin: 10px;
+	padding: 0;
+}
+
+#portletPages form#portal-login label,#portletPages form#deploy-portlet label,#portletPages form#undeploy-portlet label,#portletPages form#modify-window label,#portletPages form#create-portlet label
+	{
+	display: block;
+	margin-bottom: 2px;
+}
+
+#portletPages form#portal-login input#submit,#portletPages form#portal-login input#reset
+	{
+	display: inline;
+	margin: 0;
+}
+
+/*- [ portal-content ] --------------------------- */
+#portletPages #portal-content {
+	clear: both;
+	margin: 0;
+	padding: 0px;
+}
+
+#portletPages h1.portal-content-header {
+	font-size: 12px;
+	margin: 0;
+	margin-bottom: 10px;
+	padding: 0;
+	padding-bottom: 5px;
+	border-bottom: 1px solid #902;
+}
+
+/*- [ portlet-content-layout ] --------------------------- */
+	/* Layout = 1, THICK/THIN */
+#portletPages #portal-content-layout #layout-1-thin {
+	align: top;
+	float: left;
+	width: 30%;
+	margin-right: 5%;
+	/* background: #B5CCE3; */
+}
+
+#portletPages #portal-content-layout #layout-1-thick {
+	float: right;
+	width: 63%;
+	/* background: #EDF2F8; */
+}
+
+/* Layout = 2, THICK/THIN */
+#portletPages #portal-content-layout #layout-2-thick {
+	float: left;
+	width: 48%;
+	margin-right: 2%;
+	/* background: #EDF2F8; */
+}
+
+#portletPages #portal-content-layout #layout-2-thin {
+	margin-top: 0;
+	float: right;
+	width: 45%;
+	/* background: #B5CCE3; */
+}
+
+/* Layout = 3, THIN/THICK/THIN */
+#portletPages #portal-content-layout #layout-3-left {
+	float: left;
+	width: 68%;
+}
+
+#portletPages #portal-content-layout #layout-3-left-thin {
+	float: left;
+	width: 30%;
+	margin-right: 5%;
+	/* background: #B5CCE3; */
+}
+
+#portletPages #portal-content-layout #layout-3-left-thick {
+	float: right;
+	width: 58%;
+	margin-right: 5%;
+	/* background: #EDF2F8; */
+}
+
+#portletPages #portal-content-layout #layout-3-right-thin {
+	float: right;
+	width: 30%;
+	/* background: #B5CCE3; */
+}
+
+#portletPages a {
+	color: #000;
+}
+
+#portletPages .clear {
+	clear: both;
+	font-size: 1px;
+	line-height: 1px;
+}
+
+#portletPages #overlay {
+	background: #666;
+	height: 100%;
+	left: 0;
+	position: absolute;
+	top: 0;
+	width: 100%;
+	z-index: 2000;
+}
+
+#portletPages #overlay #preloader {
+	background: url(loader_bg.gif) no-repeat;
+	height: 50px;
+	left: 50%;
+	line-height: 50px;
+	margin: -25px 0 0 -25px;
+	position: absolute;
+	text-align: center;
+	top: 50%;
+	width: 50px;
+}
+
+#portletPages #overlay #preloader img {
+	margin: 11px 0 0 0;
+	vertical-align: middle;
+}
+
+#portletPages .ui-sortable {
+	background-color: #FFF;
+	border: 0px solid #DDD;
+	color: #222;
+	/*margin:0 15px 15px 0;
+	padding:0 10px 10px;*/
+	margin: 0;
+	padding: 0;
+	width: 175px;
+}
+
+#portletPages dl.sort {
+	color: #222;
+	margin: 5px 0;
+}
+
+#portletPages dl.sort dt { /*background-color:#B3BFD1;
+	color:#000000; */
+	cursor: move;
+	/*height:2em;
+	line-height:2;
+	padding:0 6px;
+	position:relative;*/
+	float: left;
+	/*height: 2em;*/
+	line-height: 2;
+	width: 100%;
+	margin: 0;
+	padding: 0;
+	background-image:
+		url(/silverpeas/admin/jsp/icons/silverpeasV5/degradeEnteteBox.jpg);
+	background-repeat: repeat-y;
+	background-position: right;
+	border-width: 1px;
+	border-style: solid;
+	border-color: #DEDEDE;
+	border-right-style: none;
+	/*padding-left: 10px;*/
+	clear: both;
+}
+
+#portletPages dl.sort dd {
+	background-color: #FFF;
+	margin: 0;
+	padding: 0 0px;
+}
+
+#portletPages .ui-sortable-helper {
+	width: 175px;
+}
+
+#portletPages .placeholder {
+	border: 1px dashed #AAA;
+}
+
+#portletPages span.options {
+	cursor: default;
+	font-size: 1px;
+	line-height: 1px;
+	position: absolute;
+}
+
+#portletPages span.options a {
+	cursor: pointer;
+	display: block;
+	float: left;
+	text-indent: -9000px;
+}
+
+#portletPages dl.sort dt span.options {
+	right: 5px;
+	width: 60px;
+}
+
+#portletPages dl.sort dt span.options a {
+	height: 15px;
+	width: 15px;
+}
+
+#portletPages dl.sort dt span.options a.up {
+	margin-top: 2px;
+	margin-right: 3px;
+	background-image: url(/silverpeas/admin/jsp/icons/fo_flechehaut.gif);
+	background-repeat: no-repeat;
+}
+
+#portletPages dl.sort dt span.options a.down {
+	margin-top: 2px;
+	margin-right: 3px;
+	background-image: url(/silverpeas/admin/jsp/icons/fo_flechebas.gif);
+	background-repeat: no-repeat;
+}
+
+#portletPages dl.sort dt span.options a.remove {
+	margin-right: 3px;
+	background-image: url(/silverpeas/util/icons/delete.gif);
+	background-repeat: no-repeat;
+}
+
+#portletPages dl.sort dt span.options a.disabled {
+	cursor: default;
+}
+
+#portletPages #container {
+	float: left;
+}
+
+#portletPages #thick {
+	float: left;
+	width: 49%;
+	padding-bottom: 100px;
+}
+
+#portletPages #thin {
+	float: right;
+	width: 49%;
+	padding-bottom: 100px;
+}
+
+/*- [ portlet ] --------------------------- */
+#portletPages div.portlet-header {
+	float: left;
+	height: 2em;
+	line-height: 2;
+	width: 100%;
+	margin: 0;
+	padding: 0;
+	background-image:
+		url(/silverpeas/admin/jsp/icons/silverpeasV5/degradeEnteteBox.jpg);
+	background-repeat: repeat-y;
+	background-position: right;
+	border-width: 1px;
+	border-style: solid;
+	border-color: #DEDEDE;
+	border-right-style: none;
+	padding-left: 10px;
+}
+
+#portletPages h2.portlet-title {
+	float: left;
+	margin: 0;
+	margin-left: 4px;
+	font-variant: small-caps;
+	color: #5889BB;
+	font-size: 12px;
+	font-weight: bold;
+}
+
+#portletPages ul.portlet-options {
+	float: right;
+	margin: 0;
+	margin-right: 4px;
+	padding: 0;
+	list-style: none;
+}
+
+#portletPages ul.portlet-options li {
+	display: inline;
+	margin: 0;
+	padding: 0;
+}
+
+#portletPages ul.portlet-options li a {
+	float: left;
+	display: block;
+	height: 16px;
+	width: 16px;
+	margin: 4px 2px 4px 0;
+	padding: 0;
+	font-size: 83%;
+}
+
+#portletPages div.portlet-content {
+	text-align: left;
+	clear: both;
+	padding: 4px;
+	border: 1px solid #FAEFEB;
+	border-top: none;
+	color: #000;
+	cursor: default;
+	font-size: 10px;
+}
+
+#portletPages div.portlet-content .rss_link{
+	display:block;
+	text-align:right;
+}
+
+#portletPages div.portlet-content-minimized {
+	clear: both;
+}
+
+/*- [ portlet END ] --------------------------- */
+
+#browseBar {
+	float:left;
+	width: 100%;
+}
+
+#browseBar #breadCrumb {
+	float:left;
+	font-weight: bold;
+}
+
+#browseBar #breadCrumb .connector {
+	font-weight: bold;
+}
+
+#browseBar #i18n {
+	float:right;
+}
+
+#browseBar #breadCrumb a:visited,
+#browseBar #breadCrumb a:active,
+#browseBar #breadCrumb a:link,
+#browseBar #breadCrumb a:hover
+{
+  font-size :  11px;
+}
+
+#browseBar .information {
+  font-size :  11px;
+}
+
+/* class used to mark as read the link of results page  */
+.markedkAsRead {
+	font-size: 11px;
+	font-weight: bold;
+	color: #006600;
+	text-decoration: none;
+}
+.markedkAsReadDisableVisited a:visited {
+	display:none;
+}
+
+/* class for spelling word */
+.spellWord {
+	font-size: 11px;
+	font-weight: bold;
+	color: #006600;
+}
+
+.spellText{
+	font-size: 11px;
+	font-weight: bold;
+	color: #000000
+}
+
+/* Class for search group facet */
+.lineResult .pertinence, .lineResult .selection, .lineResult .content {
+	padding-top: 5px;
+	padding-left: 5px;
+	vertical-align: top;
+}
+
+.lineResult .selection {
+	padding-top: 2px;
+}
+
+.lineResult .content {
+	padding-top: 4px;
+	padding-bottom: 14px;
+}
+
+#globalResultFrame {
+	width:80%;
+	float:left;
+}
+
+#globalResultList {
+	padding-top: 10px;
+}
+
+#globalResultHelp {
+	padding-top: 10px;
+}
+
+#globalResultQueryLabel {
+	font-size: 8pt;
+	font-weight: bold;
+	color: #111111;
+	vertical-align: top;
+	text-align: left;
+	width: 30%;
+}
+
+#globalResultParamDisplayLabel {
+	font-size: 8pt;
+	font-weight: bold;
+	color: #111111;
+	vertical-align: top;
+	text-align: left;
+	width: 30%;
+}
+
+#globalResultParamDisplayOptions {
+	font-size: 8pt;
+	font-weight: bold;
+	color: #111111;
+	vertical-align: top;
+}
+
+#globalResultGroupDivId {
+	margin:0;
+	font-size:12px;
+	float:right;
+	padding-top:10px;
+	padding-right: 5px;
+	width:19%
+}
+
+#globalResult .avatar {
+	width: 30px;
+	border: 1px solid #AAAAAA;
+}
+
+#facetSearchDivId {
+	position:relative;
+	float:right;
+	border: 1px solid #CCCCCC;
+	width:100%;
+	height:auto;
+}
+
+#searchGroupTitle {
+	font-weight: bold;
+	padding-left: 1em;
+	height:16px;
+	line-height:16px;
+	white-space: nowrap;
+	text-align: center;
+	background-image: url(/silverpeas/admin/jsp/icons/silverpeasV5/milieuOngletOn.gif);
+	background-repeat: repeat-x;
+}
+
+#searchGroupTitle span.author {
+	background:url("/silverpeas/util/icons/user.gif") no-repeat scroll left top transparent;
+	color: #FFFFFF;
+	display:block;
+	font-weight:bold;
+	height:16px;
+	line-height:16px;
+	white-space:nowrap;
+}
+
+#searchGroupTitle span.file {
+	background:url("/silverpeas/util/icons/file-icon.gif") no-repeat scroll left top transparent;
+	color: #FFFFFF;
+	display:block;
+	font-weight:bold;
+	height:16px;
+	line-height:16px;
+	white-space:nowrap;
+}
+
+#searchGroupTitle span.component {
+	background:url("/silverpeas/util/icons/component/vsicPuzzleSmall.gif") no-repeat scroll left top transparent;
+	color: #FFFFFF;
+	display:block;
+	font-weight:bold;
+	height:16px;
+	line-height:16px;
+	white-space:nowrap;
+}
+
+
+#searchGroupValues {
+	text-align: left;
+	padding-bottom: 7px;
+	padding-top: 7px;
+}
+
+#searchGroupValues ul {
+	padding-left: 0px;
+	margin:0;
+}
+
+#searchGroupValues ul li {
+	list-style: none outside none;
+	padding:2px;
+}
+
+#searchGroupValues ul li.selected {
+	background-color: #7fd0ff; /* #399bff, */
+	color:white;
+}
+
+#searchGroupValues ul li.selected a {
+	color:white;
+}
+
+#searchGroupValues ul li.selected a:hover {
+	text-decoration: line-through;
+}
+
+.attachments {
+	width: 150px;
+}
+
+.attachments .header {
+	text-align: center;
+}
+
+.attachments .dragNdrop {
+	text-align: right;
+}
+
+#gef-progressMessage {
+	text-align: center;
+	/*min-height: 70px;*/
+	background-color: #FFFFFF;
+}
+
+#gef-progressMessage img {
+	margin-top: 25px;
+}
+
+#gef-progress-message1 {
+	display: none;
+}
+
+#gef-progress-message2 {
+	margin-top: 15px;
+	font-color: gray;
+}
+
+.ui-widget-header {
+	background: none;
+	background-color:#9BD94A;
+	border:1px solid #9BD94A;
+}
+
+.ui-datepicker-trigger {
+	margin-left: 5px;
+	cursor: pointer;
+	vertical-align: bottom;
+}
+
+caption {
+	font-size: 11px;
+	font-weight: bold;
+	text-align: left;
+	padding: 5px;
+}
+
+/*- [ directory BEGIN ] --------------------------- */
+
+#directory .message_list {
+  list-style: none;
+  margin: 0;
+  padding: 0;
+  width: 100%;
+}
+
+#directory .message_list li.intfdcolor  {
+  padding: 0px;
+  margin: 3px;
+  position:relative;
+  border:1px solid #CFCFCF;
+}
+
+/*
+-- Pour affichage 1 seule colonne
+#directory .aff_colonnes li {
+	width:100%;
+}
+*/
+
+/* Par défaut, 2 colonnes */
+#directory .aff_colonnes li {
+	float:left;
+	margin-right:1%;
+	margin-right:0.5%;
+	width:48.8%;
+}
+
+/*
+-- Pour affichage 3 colonnes
+#directory .aff_colonnes li {
+	float:left;
+	margin-right:0.4%;
+	width:32.6%;
+}
+*/
+
+#directory .mail {
+  text-decoration: underline;
+  color:#333366;
+}
+
+#directory .link {
+  color:#333366;
+  border-bottom:1px solid #9E9ECF;
+  display:block;
+  padding:0px 0 3px 0; 
+  font-size:11px;
+}
+#directory .link:hover, #directory .link:focus {
+  color:#000;
+  border-bottom:1px solid #000;
+  display:block;
+  padding:0px 0 3px 0; 
+  font-size:11px;
+}
+
+#directory .action .invitation {
+	/*display: none;*/
+}
+
+#directory .NameLink {
+  font-size: 14px;
+  color: blue;
+}
+
+#directory #index {
+  float:none;
+  margin:0 auto;
+  padding:4px;
+  text-align:left;
+  width:100%;
+  color:#AFAFAF;
+}
+
+#directory #indexAndSearch #index a {
+	border:1px solid #CECECE;
+	padding:2px 4px;
+	margin-right:3px;
+	background-color:#FFF;
+	color:#AFAFAF;
+	font-size: 12px;
+	text-decoration: none;
+	line-height:220%;
+}
+#directory #indexAndSearch #index a.active {
+	background-color:#B5B5B5;
+	color:#FFF;
+}
+
+#directory #indexAndSearch #index a:hover, #directory #indexAndSearch #index a:focus {
+	background-color:#BFBFBF;
+	color:#FFF;
+}
+
+#directory #indexAndSearch #search {
+	margin:5px 10px 10px auto;
+	padding:5px;
+	text-align:left;
+	width:100%;
+	background:transparent url(images_annuaire/sep-2-tiraits.gif)  15% bottom no-repeat;
+	height:25px;
+}
+#directory #indexAndSearch #search input, #indexAndSearch #search table {
+	display:inline;
+	float:left;
+}
+
+#directory #indexAndSearch #search input{
+	height:16px;
+	width:30%;
+}
+
+#directory #indexAndSearch .gaucheBoutonV5 , #directory #indexAndSearch .droiteBoutonV5{
+	display:none;
+}
+
+#directory #indexAndSearch .milieuBoutonV5 {
+	padding:0 5px;
+	border-right:1px solid #588ABB;
+}
+
+#directory #indexAndSearch{
+	background:#EAEAEA url(../icons/arrow/bg_tri.png) bottom left no-repeat;
+	padding:5px 5px 14px;
+ 	width: 98%;
+}
+
+#directory #users {
+  float: left;
+  width: 98%;
+}
+
+#directory #users .profilPhoto {
+ 	border:1px solid #CCCCCC;
+	float:left;
+	height:113px;
+	margin:7px;
+	overflow:hidden;
+	width:87px;
+}
+#directory #users .profilPhoto img {
+	height:113px;
+}
+
+#directory #users .action {
+	width:132px;
+	height:40px;
+	position:absolute;
+	bottom:10px;
+	right:10px;
+}
+
+#directory #users #pagination {
+  	clear:both;
+	text-align:center;
+}
+
+#directory .info ul {
+  margin: 0;
+  padding: 0;
+}
+
+#directory .info ul li {
+  display:list-item;
+  list-style-type:none;
+  width:100%;
+}
+
+#directory .info ul {
+	padding:10px 0px 4px 5px;
+	float:left;
+	color:#909090; font-size:11px;
+	width:60%;
+}
+#directory .info ul a {color:#909090; font-size:11px;}
+#directory .info ul a:hover {color:#000}
+
+#directory .info ul li.userName a {
+  	font-size:14px;
+  	color:#000;
+  	font-weight:bold;
+}
+
+#directory .info ul li.userName a:hover {
+	color:#444444;
+}
+
+#directory .info ul li.infoConnection img{
+  position:absolute;
+  top:10px;
+  right:10px;
+}
+
+#directory .info ul li.userType {
+  color:#333333;
+  font-size:12px;
+  font-weight:bold;
+  padding-top:10px;
+}
+
+/*- [ directory END ] --------------------------- */
+/*- [ invitations BEGIN ] --------------------------- */
+#invitation #navigation {
+  float: left;
+  width: 20%;
+  margin: 2px;
+  padding: 2px;
+  display: none;
+}
+
+#invitation #content {
+  float: left;
+  width: 100%;
+  margin: 2px;
+  padding: 2px;
+}
+
+#invitation #navigation #myInfo{
+  float: right;
+}
+
+#invitation #navigation .box {
+	background-color:#FFFFFF;
+    background-image:url(/silverpeas/admin/jsp/icons/silverpeasV5/fondBoard.jpg);
+    background-position:right top;
+    background-repeat:no-repeat;
+    margin-left:auto;
+    margin-right:auto;
+    margin-bottom: 15px;
+}
+
+#invitation #navigation .box img {
+	width: 70px;
+   	height: 80px;
+	border: 1px solid #AAAAAA;
+}
+
+#invitation #navigation ul {
+   margin: 0;
+   padding: 0;
+}
+
+#invitation #navigation li{
+	display:list-item;
+    list-style-type:none;
+    padding: 5px;
+}
+
+#invitation #navigation li A:hover {
+    font-weight: bold;
+}
+
+#invitation #listBody {
+	list-style:none outside none;
+	padding-left:0;
+}
+
+#invitation #listBody #photo{
+    float: left;
+    margin-right:4px;
+}
+
+#invitation #listBody #information a{
+    color: blue;
+    font-size: 12px;
+    font-weight: bold;
+    margin-bottom: 3px;
+}
+
+#invitation #listBody #information {
+    vertical-align: top;
+    float :left;
+}
+
+#invitation #listBody #button {
+    float:right;
+    margin-top:10px;
+}
+
+#invitation #listBody #button #message{
+    /*width: 40%;*/
+    text-align: right;
+}
+
+#invitation .avatar {
+	width: 60px;
+	border: 1px solid #AAAAAA;
+}
+/*- [ invitations END ] --------------------------- */
+
+/*- [ newsFeed BEGIN ] ---------------------------- */
+#newsFeed .message_list {
+	list-style: none;
+    margin: 0;
+    padding: 0;
+    width: 100%;
+}
+
+#newsFeed .message_list li {
+	padding: 0px;
+    margin: 3px;
+}
+
+#newsFeed #navigation {
+	float: left;
+    width: 200px;
+    margin: 2px;
+    padding: 2px;
+}
+
+#newsFeed #navigation #myInfo{
+	float: right;
+}
+
+#newsFeed #navigation .box {
+  	background-color:#FFFFFF;
+  	background-image:url(/silverpeas/admin/jsp/icons/silverpeasV5/fondBoard.jpg);
+	background-position:right top;
+	background-repeat:no-repeat;
+	margin-left:auto;
+	margin-right:auto;
+	margin-bottom: 15px;
+	border:1px solid #CCCCCC;
+}
+
+#newsFeed #relationshipActionNewsFeed {
+	display: none;
+}
+
+#newsFeed #content {
+	float: left;
+	width: 75%;
+	margin: 2px;
+	padding: 2px;
+}
+#newsFeed * ul {
+	margin: 0;
+	padding: 0;
+}
+#newsFeed .ItemOn{
+	background-image:url(/silverpeas/admin/jsp/icons/silverpeasV5/topOff.jpg);
+	background-repeat:repeat-x;
+	color:#FFFFFF;
+	font-size:11px;
+	font-weight:bold;
+	text-align:left;
+}
+#newsFeed * li{
+	display:list-item;
+	list-style-type:none;
+	padding: 3px;
+}
+#newsFeed .newsFeedBodyTitle li {
+	text-align:center;
+}
+#newsFeed .newsFeedBodyTitle li a{
+	font-size: 15px;
+	font-weight: bold;
+	text-align:center;
+}
+#newsFeed .SocialInformations a{
+	color: blue;
+	font-weight: bold;
+}
+/*- [ newsFeed END ] ---------------------------- */
+
+.SocialInformations .socialIcon img {
+	width: 15px;
+	margin-left: 3px;
+	margin-right: 3px;
+}
+.SocialInformations .socialTitle a {
+	color: #5889BB;
+	font-size: 11px;
+	font-weight: bold;
+}
+
+.SocialInformations .socialTitle {
+	float:left;
+	font-weight:bold;
+	margin:5px;
+	margin-top:0px;
+	width:100%;
+	color:#333333;
+}
+
+.SocialInformations .socialDescription {
+	float: left;
+	margin-left:12px;
+	margin-top: -4px;
+	width:90%;
+	text-align: justify;
+}
+
+#getNext {
+	float: left;
+	width: 100%;
+	margin: 2px;
+	padding: 2px;
+}
+
+.SocialInformations .profilPhoto {
+	float: left;
+	width:  45px;
+}
+
+.SocialInformations .profilPhoto img {
+	width: 40px;
+	border: 1px solid #AAAAAA;
+}
+
+.SocialInformations .titleAndDes{
+	float: left;
+	width: 90%;
+	white-space: normal;
+}
+
+.SocialInformations .socialTable {
+	clear: left;
+	float: left;
+	width: 98%;
+	margin: 2px;
+}
+
+.SocialInformations .socialActivity {
+	font-size: 11px;
+	font-weight: bold;
+}
+
+.SocialInformations .socialHour {
+	font-size: 10px;
+	color: #999999;
+}
+
+.SocialInformations .socialDate {
+	font-size: 17px;
+	font-weight: normal;
+	color: #666666;
+	clear: right;
+	margin-bottom: 5px;
+	font-family: "Trebuchet MS",Verdana,sans-serif;
+}
+
+/* message display page */
+#privateProfile .message_list {
+  list-style: none;
+  margin: 0;
+  padding: 0;
+  width: 100%;
+}
+
+#privateProfile .message_list li {
+  padding: 0px;
+  margin: 3px;
+}
+/*****************************************Navigation*******************************/
+#privateProfile #navigation {
+  float: left;
+  width: 20%;
+  background-image:url(/silverpeas/admin/jsp/icons/silverpeasV5/fondBoard.jpg);
+  background-position:right top;
+  background-repeat:no-repeat;
+  margin-left:auto;
+  margin-right:auto;
+  margin-bottom: 15px;
+  border:1px solid #CCCCCC;
+
+}
+#privateProfile #navigation .box
+{
+  background-color:#FFFFFF;
+  background-image:url(/silverpeas/admin/jsp/icons/silverpeasV5/fondBoard.jpg);
+  background-position:right top;
+  background-repeat:no-repeat;
+  margin-left:auto;
+  margin-right:auto;
+  margin-bottom: 15px;
+  width: 100%;
+  float: left;
+}
+#privateProfile #navigation .boxTitle
+{
+  float: left;
+  width: 98%;
+  background-image:url(/silverpeas/admin/jsp/icons/silverpeasV5/milieuOngletOff.gif);
+  background-repeat:repeat-x;
+  font-size:11px;
+  font-weight:bold;
+  height:20px;
+  text-align:center;
+}
+#privateProfile #navigation .boxAction
+{
+  z-index: 100;
+  float: left;
+  width: 98%;
+  margin: 2px;
+
+}
+#privateProfile #navigation .boxAction .boxActionLeft
+{
+  float: left;
+  width: 48%;
+}
+#privateProfile #navigation .boxAction .boxActionRight
+{ text-align: right;
+  float: left;
+  width: 48%;
+}
+#privateProfile #navigation .boxContent
+{
+  float: left;
+  width: 98%;
+  margin: 2px;
+  /*border:1px solid #CCCCCC;*/
+}
+#privateProfile #navigation .boxContent .boxContact
+{
+  float: left;
+  width: 45%;
+  margin: 2px;
+}
+#privateProfile #navigation .boxContent .boxContact img {
+  width: 70px;
+}
+/*****************************************Header and content*******************************/
+#privateProfile #contentAndHeader  {
+  float: left;
+  width: 75%;
+  margin: 0px;
+  padding: 0px;
+}
+/*****************************************Header*******************************/
+#privateProfile #contentAndHeader #header  {
+  float: left;
+  width: 100%;
+  margin: 2px;
+  padding: 2px;
+}
+#privateProfile #header #photoAndInfo {
+  float:left;
+  margin:0;
+  padding:0;
+  width:45%;
+}
+#privateProfile #header #photoAndInfo #photo{
+  float: left;
+  margin: 2px;
+  padding: 2px;
+}
+#privateProfile #header #photoAndInfo #info {
+  float: left;
+  margin: 2px;
+  padding: 2px;
+  width: 40%;
+}
+
+#privateProfile #header #status {
+  float: left;
+  position: absolute;
+  vertical-align: bottom;
+  top: 133px;
+  left: 336px;
+}
+
+#privateProfile #header #photoAndInfo #info .userName {
+  font-size: 17px;
+}
+
+#privateProfile #header #photoAndInfo #info .connection {
+  float: left;
+  padding-top: 10px;
+}
+/*****************************************content*******************************/
+#privateProfile #content  {
+  float: left;
+  width: 100%;
+  margin: 2px;
+  padding: 2px;
+}
+
+#privateProfile #content #userFullInfo
+{
+  border: 0px;
+  width: 100%;
+}
+#privateProfile #content #SocialInformations
+{
+  float: left;
+  width: 100%;
+  margin: 2px;
+  padding: 2px;
+}
+#privateProfile #content #SocialInformations img
+{
+  width: 15px;
+  height: 15px;
+}
+#privateProfile #content #socialIconsZone
+{
+  float: left;
+  width: 100%;
+  margin: 2px;
+  padding: 2px;
+  margin-left:auto;
+  margin-right:auto;
+}
+
+/*- [ myProfile BEGIN ] --------------------------- */
+#myProfileFiche p{ margin:0; padding:0;}
+
+#myProfile #myProfileFiche {
+	width:180px;
+	padding:8px;
+	float:left;
+	position:relative;
+}
+
+#myProfile .mail {
+  text-decoration: underline;
+  color:#333366;
+}
+
+
+#myProfileFiche  .action {
+	margin-top:5px;
+	}
+
+#myProfileFiche  .action .link ,   #contactCommun .link,   #allContact .link{
+  color:#333366;
+  border-bottom:1px solid #9E9ECF;
+  padding:0 0 3px 0;
+  font-size:11px;
+  width:132px;
+  margin-bottom:8px;
+  float:right; clear:right;
+}
+#myProfileFiche  .action .link:hover, #publicProfileFiche  .action .link:focus , #publicProfileFiche  #allContact .link:focus, #publicProfileFiche  #allContact .link:hover,
+#myProfileFiche  #contactCommun .link:hover, #publicProfileFiche  #contactCommun .link:focus {
+  color:#000;
+  border-bottom:1px solid #000;
+
+}
+#myProfileFiche  #allContact .link, #publicProfileFiche  #contactCommun .link {
+	clear:both;
+	float:right;
+	margin-top:10px;
+	display:block;
+}
+
+#myProfile .NameLink {
+  font-size: 14px;
+  color: blue;
+}
+
+#myProfile #indexAndSearch #index a {
+	border:1px solid #CECECE;
+	padding:2px 4px;
+	margin-right:3px;
+	background-color:#FFF;
+	color:#AFAFAF;
+	font-size: 12px;
+	text-decoration: none;
+	line-height:220%;
+}
+#myProfile #indexAndSearch #index a.active {
+	background-color:#B5B5B5;
+	color:#FFF;
+}
+
+#myProfile #indexAndSearch #index a:hover, #publicProfile #indexAndSearch #index a:focus {
+	background-color:#BFBFBF;
+	color:#FFF;
+}
+
+#myProfile .profilPhoto {
+ 	border:1px solid #CCCCCC;
+	height:140px;
+	margin:7px 6px;
+	overflow:hidden;
+	width:108px;
+}
+#myProfile .profilPhoto img {
+	height:140px;
+}
+
+#myProfileFiche {color:#909090; font-size:11px;}
+
+#myProfileFiche h3 {color:#26334A; font-size:12px; padding:10px 0 5px; margin:0;}
+
+#myProfileFiche .userName{
+  font-size:14px;
+  color:#000;
+  font-weight:bold;
+  padding:0; margin:0;
+}
+
+#myProfileFiche .infoConnection { font-size:11px; padding:10px 0 15px}
+
+#myProfileFiche .infoConnection img{
+  position:absolute;
+  top:10px;
+  right:10px;
+}
+#myProfileFiche .info {
+	padding:8px;
+	height:100%;
+}
+#myProfileFiche .info .userType {
+  color:#333333;
+  font-size:12px;
+  font-weight:bold;
+  padding-top:10px;
+}
+
+#myProfileFiche .statut {
+	background:transparent url(images_annuaire/sep-2-tiraits.gif)  50% top no-repeat;
+	color:#333333; font-size:10px;
+	padding:10px 0 0;
+	margin:0;
+}
+
+#myProfileFiche .action .invitation {
+	display: none;
+}
+
+#myProfileContenu {
+	width:78%;
+	margin-left:15px;
+	float:left;
+}
+#myProfileContenu  address { font-style:normal;}
+
+#myProfileFiche #allContact, #myProfileFiche #contactCommun {
+	background-color:#E9E9E9;
+	clear:both;
+	height:100%;
+	padding:8px;
+}
+
+#myProfile #myProfileFiche .unContact {
+	height:100%;
+	margin-left:6px;
+	clear:both;
+}
+
+#myProfile #myProfileFiche .unContact .contactName{
+	color:#5F5F5F;
+	float:left;
+	padding-top:20px;
+	width:50px;
+	display:inline;
+}
+#myProfile #myProfileFiche .profilPhotoContact {
+ 	border:1px solid #CCCCCC;
+	height:62px;
+	margin:7px 6px;
+	overflow:hidden;
+	width:54px;
+	float:left;
+	background-color:#FFF;
+	text-align:center;
+}
+#myProfile #myProfileFiche  .profilPhotoContact img {
+	height:62px;
+}
+/*- [ myProfile END ] --------------------------- */
+
+
+
+/*- [ publicProfile BEGIN ] --------------------------- */
+#publicProfileFiche p{ margin:0; padding:0;}
+
+#publicProfile #publicProfileFiche {
+	width:180px;
+	padding:8px;
+	float:left;
+	position:relative;
+
+}
+#publicProfile .mail {
+  text-decoration: underline;
+  color:#333366;
+}
+
+#publicProfileFiche  .action {
+	margin-top:5px;
+	}
+
+#publicProfileFiche  .action .link , #publicProfileFiche  #contactCommun .link, #publicProfileFiche  #allContact .link{
+  color:#333366;
+  border-bottom:1px solid #9E9ECF;
+  padding:0 0 3px 0;
+  font-size:11px;
+  width:132px;
+  margin-bottom:8px;
+  float:right; clear:right;
+}
+#publicProfileFiche  .action .link:hover, #publicProfileFiche  .action .link:focus , #publicProfileFiche  #allContact .link:focus, #publicProfileFiche  #allContact .link:hover,
+#publicProfileFiche  #contactCommun .link:hover, #publicProfileFiche  #contactCommun .link:focus {
+  color:#000;
+  border-bottom:1px solid #000;
+
+}
+#publicProfileFiche  #allContact .link, #publicProfileFiche  #contactCommun .link {
+	clear:both;
+	float:right;
+	margin-top:10px;
+	display:block;
+}
+
+#publicProfile .NameLink {
+  font-size: 14px;
+  color: blue;
+}
+
+#publicProfile #indexAndSearch #index a {
+	border:1px solid #CECECE;
+	padding:2px 4px;
+	margin-right:3px;
+	background-color:#FFF;
+	color:#AFAFAF;
+	font-size: 12px;
+	text-decoration: none;
+	line-height:220%;
+}
+#publicProfile #indexAndSearch #index a.active {
+	background-color:#B5B5B5;
+	color:#FFF;
+}
+
+#publicProfile #indexAndSearch #index a:hover, #publicProfile #indexAndSearch #index a:focus {
+	background-color:#BFBFBF;
+	color:#FFF;
+}
+
+#publicProfile .profilPhoto {
+ 	border:1px solid #CCCCCC;
+	height:140px;
+	margin:7px 6px;
+	overflow:hidden;
+	width:108px;
+}
+#publicProfile .profilPhoto img {
+	height:140px;
+}
+
+#publicProfileFiche {color:#909090; font-size:11px;}
+
+#publicProfileFiche h3 {color:#26334A; font-size:12px; padding:10px 0 5px; margin:0;}
+
+#publicProfileFiche .userName{
+  font-size:14px;
+  color:#000;
+  font-weight:bold;
+  padding:0; margin:0;
+}
+
+#publicProfileFiche .infoConnection { font-size:11px; padding:10px 0 15px}
+
+#publicProfileFiche .infoConnection img{
+  position:absolute;
+  top:10px;
+  right:10px;
+}
+#publicProfileFiche .info {
+	padding:8px;
+	height:100%;
+}
+#publicProfileFiche .info .userType {
+  color:#333333;
+  font-size:12px;
+  font-weight:bold;
+  padding-top:10px;
+}
+
+#publicProfileFiche .statut {
+	background:transparent url(images_annuaire/sep-2-tiraits.gif)  50% top no-repeat;
+	color:#333333; font-size:10px;
+	padding:10px 0 0;
+	margin:0;
+}
+
+#publicProfileFiche .action .invitation {
+	display: none;
+}
+
+#publicProfileContenu { 
+	margin-left:210px; 
+}
+
+#publicProfileContenu #gef-tabs,
+#publicProfileContenu form,
+#publicProfileContenu center, 
+#publicProfileContenu .tab-content,
+#contactProfil, 
+#newsFeedProfil,
+#invitationProfil {
+	float:left;
+	width:100%;}
+	
+#publicProfileContenu  address { font-style:normal;}
+
+/* IMAGE  bg_tri.png à chercher dans corps dans fleche */
+.sousNavBulle {
+	background:#EAEAEA url(../icons/arrow/bg_tri.png) bottom left no-repeat;
+ 	float:left;
+  	margin:0 auto;
+  	text-align:left;
+  	width:100%;
+  	color:#26334A;
+  	font-size:11px;
+  	padding:5px 5px 14px;
+	}
+.sousNavBulle p { margin:0; padding:0;}
+
+
+.sousNavBulle a {
+	border:1px solid #CECECE;
+	padding:2px 4px;
+	margin-right:3px;
+	background-color:#FFF;
+	color:#AFAFAF;
+	font-size: 11px;
+	text-decoration: none;
+	line-height:220%;
+}
+.sousNavBulle a.active {
+	background-color:#B5B5B5;
+	color:#FFF;
+}
+
+.sousNavBulle a:hover, .sousNavBulle a:focus {
+	background-color:#BFBFBF;
+	color:#FFF;
+}
+
+#publicProfile #publicProfileFiche #allContact, #publicProfile #publicProfileFiche #contactCommun {
+	background-color:#E9E9E9;
+	clear:both;
+	height:100%;
+}
+
+#publicProfile #publicProfileFiche .unContact {
+	width:126px; float:left; height:100%;
+}
+
+#publicProfile #publicProfileFiche .unContact .contactName{
+	color:#5F5F5F;
+	float:left;
+	padding-top:20px;
+	width:50px;
+	display:inline;
+}
+#publicProfile #publicProfileFiche .profilPhotoContact {
+ 	border:1px solid #CCCCCC;
+	height:62px;
+	margin:7px 6px;
+	overflow:hidden;
+	width:54px;
+	float:left;
+	background-color:#FFF;
+	text-align:center;
+}
+#publicProfile #publicProfileFiche  .profilPhotoContact img {
+	height:62px;
+}
+
+/* News feed  */
+#publicProfileContenu p {
+	margin:0;
+	padding:0;}
+
+.newsFeed {
+	padding-top:10px;
+	float:left;
+	width:100%;
+	}
+
+#newsFeedProfil .profilPhoto {
+	width:50px;
+	height:50px;
+	overflow:hidden;    
+	display: inline;
+	border:0;
+	float:left;
+	clear:both;
+	margin:0px 6px
+	}
+#newsFeedProfil .profilPhoto img {
+	width:50px;
+	height:auto;
+	}
+#newsFeedProfil .txt {
+	margin-left:70px;
+	color:#727272;
+	}
+	
+#newsFeedProfil .txt .detail  {
+	color:#333;
+	line-height:16px;
+	background-color:transparent;
+	background-position:top left;
+	background-repeat:no-repeat;
+}
+
+#newsFeedProfil .txt .detail .profilPhoto {
+	width:25px;
+	height:25px;
+	overflow:hidden;
+	border:0;
+	float:inherit;
+	clear:none;
+	margin:0;
+	display:inline-block;
+	}
+#newsFeedProfil .txt .detail .profilPhoto img{
+	width:25px;
+	}
+
+#newsFeedProfil .txt .detail.statut {
+	background-image:url(pictos/newsFeed_statut.gif);
+	padding-left:20px;
+	}
+	
+#newsFeedProfil .txt .detail.publication {
+	background-image:url(pictos/newsFeed_publication.gif);
+	padding-left:20px;
+	}
+	
+#newsFeedProfil .txt .detail.event {
+	background-image:url(pictos/newsFeed_event.gif);
+	padding-left:20px;
+	}
+
+#newsFeedProfil .txt .detail.picture {
+	background-image:url(pictos/newsFeed_picture.gif);
+	padding-left:20px;
+	}
+	
+#newsFeedProfil	 .name { 
+	color:#26334A;
+	}
+	
+#newsFeedProfil	.a_new {
+	height:50px;
+	}
+html > body #newsFeedProfil	.a_new {
+	min-height:50px;
+	height:auto;
+	}
+	
+	
+/* Invitation  et contact*/
+#ReceiveInvitation, #SendInvitation , #contactProfil{
+	float:left;
+	width:100%;
+	}
+
+#invitationProfil .a_invitation , #contactProfil .a_contact{
+	border:1px solid #CFCFCF;
+	padding:8px;
+	margin:8px 8px 0 0; 
+	height:84px;
+	position:relative;
+	
+	}
+
+html > body #invitationProfil .a_invitation , html > body  #contactProfil .a_contact{
+	min-height:84px;
+	height:auto;
+	}
+	
+/* Par défaut 1 colonne */
+.aff_colonnes .a_contact {
+	
+	
+}
+
+
+/*  
+-- Pour affichage2 colonnes 
+#contactProfil .aff_colonnes .a_contact {
+	width:46%;
+	float:right;
+}*/
+
+/*
+-- Pour affichage 3 colonnes
+.aff_colonnes .a_contact {
+
+	width:30%;
+	float:right;
+}
+*/
+
+#invitationProfil .profilPhoto, #contactProfil  .profilPhoto{
+    border: 1px solid #CCCCCC;
+    float: left;
+    height: auto;
+    margin: 7px;
+    overflow: hidden;
+    width: 64px;
+	float:left;
+	clear:both;
+	margin:0px
+}
+
+#invitationProfil .profilPhoto img , #contactProfil .profilPhoto img{
+	width: 64px;
+	height:auto;
+	}
+
+#invitationProfil a.name, #contactProfil .userName a{  
+	font-size:14px;
+	color:#000;
+	font-weight:bold;
+	}
+#invitationProfil a.name:hover,  #contactProfil .userName a:hover {
+	color:#333;
+	}
+#invitationProfil .txt, #contactProfil .txt{
+	color:#727272;
+	margin:0 140px 0 74px;
+	}
+#invitationProfil .message {
+	color:#3A3A3A;
+	padding:8px 0 0;
+	}
+
+#invitationProfil .action, #contactProfil .action{
+	float:right;
+	width:135px;
+	margin-top:14px;
+}
+ #contactProfil .action{
+	 margin-top:31px;
+}
+	 
+	 
+.action .link {
+    border-bottom: 1px solid #9E9ECF;
+    clear: right;
+    color: #333366;
+    float: right;
+    font-size: 11px;
+    margin-bottom: 8px;
+    padding: 0 0 3px;
+    width: 132px;
+}
+
+.action .link:hover {
+	  color:#000;
+	  border-bottom:1px solid #000;
+  }
+
+#contactProfil ul.info , #contactProfil ul.info li{
+	margin: 0;
+	padding: 0;
+	list-style-type:none
+	}
+	
+#contactProfil ul li.infoConnection img {
+    position: absolute;
+    right: 10px;
+    top: 10px;
+}
+
+#contactProfil .info li.userType {
+    color: #333333;
+    font-size: 12px;
+    font-weight: bold;
+    padding-top: 10px;
+}
+	
+/* general Style */	
+hr.sep  { 
+	clear:both;
+	height:0px;
+	line-height:0px;
+	width:100%;
+	border-style:solid;
+	border-color:#E5E5E5;
+	border-width:0px;
+	background-color:#E5E5E5;
+	margin:10px 0;
+	padding:0;
+	border-bottom:1px solid #E5E5E5;
+	}
+
+.txtColor {
+	color:#3A5998;
+	}
+	
+/* class actuellement utilisée dans l'annuaire expert à généraliser */
+.linkMore {
+    background: url("../icons/open.gif") no-repeat scroll right center #EFF9E3;
+    border-bottom: 1px solid #CCCCCC;
+    border-top: 1px solid #CCCCCC;
+    clear: both;
+    color: #4C4C4C;
+    display: block;
+    font-size: 11px;
+    line-height: 30px;
+    margin: 10px 0;
+    padding: 0 15px;
+}
+
+.linkMore:hover, .linkMore:focus  {
+	background-color:#E9F7D7;
+	}
+
+
+/*- [ publicProfile END ] --------------------------- */
+
+/*- [ attachments BEGIN ] ------------------------- */
+a.yuimenuitemlabel-disabled:hover {
+	color: #B9B9B9;
+}
+
+ul#attachmentList.ui-sortable {
+	cursor:default;
+}
+
+ul#attachmentList {
+    list-style-type: none;
+    margin-left: 0px;
+    padding-left: 0px;
+}
+
+ul#attachmentList li.attachmentListItem {
+	margin:0;
+    padding:10px;
+}
+
+ul#attachmentList li.attachmentListItem .lineSize {
+	white-space: nowrap;
+}
+
+ul#attachmentList li.attachmentListItem .lineMain {
+    white-space: nowrap;
+}
+/*- [ attachments END ] ------------------------- */
+
+#admin-component .componentIcon {
+	vertical-align: middle;
+}
+
+#admin-component .parameterInfo {
+	width: 12px;
+}
+
+#admin-component #parameters-header {
+	background-color: #EDEDED;
+	text-align: center;
+	margin-top:20px;
+	padding:5px;
+}
+
+#admin-role .group-icon,
+#admin-role .user-icon {
+	margin: 1px;
+}
+
+.inline_message_ok {
+	background-color: #C8ED99;
+	border: 2px solid #9BD94A;
+	padding: 5px;
+	margin: 10px;
+	text-align: center;
+}
+
+/*- [ comment BEGIN ] ------------------------- */
+.commentaires {
+	width:550px;
+}
+
+.commentaires hr{
+	clear:both;
+	margin-bottom:20px;
+	background-color:#CECECE;
+	border:0;
+	height:1px;
+	color:#CECECE;
+
+}
+.oneComment {
+	width:525px;
+	position:relative;
+	clear:both;
+	background:transparent url(../icons/commentBottom.png) bottom left no-repeat;
+	margin-bottom:10px;
+}
+.oneComment div {
+	background:transparent url(../icons/commentTop.png) left top no-repeat;
+	}
+.oneComment div div { background-image:none;}
+
+.oneComment div.avatar {
+	position:absolute;
+	top:0;
+	left:0;
+	border:1px solid #CECECE;
+	padding:1px;
+	background-color:#FFF;
+	}
+.oneComment div.avatar img {
+	width:50px;}
+
+.oneComment .action {
+	bottom: 10px;
+    position: absolute;
+    right: 9px;
+}
+.oneComment .action img {
+	width:13px;
+}
+
+.oneComment p.author {
+	color: #333333;
+    font-size: 12px;
+    padding: 6px 64px;
+	margin:0;
+	}
+.oneComment .date {
+	color:#999;
+	font-size:11px;
+}
+
+.oneComment p.message {
+	font-size: 11px;
+    line-height: 16px;
+    padding:27px 12px 23px 23px;
+    text-align: justify;
+    text-indent: 41px;
+	margin:0;
+	}
+
+
+
+
+/*- [ comment END ] ------------------------- */
+
+/*- [ statictics BEGIN ] -------------------- */
+#stats_viewConnectionButton {
+	margin-top: 10px;
+}
+
+/*- [Specific export BEGIN ] ---------------- */
+.exportlinks {
+	width: 165px;
+}
+.exportlinks div {
+	float:right;
+	font-weight:bold;
+	margin-right:8px;
+	padding-left:10px;
+	line-height:19px;
+	padding-top: 3px;
+}
+.exportlinks a:hover {
+	color:#5E9F09;
+}
+span.export {
+  padding: 0 4px 1px 20px;
+  display: inline;
+  display: inline-block;
+  cursor: pointer;
+  margin:0 10px;
+  font-weight:100;
+}
+span.csv {
+  background:transparent url(../icons/fileType/icon_csv.gif) 0px 0px no-repeat;
+}
+
+/*- [Generic inline messages BEGIN ] ---------------- */
+.inlineMessage,
+.inlineMessage-ok,
+.inlineMessage-nok {
+	padding: 5px;
+	margin: 10px;
+	text-align: center;
+	border: 2px solid;
+}
+
+.inlineMessage {
+	background-color: #FBF7AA;
+	border-color: #F9E98E;
+}
+
+.inlineMessage-ok {
+	background-color: #B5DF7D;
+	border-color: #9BD94A;
+}
+
+.inlineMessage-nok {
+	background-color: #F79992;
+	border-color: #CE6F6F;
+}
+
+table.pdcPositionsField {
+	border-spacing: 0;
+    padding: 0;
+    width: 100%;
 }