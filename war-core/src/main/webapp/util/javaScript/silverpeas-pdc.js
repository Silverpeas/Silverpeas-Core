--- conflicted
+++ resolved
@@ -221,10 +221,7 @@
         loadPdC($this, function($this) {
           loadClassification( $this, settings.defaultClassificationURI, function($this, uri) {
             var classification = $this.data('classification');
-<<<<<<< HEAD
-=======
             classification.uri = settings.classificationURI;
->>>>>>> e0f2464f
             renderClassificationFrame($this);
             renderClassificationEditionFrame($this, []);
             if (classification.modifiable) {
@@ -328,15 +325,6 @@
     if ( options ) {
       $.extend( true, settings, options );
     }
-<<<<<<< HEAD
-    settings.defaultClassificationURI = settings.resource.context + '/services/pdc/' +
-    settings.resource.component + '/classification';
-    if (settings.resource.node != null && settings.resource.node.length > 0) {
-      settings.defaultClassificationURI += '?nodeId=' + settings.resource.node;
-    }
-    settings.classificationURI = settings.resource.context + '/services/pdc/' +
-    settings.resource.component + '/' + settings.resource.content;
-=======
     settings.defaultClassificationURI = settings.resource.context + '/services/pdc/' + settings.resource.component + '/classification';
     if (settings.resource.node != null && settings.resource.node.length > 0) {
       settings.defaultClassificationURI += '?nodeId=' + settings.resource.node;
@@ -347,7 +335,6 @@
     } else {
       settings.classificationURI += 'new';
     }
->>>>>>> e0f2464f
     settings.pdcURI = settings.resource.context + '/services/pdc/' + settings.resource.component;
     if (settings.resource.content != null && settings.resource.content.length > 0) {
       settings.pdcURI = settings.pdcURI + '?contentId=' + settings.resource.content;
@@ -358,11 +345,7 @@
    * Renders the area into which the classification on the PdC of the resource will be displayed.
    */
   function renderClassificationFrame ( $this ) {
-<<<<<<< HEAD
-    if (settings.mode == 'predefinition')
-=======
     if (settings.mode == 'predefinition' && settings.resource.node != null && settings.resource.node > 0)
->>>>>>> e0f2464f
       $('<div>').addClass('inlineMessage').html(settings.messages.inheritanceMessage).appendTo($this);
     var titleTag = $('<div>').append($('<h4>').addClass('clean').html(settings.title));
     if ($this.is('fieldset')) {
@@ -390,13 +373,9 @@
         positionsLabel = settings.inheritedPositionsLabel;
       }
       listOfPositions.addClass('field').
-<<<<<<< HEAD
-      append($('<label>', {'for': 'allpositions'}).html(positionsLabel));
-=======
       append($('<label>', {
         'for': 'allpositions'
       }).html(positionsLabel));
->>>>>>> e0f2464f
       listOfPositions.append($('<div>', {
         id: 'allpositions'
       }).addClass('champs')).appendTo($('<div>').addClass('fields').appendTo($this));
