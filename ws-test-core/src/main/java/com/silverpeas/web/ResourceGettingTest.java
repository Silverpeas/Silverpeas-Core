/*
* Copyright (C) 2000 - 2012 Silverpeas
*
* This program is free software: you can redistribute it and/or modify
* it under the terms of the GNU Affero General Public License as
* published by the Free Software Foundation, either version 3 of the
* License, or (at your option) any later version.
*
* As a special exception to the terms and conditions of version 3.0 of
* the GPL, you may redistribute this Program in connection withWriter Free/Libre
* Open Source Software ("FLOSS") applications as described in Silverpeas's
* FLOSS exception. You should have recieved a copy of the text describing
* the FLOSS exception, and it is also available here:
* "http://www.silverpeas.org/docs/core/legal/floss_exception.html"
*
* This program is distributed in the hope that it will be useful,
* but WITHOUT ANY WARRANTY; without even the implied warranty of
* MERCHANTABILITY or FITNESS FOR A PARTICULAR PURPOSE. See the
* GNU Affero General Public License for more details.
*
* You should have received a copy of the GNU Affero General Public License
* along with this program. If not, see <http://www.gnu.org/licenses/>.
*/
package com.silverpeas.web;

<<<<<<< HEAD
=======
import static org.hamcrest.Matchers.is;
import static org.junit.Assert.assertThat;
import static org.junit.Assert.fail;

>>>>>>> f3392371
import java.util.UUID;

import javax.ws.rs.core.MediaType;
import javax.ws.rs.core.MultivaluedMap;
import javax.ws.rs.core.Response.Status;

<<<<<<< HEAD
import com.sun.jersey.api.client.UniformInterfaceException;
import com.sun.jersey.api.client.WebResource;
import org.junit.Test;

import static org.hamcrest.Matchers.is;
import static org.junit.Assert.assertThat;
import static org.junit.Assert.fail;
=======
import org.junit.Test;
>>>>>>> f3392371

import com.sun.jersey.api.client.UniformInterfaceException;
import com.sun.jersey.api.client.WebResource;

/**
* Unit tests on the getting of a resource in Silverpeas through a REST web service.
* This class is an abstract one and it implements some tests that are redondant over all
* web resources in Silverpeas (about authorization failure, authentication failure, ...)
*/
public abstract class ResourceGettingTest<T extends TestResources> extends RESTWebServiceTest<T>
        implements WebResourceTesting {

  /**
* @see RESTWebServiceTest#RESTWebServiceTest(java.lang.String, java.lang.String)
*/
  public ResourceGettingTest(String webServicePackage, String springContext) {
    super(webServicePackage, springContext);
  }

  /**
   * Gets the web resource at the specified URI as an instance of the specified class.
   * The state of the resource sent back by the web resource is expected to be in JSON.
   * @param <C> the type of the resource to return.
   * @param uri the URI identifying uniquely the resource. the uri can be compound of a query
   * string (starts at ?).
   * @param c the class of which the returned resource should be an instance.
   * @return the web entity representing the resource at the specified URI.
   */
  public <C> C getAt(String uri, Class<C> c) {
    return getAt(uri, MediaType.APPLICATION_JSON_TYPE, c);
  }

  /**
   * Gets the web resource at the specified URI as an instance of the specified class in the way
   * it is sent back by the web resource in the specified media type.
   * @param <C> the type of the resource to return.
   * @param uri the URI identifying uniquely the resource. the uri can be compound of a query
   * string (starts at ?).
   * @param mediaType the expected media type in which the returned resource state is encoded.
   * @param c the class of which the returned resource should be an instance.
   * @return the web entity representing the resource at the specified URI.
   */
  public <C> C getAt(String uri, MediaType mediaType, Class<C> c) {
    String thePath = uri;
    WebResource resource = resource();
    if (thePath.contains("?")) {
      String[] pathParts = thePath.split("\\?");
      String query = pathParts[1];
      thePath = pathParts[0];
      MultivaluedMap<String, String> parameters = buildQueryParametersFrom(query);
      resource = resource.queryParams(parameters);
    }
    return resource.path(thePath).
            header(HTTP_SESSIONKEY, getSessionKey()).
            accept(mediaType).
            get(c);
  }

  @Test
  public void gettingAResourceByANonAuthenticatedUser() {
    try {
      resource().path(aResourceURI()).
              accept(MediaType.APPLICATION_JSON).
              get(getWebEntityClass());
      fail("A non authenticated user shouldn't access the resource");
    } catch (UniformInterfaceException ex) {
      int receivedStatus = ex.getResponse().getStatus();
      int unauthorized = Status.UNAUTHORIZED.getStatusCode();
      assertThat(receivedStatus, is(unauthorized));
    }
  }

  @Test
  public void gettingAResourceWithAnExpiredSession() {
    try {
      resource().path(aResourceURI()).
              header(HTTP_SESSIONKEY, UUID.randomUUID().toString()).
              accept(MediaType.APPLICATION_JSON).get(getWebEntityClass());
      fail("A non authenticated user shouldn't access the resource");
    } catch (UniformInterfaceException ex) {
      int receivedStatus = ex.getResponse().getStatus();
      int unauthorized = Status.UNAUTHORIZED.getStatusCode();
      assertThat(receivedStatus, is(unauthorized));
    }
  }

  @Test
  public void gettingAResourceByAnUnauthorizedUser() {
    denieAuthorizationToUsers();
    try {
      getAt(aResourceURI(), getWebEntityClass());
      fail("An unauthorized user shouldn't access the resource");
    } catch (UniformInterfaceException ex) {
      int receivedStatus = ex.getResponse().getStatus();
      int forbidden = Status.FORBIDDEN.getStatusCode();
      assertThat(receivedStatus, is(forbidden));
    }
  }

  @Test
  public void gettingAnUnexistingResource() {
    try {
      getAt(anUnexistingResourceURI(), getWebEntityClass());
      fail("A user shouldn't get an unexisting resource");
    } catch (UniformInterfaceException ex) {
      int receivedStatus = ex.getResponse().getStatus();
      int notFound = Status.NOT_FOUND.getStatusCode();
      assertThat(receivedStatus, is(notFound));
    }
  }
}<|MERGE_RESOLUTION|>--- conflicted
+++ resolved
@@ -1,42 +1,34 @@
 /*
-* Copyright (C) 2000 - 2012 Silverpeas
-*
-* This program is free software: you can redistribute it and/or modify
-* it under the terms of the GNU Affero General Public License as
-* published by the Free Software Foundation, either version 3 of the
-* License, or (at your option) any later version.
-*
-* As a special exception to the terms and conditions of version 3.0 of
-* the GPL, you may redistribute this Program in connection withWriter Free/Libre
-* Open Source Software ("FLOSS") applications as described in Silverpeas's
-* FLOSS exception. You should have recieved a copy of the text describing
-* the FLOSS exception, and it is also available here:
-* "http://www.silverpeas.org/docs/core/legal/floss_exception.html"
-*
-* This program is distributed in the hope that it will be useful,
-* but WITHOUT ANY WARRANTY; without even the implied warranty of
-* MERCHANTABILITY or FITNESS FOR A PARTICULAR PURPOSE. See the
-* GNU Affero General Public License for more details.
-*
-* You should have received a copy of the GNU Affero General Public License
-* along with this program. If not, see <http://www.gnu.org/licenses/>.
-*/
+ * Copyright (C) 2000 - 2012 Silverpeas
+ *
+ * This program is free software: you can redistribute it and/or modify
+ * it under the terms of the GNU Affero General Public License as
+ * published by the Free Software Foundation, either version 3 of the
+ * License, or (at your option) any later version.
+ *
+ * As a special exception to the terms and conditions of version 3.0 of
+ * the GPL, you may redistribute this Program in connection withWriter Free/Libre
+ * Open Source Software ("FLOSS") applications as described in Silverpeas's
+ * FLOSS exception. You should have recieved a copy of the text describing
+ * the FLOSS exception, and it is also available here:
+ * "http://www.silverpeas.org/docs/core/legal/floss_exception.html"
+ *
+ * This program is distributed in the hope that it will be useful,
+ * but WITHOUT ANY WARRANTY; without even the implied warranty of
+ * MERCHANTABILITY or FITNESS FOR A PARTICULAR PURPOSE. See the
+ * GNU Affero General Public License for more details.
+ *
+ * You should have received a copy of the GNU Affero General Public License
+ * along with this program. If not, see <http://www.gnu.org/licenses/>.
+ */
 package com.silverpeas.web;
 
-<<<<<<< HEAD
-=======
-import static org.hamcrest.Matchers.is;
-import static org.junit.Assert.assertThat;
-import static org.junit.Assert.fail;
-
->>>>>>> f3392371
 import java.util.UUID;
 
 import javax.ws.rs.core.MediaType;
 import javax.ws.rs.core.MultivaluedMap;
 import javax.ws.rs.core.Response.Status;
 
-<<<<<<< HEAD
 import com.sun.jersey.api.client.UniformInterfaceException;
 import com.sun.jersey.api.client.WebResource;
 import org.junit.Test;
@@ -44,34 +36,31 @@
 import static org.hamcrest.Matchers.is;
 import static org.junit.Assert.assertThat;
 import static org.junit.Assert.fail;
-=======
-import org.junit.Test;
->>>>>>> f3392371
-
-import com.sun.jersey.api.client.UniformInterfaceException;
-import com.sun.jersey.api.client.WebResource;
 
 /**
-* Unit tests on the getting of a resource in Silverpeas through a REST web service.
-* This class is an abstract one and it implements some tests that are redondant over all
-* web resources in Silverpeas (about authorization failure, authentication failure, ...)
-*/
+ * Unit tests on the getting of a resource in Silverpeas through a REST web service. This class is
+ * an abstract one and it implements some tests that are redondant over all web resources in
+ * Silverpeas (about authorization failure, authentication failure, ...)
+ *
+ * @param <T>
+ */
 public abstract class ResourceGettingTest<T extends TestResources> extends RESTWebServiceTest<T>
-        implements WebResourceTesting {
+    implements WebResourceTesting {
 
   /**
-* @see RESTWebServiceTest#RESTWebServiceTest(java.lang.String, java.lang.String)
-*/
+   * @see RESTWebServiceTest#RESTWebServiceTest(java.lang.String, java.lang.String)
+   */
   public ResourceGettingTest(String webServicePackage, String springContext) {
     super(webServicePackage, springContext);
   }
 
   /**
-   * Gets the web resource at the specified URI as an instance of the specified class.
-   * The state of the resource sent back by the web resource is expected to be in JSON.
+   * Gets the web resource at the specified URI as an instance of the specified class. The state of
+   * the resource sent back by the web resource is expected to be in JSON.
+   *
    * @param <C> the type of the resource to return.
-   * @param uri the URI identifying uniquely the resource. the uri can be compound of a query
-   * string (starts at ?).
+   * @param uri the URI identifying uniquely the resource. the uri can be compound of a query string
+   * (starts at ?).
    * @param c the class of which the returned resource should be an instance.
    * @return the web entity representing the resource at the specified URI.
    */
@@ -80,11 +69,12 @@
   }
 
   /**
-   * Gets the web resource at the specified URI as an instance of the specified class in the way
-   * it is sent back by the web resource in the specified media type.
+   * Gets the web resource at the specified URI as an instance of the specified class in the way it
+   * is sent back by the web resource in the specified media type.
+   *
    * @param <C> the type of the resource to return.
-   * @param uri the URI identifying uniquely the resource. the uri can be compound of a query
-   * string (starts at ?).
+   * @param uri the URI identifying uniquely the resource. the uri can be compound of a query string
+   * (starts at ?).
    * @param mediaType the expected media type in which the returned resource state is encoded.
    * @param c the class of which the returned resource should be an instance.
    * @return the web entity representing the resource at the specified URI.
@@ -99,18 +89,13 @@
       MultivaluedMap<String, String> parameters = buildQueryParametersFrom(query);
       resource = resource.queryParams(parameters);
     }
-    return resource.path(thePath).
-            header(HTTP_SESSIONKEY, getSessionKey()).
-            accept(mediaType).
-            get(c);
+    return resource.path(thePath).header(HTTP_SESSIONKEY, getSessionKey()).accept(mediaType).get(c);
   }
 
   @Test
   public void gettingAResourceByANonAuthenticatedUser() {
     try {
-      resource().path(aResourceURI()).
-              accept(MediaType.APPLICATION_JSON).
-              get(getWebEntityClass());
+      resource().path(aResourceURI()).accept(MediaType.APPLICATION_JSON).get(getWebEntityClass());
       fail("A non authenticated user shouldn't access the resource");
     } catch (UniformInterfaceException ex) {
       int receivedStatus = ex.getResponse().getStatus();
@@ -122,9 +107,8 @@
   @Test
   public void gettingAResourceWithAnExpiredSession() {
     try {
-      resource().path(aResourceURI()).
-              header(HTTP_SESSIONKEY, UUID.randomUUID().toString()).
-              accept(MediaType.APPLICATION_JSON).get(getWebEntityClass());
+      resource().path(aResourceURI()).header(HTTP_SESSIONKEY, UUID.randomUUID().toString()).
+          accept(MediaType.APPLICATION_JSON).get(getWebEntityClass());
       fail("A non authenticated user shouldn't access the resource");
     } catch (UniformInterfaceException ex) {
       int receivedStatus = ex.getResponse().getStatus();
