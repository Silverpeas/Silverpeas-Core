--- conflicted
+++ resolved
@@ -63,15 +63,6 @@
   }
 
   /**
-<<<<<<< HEAD
-* Posts the specified web entity at the specified URI.
-* @param <T> the type of the web entity to post.
-* @param entity the web entity to post.
-* @param atURI the URI at which the entity has to be posted.
-* @return the response of the post.
-*/
-  public <T> ClientResponse post(final T entity, String atURI) {
-=======
    * Posts the specified web entity at the specified URI.
    * @param <C> the type of the web entity to post.
    * @param entity the web entity to post.
@@ -79,7 +70,6 @@
    * @return the response of the post.
    */
   public <C> ClientResponse post(final C entity, String atURI) {
->>>>>>> c6940e40
     return post(entity, atURI, withAsSessionKey(getSessionKey()));
   }
 
