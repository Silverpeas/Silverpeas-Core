--- conflicted
+++ resolved
@@ -44,8 +44,5 @@
       <filter>src/test/filters/filters.properties</filter>
     </filters>  
   </build>
-<<<<<<< HEAD
-=======
 
->>>>>>> 204da665
 </project>