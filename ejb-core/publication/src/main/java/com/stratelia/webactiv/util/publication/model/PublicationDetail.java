/**
<<<<<<< HEAD
 * Copyright (C) 2000 - 2011 Silverpeas
 *
 * This program is free software: you can redistribute it and/or modify it under the terms of the
 * GNU Affero General Public License as published by the Free Software Foundation, either version 3
 * of the License, or (at your option) any later version.
 *
 * As a special exception to the terms and conditions of version 3.0 of the GPL, you may
 * redistribute this Program in connection with Free/Libre Open Source Software ("FLOSS")
 * applications as described in Silverpeas's FLOSS exception. You should have received a copy of the
 * text describing the FLOSS exception, and it is also available here:
 * "http://repository.silverpeas.com/legal/licensing"
 *
 * This program is distributed in the hope that it will be useful, but WITHOUT ANY WARRANTY; without
 * even the implied warranty of MERCHANTABILITY or FITNESS FOR A PARTICULAR PURPOSE. See the GNU
 * Affero General Public License for more details.
 *
 * You should have received a copy of the GNU Affero General Public License along with this program.
 * If not, see <http://www.gnu.org/licenses/>.
 */
=======
* Copyright (C) 2000 - 2011 Silverpeas
*
* This program is free software: you can redistribute it and/or modify
* it under the terms of the GNU Affero General Public License as
* published by the Free Software Foundation, either version 3 of the
* License, or (at your option) any later version.
*
* As a special exception to the terms and conditions of version 3.0 of
* the GPL, you may redistribute this Program in connection with Free/Libre
* Open Source Software ("FLOSS") applications as described in Silverpeas's
* FLOSS exception. You should have received a copy of the text describing
* the FLOSS exception, and it is also available here:
* "http://repository.silverpeas.com/legal/licensing"
*
* This program is distributed in the hope that it will be useful,
* but WITHOUT ANY WARRANTY; without even the implied warranty of
* MERCHANTABILITY or FITNESS FOR A PARTICULAR PURPOSE. See the
* GNU Affero General Public License for more details.
*
* You should have received a copy of the GNU Affero General Public License
* along with this program. If not, see <http://www.gnu.org/licenses/>.
*/
>>>>>>> 9a5f138c
package com.stratelia.webactiv.util.publication.model;

import com.google.common.base.Objects;
import com.silverpeas.SilverpeasContent;
import com.silverpeas.form.DataRecord;
import com.silverpeas.form.Field;
import com.silverpeas.form.FieldDisplayer;
import com.silverpeas.form.PagesContext;
import com.silverpeas.form.TypeManager;
import com.silverpeas.form.displayers.WysiwygFCKFieldDisplayer;
import com.silverpeas.form.importExport.XMLField;
import com.silverpeas.form.record.GenericFieldTemplate;
import com.silverpeas.formTemplate.ejb.FormTemplateBm;
import com.silverpeas.formTemplate.ejb.FormTemplateBmHome;
import com.silverpeas.publicationTemplate.PublicationTemplate;
import com.silverpeas.publicationTemplate.PublicationTemplateManager;
import com.silverpeas.thumbnail.control.ThumbnailController;
import com.silverpeas.thumbnail.model.ThumbnailDetail;
import com.silverpeas.util.EncodeHelper;
import com.silverpeas.util.StringUtil;
import com.silverpeas.util.i18n.AbstractI18NBean;
import com.silverpeas.util.i18n.I18NHelper;
import com.stratelia.silverpeas.contentManager.ContentManager;
import com.stratelia.silverpeas.contentManager.ContentManagerException;
import com.stratelia.silverpeas.contentManager.ContentManagerFactory;
import com.stratelia.silverpeas.contentManager.SilverContentInterface;
import com.stratelia.silverpeas.silvertrace.SilverTrace;
import com.stratelia.silverpeas.wysiwyg.control.WysiwygController;
import com.stratelia.webactiv.beans.admin.UserDetail;
import com.stratelia.webactiv.util.DateUtil;
import com.stratelia.webactiv.util.EJBUtilitaire;
import com.stratelia.webactiv.util.JNDINames;
import com.stratelia.webactiv.util.attachment.control.AttachmentController;
import com.stratelia.webactiv.util.attachment.ejb.AttachmentPK;
import com.stratelia.webactiv.util.attachment.model.AttachmentDetail;
import com.stratelia.webactiv.util.exception.SilverpeasRuntimeException;
import com.stratelia.webactiv.util.indexEngine.model.IndexManager;
import com.stratelia.webactiv.util.publication.control.PublicationBm;
import com.stratelia.webactiv.util.publication.control.PublicationBmHome;
import com.stratelia.webactiv.util.publication.info.model.InfoDetail;
import com.stratelia.webactiv.util.publication.info.model.InfoTextDetail;
import java.io.PrintWriter;
import java.io.Serializable;
import java.io.StringWriter;
import java.util.ArrayList;
import java.util.Collection;
import java.util.Date;
import java.util.HashMap;
import java.util.List;
import org.silverpeas.attachment.AttachmentServiceFactory;
import org.silverpeas.attachment.model.SimpleDocument;
import org.silverpeas.attachment.model.SimpleDocumentPK;

/**
<<<<<<< HEAD
 * This object contains the description of a publication
 *
 * @author Nicolas Eysseric
 * @version 1.0
 */
public class PublicationDetail extends AbstractI18NBean implements SilverContentInterface,
    SilverpeasContent,
=======
* This object contains the description of a publication
* @author Nicolas Eysseric
* @version 1.0
*/
public class PublicationDetail extends AbstractI18NBean implements SilverContentInterface, SilverpeasContent,
>>>>>>> 9a5f138c
    Serializable, Cloneable {

  private static final long serialVersionUID = 9199848912262605680L;
  private PublicationPK pk;
  private String infoId;
  private String name;
  private String description;
  private Date creationDate;
  private Date beginDate;
  private Date endDate;
  private String creatorId;
  private String creatorName;
  private int importance;
  private String version;
  private String keywords;
  private String content;
  private String status;
  private Date updateDate;
  private String updaterId;
  private Date validateDate;
  private String validatorId;
  private String beginHour;
  private String endHour;
  private String author;
  private String targetValidatorId;
  private String cloneId;
  private String cloneStatus;
  private Date draftOutDate;
  private String silverObjectId; // added for the components - PDC integration
  private String iconUrl;
  // added for the taglib
  private InfoDetail infoDetail = null;
  private List<XMLField> xmlFields = null;
  // added for indexation
  private int indexOperation = IndexManager.ADD;
  // added for import/export
  private boolean statusMustBeChecked = true;
  private boolean updateDateMustBeSet = true;
  // ajoutÃ© pour les statistiques
  private int nbAccess = 0;
  private boolean notYetVisible = false;
  private boolean noMoreVisible = false;
  private Date beginDateAndHour = null;
  private Date endDateAndHour = null;
  // added for export component
  public static final String DRAFT = "Draft";
  public static final String VALID = "Valid";
  public static final String TO_VALIDATE = "ToValidate";
  public static final String REFUSED = "Unvalidate";
  public static final String CLONE = "Clone";
  public static final String TYPE = "Publication";

  /**
* Constructeur par dÃ©faut: nÃ©cÃ©ssaire au mapping castor du module d'importExport
*/
  public PublicationDetail() {
  }

  public PublicationDetail(PublicationPK pk, String name, String description,
      Date creationDate, Date beginDate, Date endDate, String creatorId,
      int importance, String version, String keywords, String content) {
    this.pk = pk;
    this.name = name;
    this.description = description;
    this.creationDate = creationDate;
    this.beginDate = beginDate;
    this.endDate = endDate;
    this.creatorId = creatorId;
    this.importance = importance;
    this.version = version;
    this.keywords = keywords;
    this.content = content;
  }

  /**
* @param id
* @param name
* @param description
* @param creationDate
* @param beginDate
* @param endDate
* @param creatorId
* @param importance
* @param version
* @param keywords
* @param content
*/
  public PublicationDetail(String id, String name, String description,
      Date creationDate, Date beginDate, Date endDate, String creatorId,
      String importance, String version, String keywords, String content) {
    this.pk = new PublicationPK(id);
    this.name = name;
    this.description = description;
    this.creationDate = creationDate;
    this.beginDate = beginDate;
    this.endDate = endDate;
    this.creatorId = creatorId;
    this.importance = new Integer(importance).intValue();
    this.version = version;
    this.keywords = keywords;
    this.content = content;
  }

  public PublicationDetail(PublicationPK pk, String name, String description,
      Date creationDate, Date beginDate, Date endDate, String creatorId,
      int importance, String version, String keywords, String content,
      String status) {
    this.pk = pk;
    this.name = name;
    this.description = description;
    this.creationDate = creationDate;
    this.beginDate = beginDate;
    this.endDate = endDate;
    this.creatorId = creatorId;
    this.importance = importance;
    this.version = version;
    this.keywords = keywords;
    this.content = content;
    this.status = status;
  }

  public PublicationDetail(PublicationPK pk, String name, String description,
      Date creationDate, Date beginDate, Date endDate, String creatorId,
      int importance, String version, String keywords, String content,
      String status, Date updateDate) {
    this.pk = pk;
    this.name = name;
    this.description = description;
    this.creationDate = creationDate;
    this.beginDate = beginDate;
    this.endDate = endDate;
    this.creatorId = creatorId;
    this.importance = importance;
    this.version = version;
    this.keywords = keywords;
    this.content = content;
    this.status = status;
    this.updateDate = updateDate;
  }

  /**
<<<<<<< HEAD
   * @deprecated @param pk
   * @param name
   * @param description
   * @param creationDate
   * @param beginDate
   * @param endDate
   * @param creatorId
   * @param importance
   * @param version
   * @param keywords
   * @param content
   * @param status
   * @param updateDate
   * @param updaterId
   */
=======
* @deprecated
* @param pk
* @param name
* @param description
* @param creationDate
* @param beginDate
* @param endDate
* @param creatorId
* @param importance
* @param version
* @param keywords
* @param content
* @param status
* @param updateDate
* @param updaterId
*/
>>>>>>> 9a5f138c
  public PublicationDetail(PublicationPK pk, String name, String description,
      Date creationDate, Date beginDate, Date endDate, String creatorId,
      int importance, String version, String keywords, String content,
      String status, Date updateDate,
      String updaterId) {
    this.pk = pk;
    this.name = name;
    this.description = description;
    this.creationDate = creationDate;
    this.beginDate = beginDate;
    this.endDate = endDate;
    this.creatorId = creatorId;
    this.importance = importance;
    this.version = version;
    this.keywords = keywords;
    this.content = content;
    this.status = status;
    this.updateDate = updateDate;
    this.updaterId = updaterId;
  }

  public PublicationDetail(PublicationPK pk, String name, String description,
      Date creationDate, Date beginDate, Date endDate, String creatorId,
      int importance, String version, String keywords, String content,
      String status, Date updateDate,
      String updaterId, String author) {
    this.pk = pk;
    this.name = name;
    this.description = description;
    this.creationDate = creationDate;
    this.beginDate = beginDate;
    this.endDate = endDate;
    this.creatorId = creatorId;
    this.importance = importance;
    this.version = version;
    this.keywords = keywords;
    this.content = content;
    this.status = status;
    this.updateDate = updateDate;
    this.updaterId = updaterId;
    this.author = author;
  }

  /**
<<<<<<< HEAD
   * @deprecated @param id
   * @param name
   * @param description
   * @param creationDate
   * @param beginDate
   * @param endDate
   * @param creatorId
   * @param importance
   * @param version
   * @param keywords
   * @param content
   * @param status
   */
=======
* @deprecated
* @param id
* @param name
* @param description
* @param creationDate
* @param beginDate
* @param endDate
* @param creatorId
* @param importance
* @param version
* @param keywords
* @param content
* @param status
*/
>>>>>>> 9a5f138c
  public PublicationDetail(String id, String name, String description,
      Date creationDate, Date beginDate, Date endDate, String creatorId,
      String importance, String version, String keywords, String content,
      String status) {
    this.pk = new PublicationPK(id);
    this.name = name;
    this.description = description;
    this.creationDate = creationDate;
    this.beginDate = beginDate;
    this.endDate = endDate;
    this.creatorId = creatorId;
    this.importance = new Integer(importance).intValue();
    this.version = version;
    this.keywords = keywords;
    this.content = content;
    this.status = status;
  }

  public PublicationDetail(String id, String name, String description,
      Date creationDate, Date beginDate, Date endDate, String creatorId,
      String importance, String version, String keywords, String content,
      String status, String updaterId, String author) {
    this.pk = new PublicationPK(id);
    this.name = name;
    this.description = description;
    this.creationDate = creationDate;
    this.beginDate = beginDate;
    this.endDate = endDate;
    this.creatorId = creatorId;
    this.importance = new Integer(importance).intValue();
    this.version = version;
    this.keywords = keywords;
    this.content = content;
    this.status = status;
    this.updaterId = updaterId;
    this.author = author;
  }

  public PublicationDetail(String id, String name, String description,
      Date creationDate, Date beginDate, Date endDate, String creatorId,
      String importance, String version, String keywords, String content,
      String status, Date updateDate) {
    this.pk = new PublicationPK(id);
    this.name = name;
    this.description = description;
    this.creationDate = creationDate;
    this.beginDate = beginDate;
    this.endDate = endDate;
    this.creatorId = creatorId;
    this.importance = new Integer(importance).intValue();
    this.version = version;
    this.keywords = keywords;
    this.content = content;
    this.status = status;
    this.updateDate = updateDate;
  }

  public PublicationDetail(String id, String name, String description,
      Date creationDate, Date beginDate, Date endDate, String creatorId,
      String importance, String version, String keywords, String content,
      String status, Date updateDate,
      String updaterId) {
    this.pk = new PublicationPK(id);
    this.name = name;
    this.description = description;
    this.creationDate = creationDate;
    this.beginDate = beginDate;
    this.endDate = endDate;
    this.creatorId = creatorId;
    this.importance = new Integer(importance).intValue();
    this.version = version;
    this.keywords = keywords;
    this.content = content;
    this.status = status;
    this.updateDate = updateDate;
    this.updaterId = updaterId;
  }

  public PublicationDetail(String id, String name, String description,
      Date creationDate, Date beginDate, Date endDate, String creatorId,
      String importance, String version, String keywords, String content,
      String status, Date updateDate,
      String updaterId, Date validateDate, String validatorId) {
    this.pk = new PublicationPK(id);
    this.name = name;
    this.description = description;
    this.creationDate = creationDate;
    this.beginDate = beginDate;
    this.endDate = endDate;
    this.creatorId = creatorId;
    this.importance = new Integer(importance).intValue();
    this.version = version;
    this.keywords = keywords;
    this.content = content;
    this.status = status;
    this.updateDate = updateDate;
    this.updaterId = updaterId;
    this.validateDate = validateDate;
    this.validatorId = validatorId;

  }

  /**
<<<<<<< HEAD
   *
   * @param pk
   * @param name
   * @param description
   * @param creationDate
   * @param beginDate
   * @param endDate
   * @param creatorId
   * @param importance
   * @param version
   * @param keywords
   * @param content
   * @param status
   * @param updateDate
   * @param updaterId
   * @param validateDate
   * @param validatorId
   *
   * @deprecated
   */
=======
*
* @param pk
* @param name
* @param description
* @param creationDate
* @param beginDate
* @param endDate
* @param creatorId
* @param importance
* @param version
* @param keywords
* @param content
* @param status
* @param updateDate
* @param updaterId
* @param validateDate
* @param validatorId
*
* @deprecated
*/
>>>>>>> 9a5f138c
  public PublicationDetail(PublicationPK pk, String name, String description,
      Date creationDate, Date beginDate, Date endDate, String creatorId,
      int importance, String version, String keywords, String content,
      String status, Date updateDate,
      String updaterId, Date validateDate, String validatorId) {
    this.pk = pk;
    this.name = name;
    this.description = description;
    this.creationDate = creationDate;
    this.beginDate = beginDate;
    this.endDate = endDate;
    this.creatorId = creatorId;
    this.importance = importance;
    this.version = version;
    this.keywords = keywords;
    this.content = content;
    this.status = status;
    this.updateDate = updateDate;
    this.updaterId = updaterId;
    this.validateDate = validateDate;
    this.validatorId = validatorId;

  }

  public PublicationDetail(PublicationPK pk, String name, String description,
      Date creationDate, Date beginDate, Date endDate, String creatorId,
      int importance, String version, String keywords, String content,
      String status, Date updateDate,
      String updaterId, Date validateDate, String validatorId, String author) {
    this.pk = pk;
    this.name = name;
    this.description = description;
    this.creationDate = creationDate;
    this.beginDate = beginDate;
    this.endDate = endDate;
    this.creatorId = creatorId;
    this.importance = importance;
    this.version = version;
    this.keywords = keywords;
    this.content = content;
    this.status = status;
    this.updateDate = updateDate;
    this.updaterId = updaterId;
    this.validateDate = validateDate;
    this.validatorId = validatorId;
    this.author = author;

  }

  public PublicationPK getPK() {
    return pk;
  }

  public void setPk(PublicationPK pk) {
    this.pk = pk;
  }

  public String getInfoId() {
    return infoId;
  }

  public void setInfoId(String infoId) {
    this.infoId = infoId;
  }

  @Override
  public String getName() {
    return name;
  }

  @Override
  public String getName(String lang) {
    if (!I18NHelper.isI18N) {
      return getName();
    }

    PublicationI18N p = (PublicationI18N) getTranslations().get(lang);
    if (p == null) {
      p = (PublicationI18N) getNextTranslation();
    }

    if (p != null) {
      return p.getName();
    } else {
      return getName();
    }
  }

  public void setName(String name) {
    this.name = name;
  }

  @Override
  public String getDescription() {
    return description;
  }

  @Override
  public String getDescription(String lang) {
    if (!I18NHelper.isI18N) {
      return getDescription();
    }
    PublicationI18N p = (PublicationI18N) getTranslations().get(lang);
    if (p == null) {
      p = (PublicationI18N) getNextTranslation();
    }
    if (p != null) {
      return p.getDescription();
    }
    return getDescription();
  }

  public void setDescription(String description) {
    this.description = description;
  }

  public void setCreationDate(Date creationDate) {
    this.creationDate = creationDate;
  }

  public void setBeginDate(Date beginDate) {
    this.beginDate = beginDate;
  }

  public void setEndDate(Date endDate) {
    this.endDate = endDate;
  }

  public void setCreatorId(String creatorId) {
    this.creatorId = creatorId;
  }

  public void setContent(String content) {
    this.content = content;
  }

  public void setStatus(String status) {
    this.status = status;
  }

  public void setUpdateDate(Date updateDate) {
    this.updateDate = updateDate;
  }

  public void setUpdaterId(String updaterId) {
    this.updaterId = updaterId;
  }

  public void setAuthor(String author) {
    this.author = author;
  }

  @Override
  public Date getCreationDate() {
    return creationDate;
  }

  public Date getBeginDate() {
    return beginDate;
  }

  public Date getEndDate() {
    return endDate;
  }

  @Override
  public String getCreatorId() {
    return creatorId;
  }

  @Override
  public UserDetail getCreator() {
    return UserDetail.getById(getCreatorId());
  }

  public int getImportance() {
    return importance;
  }

  public String getVersion() {
    return version;
  }

  public String getKeywords() {
    return keywords;
  }

  public String getKeywords(String lang) {
    if (!I18NHelper.isI18N) {
      return getKeywords();
    }
    PublicationI18N p = (PublicationI18N) getTranslations().get(lang);
    if (p == null) {
      p = (PublicationI18N) getNextTranslation();
    }
    if (p != null) {
      return p.getKeywords();
    }
    return getKeywords();
  }

  public String getContent() {
    return content;
  }

  public String getStatus() {
    return status;
  }

  public String getImage() {
    ThumbnailDetail thumbDetail = getThumbnail();
    if (thumbDetail != null) {
      String[] imageProps = ThumbnailController.getImageAndMimeType(thumbDetail, -1, -1);
      return imageProps[0];
    }
    return null;

  }

  public String getImageMimeType() {
    ThumbnailDetail thumbDetail = getThumbnail();
    if (thumbDetail != null) {
      String[] imageProps = ThumbnailController.getImageAndMimeType(thumbDetail, -1, -1);
      return imageProps[1];
    }
    return null;
  }

  public ThumbnailDetail getThumbnail() {
    if (getPK() != null && getPK().getInstanceId() != null && getPK().getId() != null) {
      ThumbnailDetail thumbDetail = new ThumbnailDetail(getPK().getInstanceId(), Integer.
          valueOf(getPK().getId()), ThumbnailDetail.THUMBNAIL_OBJECTTYPE_PUBLICATION_VIGNETTE);
      return ThumbnailController.getCompleteThumbnail(thumbDetail);
    }
    return null;
  }

  public Date getUpdateDate() {
    return updateDate;
  }

  public String getUpdaterId() {
    return updaterId;
  }

  public String getAuthor() {
    return author;
  }

  @Override
  public String toString() {
    StringBuilder result = new StringBuilder();
    result.append("PublicationDetail {").append("\n");
    if (getPK() != null) {
      result.append(" getPK().getId() = ").append(getPK().getId()).append("\n");
      result.append(" getPK().getEd() = ").append(getPK().getSpace()).append("\n");
      result.append(" getPK().getCo() = ").append(getPK().getComponentName()).append("\n");
    }
    result.append(" getName() = ").append(getName()).append("\n");
    result.append(" getDescription() = ").append(getDescription()).append("\n");
    result.append(" getCreationDate() = ").append(getCreationDate()).append("\n");
    result.append(" getBeginDate() = ").append(getBeginDate()).append("\n");
    result.append(" getBeginHour() = ").append(getBeginHour()).append("\n");
    result.append(" getEndDate() = ").append(getEndDate()).append("\n");
    result.append(" getEndHour() = ").append(getEndHour()).append("\n");
    result.append(" getCreatorId() = ").append(getCreatorId()).append("\n");
    result.append(" getImportance() = ").append(getImportance()).append("\n");
    result.append(" getVersion() = ").append(getVersion()).append("\n");
    result.append(" getKeywords() = ").append(getKeywords()).append("\n");
    result.append(" getContent() = ").append(getContent()).append("\n");
    result.append(" getStatus() = ").append(getStatus()).append("\n");
    result.append(" getUpdateDate() = ").append(getUpdateDate()).append("\n");
    result.append(" getUpdaterId() = ").append(getUpdaterId()).append("\n");
    result.append(" getValidateDate() = ").append(getValidateDate()).append("\n");
    result.append(" getValidatorId() = ").append(getValidatorId()).append("\n");
    result.append(" getSilverObjectId() = ").append(getSilverObjectId()).append("\n");
    result.append(" getAuthor() = ").append(getAuthor()).append("\n");
    result.append("}");
    return result.toString();
  }

  public Date getValidateDate() {
    return validateDate;
  }

  public String getValidatorId() {
    return validatorId;
  }

  public void setValidateDate(Date validateDate) {
    this.validateDate = validateDate;
  }

  public void setValidatorId(String validatorId) {
    this.validatorId = validatorId;
  }

  public void setBeginHour(String hour) {
    this.beginHour = hour;
  }

  public String getBeginHour() {
    return this.beginHour;
  }

  public void setEndHour(String hour) {
    this.endHour = hour;
  }

  public String getEndHour() {
    return this.endHour;
  }

  public void setSilverObjectId(String silverObjectId) {
    this.silverObjectId = silverObjectId;
  }

  public void setSilverObjectId(int silverObjectId) {
    this.silverObjectId = new Integer(silverObjectId).toString();
  }

  public String getSilverObjectId() {
    if (this.silverObjectId == null) {
      ContentManager contentManager = ContentManagerFactory.getFactory().getContentManager();
      try {
        int objectId = contentManager.getSilverContentId(getId(), getInstanceId());
        if (objectId >= 0) {
          this.silverObjectId = String.valueOf(objectId);
        }
      } catch (ContentManagerException ex) {
        this.silverObjectId = null;
      }
    }
    return this.silverObjectId;
  }

  @Override
  public String getURL() {
    return "searchResult?Type=Publication&Id=" + getId();
  }

  @Override
  public String getId() {
    return getPK().getId();
  }

  @Override
  public String getInstanceId() {
    return getPK().getComponentName();
  }

  @Override
  public String getDate() {
    if (getUpdateDate() != null) {
      return DateUtil.date2SQLDate(getUpdateDate());
    }
    return DateUtil.date2SQLDate(getCreationDate());
  }

  @Override
  public String getSilverCreationDate() {
    return DateUtil.date2SQLDate(getCreationDate());
  }

  @Override
  public String getTitle() {
    return getName();
  }

  public void setIconUrl(String iconUrl) {
    this.iconUrl = iconUrl;
  }

  @Override
  public String getIconUrl() {
    return this.iconUrl;
  }

  /**
   * *************************************************************************************
   */
  /**
   * FormTemplate exposition for taglibs
   */
  /**
   * *************************************************************************************
   */
  public List<XMLField> getXmlFields() {
    return getXmlFields(null);
  }

  public List<XMLField> getXmlFields(String language) {
    if ("0".equals(getInfoId())) {
      // this publication does not use a form
      return new ArrayList<XMLField>();
    }
    if (xmlFields == null) {
      try {
        xmlFields = getFormTemplateBm().getXMLFieldsForExport(
            getPK().getInstanceId() + ":" + getInfoId(), getPK().getId(), language);
      } catch (Exception e) {
        throw new PublicationRuntimeException(
            "PublicationDetail.getDataRecord()",
            SilverpeasRuntimeException.ERROR,
            "publication.EX_IMPOSSIBLE_DE_FABRIQUER_FORMTEMPLATEBM_HOME", e);
      }
    }
    return xmlFields;
  }

  public HashMap<String, String> getFormValues(String language) {
    HashMap<String, String> formValues = new HashMap<String, String>();
    if ("0".equals(getInfoId())) {
      // this publication does not use a form
      return formValues;
    }

    DataRecord data = null;
    PublicationTemplate pub = null;
    try {
      pub =
          PublicationTemplateManager.getInstance().getPublicationTemplate(
          getPK().getInstanceId() + ":" + getInfoId());
      data = pub.getRecordSet().getRecord(pk.getId());
    } catch (Exception e) {
      SilverTrace.warn("publication", "PublicationDetail.getFormValues", "CANT_GET_FORM_RECORD",
          "pubId = " + getPK().getId() + "infoId = " + getInfoId());
    }

    if (data == null) {
      return formValues;
    }

    String fieldNames[] = data.getFieldNames();
    PagesContext pageContext = new PagesContext();
    pageContext.setLanguage(language);
    for (String fieldName : fieldNames) {
      try {
        Field field = data.getField(fieldName);
        GenericFieldTemplate fieldTemplate =
            (GenericFieldTemplate) pub.getRecordTemplate().getFieldTemplate(fieldName);
        FieldDisplayer fieldDisplayer =
            TypeManager.getInstance().getDisplayer(fieldTemplate.getTypeName(), "simpletext");
        StringWriter sw = new StringWriter();
        PrintWriter out = new PrintWriter(sw);
        fieldDisplayer.display(out, field, fieldTemplate, pageContext);
        formValues.put(fieldName, sw.toString());
      } catch (Exception e) {
        SilverTrace.warn("publication", "PublicationDetail.getFormValues", "CANT_GET_FIELD_VALUE",
            "pubId = " + getPK().getId() + "fieldName = " + fieldName, e);
      }

    }
    return formValues;
  }

  public String getFieldValue(String fieldNameAndLanguage) {
    SilverTrace.info("publication", "PublicationDetail.getModelContent()",
        "root.MSG_GEN_ENTER_METHOD", "fieldNameAndLanguage = "
        + fieldNameAndLanguage);

    String[] params = fieldNameAndLanguage.split(",");

    String fieldName = params[0];
    String language = null;
    if (params.length > 1) {
      language = params[1];
    }

    String fieldValue = "";

    List<XMLField> xmlFields = getXmlFields(language);
    for (XMLField xmlField : xmlFields) {
      if (fieldName.equals(xmlField.getName())) {
        fieldValue = getValueOfField(xmlField, language);
      }
    }

    SilverTrace.info("publication", "PublicationDetail.getModelContent('" + fieldName + "')",
        "root.MSG_GEN_EXIT_METHOD", "fieldValue = " + fieldValue);
    return fieldValue;
  }

  private String getValueOfField(XMLField xmlField, String language) {
    String fieldValue = xmlField.getValue();
    if (fieldValue == null) {
      fieldValue = "";
    } else {
      if (fieldValue.startsWith("image_") || fieldValue.startsWith("file_")) {
        String attachmentId = fieldValue.substring(fieldValue.indexOf("_") + 1, fieldValue.length());
        if (StringUtil.isDefined(attachmentId)) {
          if (attachmentId.startsWith("/")) {
            // case of an image provided by a gallery
            fieldValue = attachmentId;
          } else {
            SimpleDocument attachment = AttachmentServiceFactory.getAttachmentService()
                .searchAttachmentById(new SimpleDocumentPK(attachmentId,getPK().getInstanceId()),
                 language);
            if (attachment != null) {
              fieldValue = attachment.getAttachmentURL();
            }
          }
        } else {
          fieldValue = "";
        }
      } else if (fieldValue.startsWith(WysiwygFCKFieldDisplayer.dbKey)) {
        fieldValue = WysiwygFCKFieldDisplayer.getContentFromFile(getPK().getInstanceId(), getPK().
            getId(), xmlField.getName(), language);
      } else {
        fieldValue = EncodeHelper.javaStringToHtmlParagraphe(fieldValue);
      }
    }
    return fieldValue;
  }

  private FormTemplateBm getFormTemplateBm() {
    try {
      FormTemplateBmHome formTemplateBmHome = EJBUtilitaire.getEJBObjectRef(
          JNDINames.FORMTEMPLATEBM_EJBHOME, FormTemplateBmHome.class);
      return formTemplateBmHome.create();
    } catch (Exception e) {
      throw new PublicationRuntimeException(
          "PublicationDetail.getFormTemplateBm()",
          SilverpeasRuntimeException.ERROR,
          "publication.EX_IMPOSSIBLE_DE_FABRIQUER_FORMTEMPLATEBM_HOME", e);
    }
  }

  /**
<<<<<<< HEAD
   * *************************************************************************************
   */
  /**
   *
   * @return
   */
=======
*
* @return
*/
>>>>>>> 9a5f138c
  public InfoDetail getInfoDetail() {
    if (infoDetail == null) {
      try {
        infoDetail = getPublicationBm().getInfoDetail(getPK());
      } catch (Exception e) {
        throw new PublicationRuntimeException(
            "PublicationDetail.getInfoDetail()",
            SilverpeasRuntimeException.ERROR,
            "publication.GETTING_CONTENT_FAILED", e);
      }
    }
    return infoDetail;
  }

  public String getModelContent() {
    StringBuilder buffer = new StringBuilder();
    InfoDetail currentInfoSetail = getInfoDetail();
    if (currentInfoSetail != null) {
      Collection<InfoTextDetail> allInfoText = currentInfoSetail.getInfoTextList();
      if (allInfoText != null) {
        for (InfoTextDetail textDetail : allInfoText) {
          buffer.append(textDetail.getContent());
        }
      }
    }
    return buffer.toString();
  }

  public String getModelContent(int fieldIndex) {
    SilverTrace.info("publication", "PublicationDetail.getModelContent()",
        "root.MSG_GEN_ENTER_METHOD", "fieldIndex = " + fieldIndex);
    String fieldContent = "";
    InfoDetail currentInfoDetail = getInfoDetail();
    ArrayList<InfoTextDetail> allInfoText = null;
    if (currentInfoDetail != null) {
      allInfoText = (ArrayList<InfoTextDetail>) currentInfoDetail.getInfoTextList();
    }

    if (allInfoText != null) {
      if (fieldIndex < allInfoText.size()) {
        fieldContent = (allInfoText.get(fieldIndex)).getContent();
      }
    }
    return fieldContent;
  }

  public PublicationBm getPublicationBm() {
    if (publicationBm == null) {
      try {
        PublicationBmHome publicationBmHome = (PublicationBmHome) EJBUtilitaire.getEJBObjectRef(
            JNDINames.PUBLICATIONBM_EJBHOME,
            PublicationBmHome.class);
        publicationBm = publicationBmHome.create();
      } catch (Exception e) {
        throw new PublicationRuntimeException(
            "PublicationDetail.getPublicationBm()",
            SilverpeasRuntimeException.ERROR,
            "publication.EX_IMPOSSIBLE_DE_FABRIQUER_PUBLICATIONBM_HOME", e);
      }
    }
    return publicationBm;
  }

  public Collection<SimpleDocument> getAttachments() {
    if (getPK() == null) {
      SilverTrace.info("publication", "PublicationDetail.getAttachments()",
          "root.MSG_GEN_ENTER_METHOD", "getPK() is null !");
    } else {
      SilverTrace.info("publication", "PublicationDetail.getAttachments()",
          "root.MSG_GEN_ENTER_METHOD", "getPK() is not null !");
    }
    AttachmentPK foreignKey = new AttachmentPK(getPK().getId(), getPK().getSpace(), getPK().
        getComponentName());
    SilverTrace.
        info("publication", "PublicationDetail.getAttachments()", "root.MSG_GEN_PARAM_VALUE",
        "foreignKey = " + foreignKey.toString());
    Collection<SimpleDocument> attachmentList = AttachmentServiceFactory.getAttachmentService().
        searchAttachmentsByExternalObject(foreignKey, null);
    SilverTrace.
        info("publication", "PublicationDetail.getAttachments()", "root.MSG_GEN_PARAM_VALUE",
        "attachmentList.size() = " + attachmentList.size());
    return attachmentList;
  }

  public String getWysiwyg() {
    String wysiwygContent;
    try {
      wysiwygContent = WysiwygController.loadFileAndAttachment(getPK().getSpace(), getPK().
          getComponentName(), getPK().getId());
    } catch (Exception e) {
      wysiwygContent = "Erreur lors du chargement du wysiwyg !";
    }
    return wysiwygContent;
  }
  private PublicationBm publicationBm = null;

  public void setImportance(int importance) {
    this.importance = importance;
  }

  public void setKeywords(String keywords) {
    this.keywords = keywords;
  }

  public void setVersion(String version) {
    this.version = version;
  }

  public String getCreatorName() {
    return creatorName;
  }

  public void setCreatorName(String creatorName) {
    this.creatorName = creatorName;
  }

  public int getIndexOperation() {
    return indexOperation;
  }

  public void setIndexOperation(int i) {
    indexOperation = i;
  }

  public String getDefaultUrl(String componentName) {
    return "/R" + componentName + "/" + getPK().getInstanceId()
        + "/searchResult?Type=Publication&Id=" + getPK().getId();
  }

  public boolean isStatusMustBeChecked() {
    return statusMustBeChecked;
  }

  public void setStatusMustBeChecked(boolean statusMustBeChecked) {
    this.statusMustBeChecked = statusMustBeChecked;
  }

  public String getTargetValidatorId() {
    return targetValidatorId;
  }

  public void setTargetValidatorId(String targetValidatorId) {
    this.targetValidatorId = targetValidatorId;
  }

  public String getCloneId() {
    return cloneId;
  }

  public void setCloneId(String tempPubId) {
    this.cloneId = tempPubId;
  }

  public boolean haveGotClone() {
    return (cloneId != null && !"-1".equals(cloneId) && !"null".equals(cloneId) && cloneId.length()
        > 0);
  }

  public boolean isClone() {
    return CLONE.equalsIgnoreCase(getStatus());
  }

  public boolean isValid() {
    return VALID.equalsIgnoreCase(getStatus());
  }

  public boolean isValidationRequired() {
    return TO_VALIDATE.equalsIgnoreCase(getStatus());
  }

  public boolean isRefused() {
    return REFUSED.equalsIgnoreCase(getStatus());
  }

  public boolean isDraft() {
    return DRAFT.equalsIgnoreCase(getStatus());
  }

  public PublicationPK getClonePK() {
    return new PublicationPK(getCloneId(), getPK());
  }

  @Override
  public Object clone() {
    PublicationDetail clone = new PublicationDetail();
    clone.setAuthor(author);
    clone.setBeginDate(beginDate);
    clone.setBeginHour(beginHour);
    clone.setContent(content);
    clone.setCreationDate(creationDate);
    clone.setCreatorId(creatorId);
    clone.setDescription(description);
    clone.setEndDate(endDate);
    clone.setEndHour(endHour);
    clone.setImportance(importance);
    clone.setInfoId(infoId);
    clone.setKeywords(keywords);
    clone.setName(name);
    clone.setPk(pk);
    clone.setStatus(status);
    clone.setTargetValidatorId(targetValidatorId);
    clone.setCloneId(cloneId);
    clone.setUpdateDate(updateDate);
    clone.setUpdaterId(updaterId);
    clone.setValidateDate(validateDate);
    clone.setValidatorId(validatorId);
    clone.setVersion(version);

    return clone;
  }

  public String getCloneStatus() {
    return cloneStatus;
  }

  public void setCloneStatus(String cloneStatus) {
    this.cloneStatus = cloneStatus;
  }

  public boolean isUpdateDateMustBeSet() {
    return updateDateMustBeSet;
  }

  public void setUpdateDateMustBeSet(boolean updateDateMustBeSet) {
    this.updateDateMustBeSet = updateDateMustBeSet;
  }

  public int getNbAccess() {
    return nbAccess;
  }

  public void setNbAccess(int nbAccess) {
    this.nbAccess = nbAccess;
  }

  public boolean isNoMoreVisible() {
    return noMoreVisible;
  }

  public void setNoMoreVisible(boolean noMoreVisible) {
    this.noMoreVisible = noMoreVisible;
  }

  public boolean isNotYetVisible() {
    return notYetVisible;
  }

  public void setNotYetVisible(boolean notYetVisible) {
    this.notYetVisible = notYetVisible;
  }

  public boolean isVisible() {
    return !(notYetVisible || noMoreVisible);
  }

  public Date getBeginDateAndHour() {
    if (beginDateAndHour != null) {
      return (Date) beginDateAndHour.clone();
    }
    return null;
  }

  public void setBeginDateAndHour(Date beginDateAndHour) {
    if (beginDateAndHour != null) {
      this.beginDateAndHour = (Date) beginDateAndHour.clone();
    } else {
      this.beginDateAndHour = null;
    }
  }

  public Date getEndDateAndHour() {
    if (endDateAndHour != null) {
      return (Date) endDateAndHour.clone();
    }
    return null;
  }

  public void setEndDateAndHour(Date endDateAndHour) {
    if (endDateAndHour != null) {
      this.endDateAndHour = (Date) endDateAndHour.clone();
    } else {
      this.endDateAndHour = null;
    }
  }

  public Date getDraftOutDate() {
    if (draftOutDate != null) {
      return (Date) draftOutDate.clone();
    }
    return null;
  }

  public void setDraftOutDate(Date draftOutDate) {
    if (draftOutDate != null) {
      this.draftOutDate = (Date) draftOutDate.clone();
    }
    this.draftOutDate = null;
  }

  public boolean isIndexable() {
    return VALID.equals(this.status);
  }

  public boolean isPublicationEditor(String userId) {
    return Objects.equal(creatorId, userId) || Objects.equal(updaterId, userId);
  }

  @Override
  public boolean equals(Object o) {
    if (o instanceof PublicationDetail) {
      PublicationDetail anotherPublication = (PublicationDetail) o;
      return this.pk.equals(anotherPublication.getPK());
    }
    return false;
  }

  @Override
  public int hashCode() {
    int hash = 7;
    hash = 23 * hash + (this.pk != null ? this.pk.hashCode() : 0);
    return hash;
  }

  @Override
  public String getComponentInstanceId() {
    return getPK().getInstanceId();
  }

  @Override
  public String getContributionType() {
    return TYPE;
  }
  
  /**
   * The type of this resource
   * @return the same value returned by getContributionType()
   */
  public static String getResourceType() {
    return TYPE;
  }

  @Override
  public String getSilverpeasContentId() {
    return getSilverObjectId();
  }
}<|MERGE_RESOLUTION|>--- conflicted
+++ resolved
@@ -1,51 +1,40 @@
 /**
-<<<<<<< HEAD
  * Copyright (C) 2000 - 2011 Silverpeas
- *
- * This program is free software: you can redistribute it and/or modify it under the terms of the
+ * 
+* This program is free software: you can redistribute it and/or modify it under the terms of the
  * GNU Affero General Public License as published by the Free Software Foundation, either version 3
  * of the License, or (at your option) any later version.
- *
- * As a special exception to the terms and conditions of version 3.0 of the GPL, you may
+ * 
+* As a special exception to the terms and conditions of version 3.0 of the GPL, you may
  * redistribute this Program in connection with Free/Libre Open Source Software ("FLOSS")
  * applications as described in Silverpeas's FLOSS exception. You should have received a copy of the
  * text describing the FLOSS exception, and it is also available here:
  * "http://repository.silverpeas.com/legal/licensing"
- *
- * This program is distributed in the hope that it will be useful, but WITHOUT ANY WARRANTY; without
+ * 
+* This program is distributed in the hope that it will be useful, but WITHOUT ANY WARRANTY; without
  * even the implied warranty of MERCHANTABILITY or FITNESS FOR A PARTICULAR PURPOSE. See the GNU
  * Affero General Public License for more details.
- *
- * You should have received a copy of the GNU Affero General Public License along with this program.
+ * 
+* You should have received a copy of the GNU Affero General Public License along with this program.
  * If not, see <http://www.gnu.org/licenses/>.
  */
-=======
-* Copyright (C) 2000 - 2011 Silverpeas
-*
-* This program is free software: you can redistribute it and/or modify
-* it under the terms of the GNU Affero General Public License as
-* published by the Free Software Foundation, either version 3 of the
-* License, or (at your option) any later version.
-*
-* As a special exception to the terms and conditions of version 3.0 of
-* the GPL, you may redistribute this Program in connection with Free/Libre
-* Open Source Software ("FLOSS") applications as described in Silverpeas's
-* FLOSS exception. You should have received a copy of the text describing
-* the FLOSS exception, and it is also available here:
-* "http://repository.silverpeas.com/legal/licensing"
-*
-* This program is distributed in the hope that it will be useful,
-* but WITHOUT ANY WARRANTY; without even the implied warranty of
-* MERCHANTABILITY or FITNESS FOR A PARTICULAR PURPOSE. See the
-* GNU Affero General Public License for more details.
-*
-* You should have received a copy of the GNU Affero General Public License
-* along with this program. If not, see <http://www.gnu.org/licenses/>.
-*/
->>>>>>> 9a5f138c
 package com.stratelia.webactiv.util.publication.model;
 
+import java.io.PrintWriter;
+import java.io.Serializable;
+import java.io.StringWriter;
+import java.util.ArrayList;
+import java.util.Collection;
+import java.util.Date;
+import java.util.HashMap;
+import java.util.List;
+
 import com.google.common.base.Objects;
+
+import org.silverpeas.attachment.AttachmentServiceFactory;
+import org.silverpeas.attachment.model.SimpleDocument;
+import org.silverpeas.attachment.model.SimpleDocumentPK;
+
 import com.silverpeas.SilverpeasContent;
 import com.silverpeas.form.DataRecord;
 import com.silverpeas.form.Field;
@@ -65,6 +54,7 @@
 import com.silverpeas.util.StringUtil;
 import com.silverpeas.util.i18n.AbstractI18NBean;
 import com.silverpeas.util.i18n.I18NHelper;
+
 import com.stratelia.silverpeas.contentManager.ContentManager;
 import com.stratelia.silverpeas.contentManager.ContentManagerException;
 import com.stratelia.silverpeas.contentManager.ContentManagerFactory;
@@ -75,44 +65,19 @@
 import com.stratelia.webactiv.util.DateUtil;
 import com.stratelia.webactiv.util.EJBUtilitaire;
 import com.stratelia.webactiv.util.JNDINames;
-import com.stratelia.webactiv.util.attachment.control.AttachmentController;
 import com.stratelia.webactiv.util.attachment.ejb.AttachmentPK;
-import com.stratelia.webactiv.util.attachment.model.AttachmentDetail;
 import com.stratelia.webactiv.util.exception.SilverpeasRuntimeException;
 import com.stratelia.webactiv.util.indexEngine.model.IndexManager;
 import com.stratelia.webactiv.util.publication.control.PublicationBm;
 import com.stratelia.webactiv.util.publication.control.PublicationBmHome;
 import com.stratelia.webactiv.util.publication.info.model.InfoDetail;
 import com.stratelia.webactiv.util.publication.info.model.InfoTextDetail;
-import java.io.PrintWriter;
-import java.io.Serializable;
-import java.io.StringWriter;
-import java.util.ArrayList;
-import java.util.Collection;
-import java.util.Date;
-import java.util.HashMap;
-import java.util.List;
-import org.silverpeas.attachment.AttachmentServiceFactory;
-import org.silverpeas.attachment.model.SimpleDocument;
-import org.silverpeas.attachment.model.SimpleDocumentPK;
 
 /**
-<<<<<<< HEAD
  * This object contains the description of a publication
- *
- * @author Nicolas Eysseric
- * @version 1.0
  */
 public class PublicationDetail extends AbstractI18NBean implements SilverContentInterface,
-    SilverpeasContent,
-=======
-* This object contains the description of a publication
-* @author Nicolas Eysseric
-* @version 1.0
-*/
-public class PublicationDetail extends AbstractI18NBean implements SilverContentInterface, SilverpeasContent,
->>>>>>> 9a5f138c
-    Serializable, Cloneable {
+    SilverpeasContent, Serializable, Cloneable {
 
   private static final long serialVersionUID = 9199848912262605680L;
   private PublicationPK pk;
@@ -165,8 +130,8 @@
   public static final String TYPE = "Publication";
 
   /**
-* Constructeur par dÃ©faut: nÃ©cÃ©ssaire au mapping castor du module d'importExport
-*/
+   * Constructeur par dÃ©faut: nÃ©cÃ©ssaire au mapping castor du module d'importExport
+   */
   public PublicationDetail() {
   }
 
@@ -187,18 +152,18 @@
   }
 
   /**
-* @param id
-* @param name
-* @param description
-* @param creationDate
-* @param beginDate
-* @param endDate
-* @param creatorId
-* @param importance
-* @param version
-* @param keywords
-* @param content
-*/
+   * @param id
+   * @param name
+   * @param description
+   * @param creationDate
+   * @param beginDate
+   * @param endDate
+   * @param creatorId
+   * @param importance
+   * @param version
+   * @param keywords
+   * @param content
+   */
   public PublicationDetail(String id, String name, String description,
       Date creationDate, Date beginDate, Date endDate, String creatorId,
       String importance, String version, String keywords, String content) {
@@ -253,7 +218,6 @@
   }
 
   /**
-<<<<<<< HEAD
    * @deprecated @param pk
    * @param name
    * @param description
@@ -269,24 +233,6 @@
    * @param updateDate
    * @param updaterId
    */
-=======
-* @deprecated
-* @param pk
-* @param name
-* @param description
-* @param creationDate
-* @param beginDate
-* @param endDate
-* @param creatorId
-* @param importance
-* @param version
-* @param keywords
-* @param content
-* @param status
-* @param updateDate
-* @param updaterId
-*/
->>>>>>> 9a5f138c
   public PublicationDetail(PublicationPK pk, String name, String description,
       Date creationDate, Date beginDate, Date endDate, String creatorId,
       int importance, String version, String keywords, String content,
@@ -331,7 +277,6 @@
   }
 
   /**
-<<<<<<< HEAD
    * @deprecated @param id
    * @param name
    * @param description
@@ -345,22 +290,6 @@
    * @param content
    * @param status
    */
-=======
-* @deprecated
-* @param id
-* @param name
-* @param description
-* @param creationDate
-* @param beginDate
-* @param endDate
-* @param creatorId
-* @param importance
-* @param version
-* @param keywords
-* @param content
-* @param status
-*/
->>>>>>> 9a5f138c
   public PublicationDetail(String id, String name, String description,
       Date creationDate, Date beginDate, Date endDate, String creatorId,
       String importance, String version, String keywords, String content,
@@ -464,7 +393,6 @@
   }
 
   /**
-<<<<<<< HEAD
    *
    * @param pk
    * @param name
@@ -485,28 +413,6 @@
    *
    * @deprecated
    */
-=======
-*
-* @param pk
-* @param name
-* @param description
-* @param creationDate
-* @param beginDate
-* @param endDate
-* @param creatorId
-* @param importance
-* @param version
-* @param keywords
-* @param content
-* @param status
-* @param updateDate
-* @param updaterId
-* @param validateDate
-* @param validatorId
-*
-* @deprecated
-*/
->>>>>>> 9a5f138c
   public PublicationDetail(PublicationPK pk, String name, String description,
       Date creationDate, Date beginDate, Date endDate, String creatorId,
       int importance, String version, String keywords, String content,
@@ -978,8 +884,8 @@
 
     String fieldValue = "";
 
-    List<XMLField> xmlFields = getXmlFields(language);
-    for (XMLField xmlField : xmlFields) {
+    List<XMLField> xmlFieldsForLanguage = getXmlFields(language);
+    for (XMLField xmlField : xmlFieldsForLanguage) {
       if (fieldName.equals(xmlField.getName())) {
         fieldValue = getValueOfField(xmlField, language);
       }
@@ -1003,8 +909,8 @@
             fieldValue = attachmentId;
           } else {
             SimpleDocument attachment = AttachmentServiceFactory.getAttachmentService()
-                .searchAttachmentById(new SimpleDocumentPK(attachmentId,getPK().getInstanceId()),
-                 language);
+                .searchAttachmentById(new SimpleDocumentPK(attachmentId, getPK().getInstanceId()),
+                language);
             if (attachment != null) {
               fieldValue = attachment.getAttachmentURL();
             }
@@ -1028,35 +934,19 @@
           JNDINames.FORMTEMPLATEBM_EJBHOME, FormTemplateBmHome.class);
       return formTemplateBmHome.create();
     } catch (Exception e) {
-      throw new PublicationRuntimeException(
-          "PublicationDetail.getFormTemplateBm()",
+      throw new PublicationRuntimeException("PublicationDetail.getFormTemplateBm()",
           SilverpeasRuntimeException.ERROR,
           "publication.EX_IMPOSSIBLE_DE_FABRIQUER_FORMTEMPLATEBM_HOME", e);
     }
   }
 
-  /**
-<<<<<<< HEAD
-   * *************************************************************************************
-   */
-  /**
-   *
-   * @return
-   */
-=======
-*
-* @return
-*/
->>>>>>> 9a5f138c
   public InfoDetail getInfoDetail() {
     if (infoDetail == null) {
       try {
         infoDetail = getPublicationBm().getInfoDetail(getPK());
       } catch (Exception e) {
-        throw new PublicationRuntimeException(
-            "PublicationDetail.getInfoDetail()",
-            SilverpeasRuntimeException.ERROR,
-            "publication.GETTING_CONTENT_FAILED", e);
+        throw new PublicationRuntimeException("PublicationDetail.getInfoDetail()",
+            SilverpeasRuntimeException.ERROR, "publication.GETTING_CONTENT_FAILED", e);
       }
     }
     return infoDetail;
@@ -1380,9 +1270,10 @@
   public String getContributionType() {
     return TYPE;
   }
-  
+
   /**
    * The type of this resource
+   *
    * @return the same value returned by getContributionType()
    */
   public static String getResourceType() {
