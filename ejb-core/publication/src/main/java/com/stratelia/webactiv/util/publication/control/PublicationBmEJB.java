--- conflicted
+++ resolved
@@ -1448,21 +1448,9 @@
             indexEntry.addFileContent(wysiwygPath, null, "text/html", language);
             String wysiwygContent = WysiwygController.loadContent(docs.get(0), language);
             // index embedded linked attachment (links presents in wysiwyg content)
-<<<<<<< HEAD
-            try {
-              List<String> embeddedAttachmentIds = WysiwygController.getEmbeddedAttachmentIds(
-                  wysiwygContent);
-              WysiwygController.indexEmbeddedLinkedFiles(indexEntry, embeddedAttachmentIds);
-            } catch (Exception e) {
-              SilverTrace.warn("form", "PublicationBmEJB.updateIndexEntryWithWysiwygContent",
-                  "root.MSG_GEN_ENTER_METHOD", "Unable to extract linked files from object"
-                  + indexEntry.getObjectId(), e);
-            }
-=======
             List<String> embeddedAttachmentIds = WysiwygController.getEmbeddedAttachmentIds(
                 wysiwygContent);
             WysiwygController.indexEmbeddedLinkedFiles(indexEntry, embeddedAttachmentIds);
->>>>>>> abf435a1
           }
         }
       }
