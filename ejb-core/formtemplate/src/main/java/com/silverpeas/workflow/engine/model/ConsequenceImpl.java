--- conflicted
+++ resolved
@@ -46,15 +46,9 @@
   private String operator;
   private String value;
   private boolean kill;
-<<<<<<< HEAD
   private Vector<StateSetter> targetStateList;
   private Vector<StateSetter> unsetStateList;
-  private QualifiedUsers notifiedUsers;
-=======
-  private Vector targetStateList;
-  private Vector unsetStateList;
   private List<QualifiedUsers> notifiedUsersList;
->>>>>>> 897dc8f7
   private int step;
   private Triggers triggers;
   // ~ Instance fields related to AbstractDescriptor
@@ -67,14 +61,9 @@
    * Constructor
    */
   public ConsequenceImpl() {
-<<<<<<< HEAD
     targetStateList = new Vector<StateSetter>();
     unsetStateList = new Vector<StateSetter>();
-=======
-    targetStateList = new Vector();
-    unsetStateList = new Vector();
     notifiedUsersList = new ArrayList<QualifiedUsers>();
->>>>>>> 897dc8f7
     triggers = new TriggersImpl();
     kill = false;
   }
@@ -138,7 +127,7 @@
   /*
    * (non-Javadoc) @see com.silverpeas.workflow.api.model.Consequence#iterateTargetState()
    */
-  public Iterator iterateNotifiedUsers() {
+  public Iterator<QualifiedUsers> iterateNotifiedUsers() {
     return notifiedUsersList.iterator();
   }
 
