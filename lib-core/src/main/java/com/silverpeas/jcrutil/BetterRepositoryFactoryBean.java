/**
 * Copyright (C) 2000 - 2012 Silverpeas
 *
 * This program is free software: you can redistribute it and/or modify
 * it under the terms of the GNU Affero General Public License as
 * published by the Free Software Foundation, either version 3 of the
 * License, or (at your option) any later version.
 *
 * As a special exception to the terms and conditions of version 3.0 of
 * the GPL, you may redistribute this Program in connection with Free/Libre
 * Open Source Software ("FLOSS") applications as described in Silverpeas's
 * FLOSS exception.  You should have received a copy of the text describing
 * the FLOSS exception, and it is also available here:
 * "http://www.silverpeas.org/legal/licensing"
 *
 * This program is distributed in the hope that it will be useful,
 * but WITHOUT ANY WARRANTY; without even the implied warranty of
 * MERCHANTABILITY or FITNESS FOR A PARTICULAR PURPOSE.  See the
 * GNU Affero General Public License for more details.
 *
 * You should have received a copy of the GNU Affero General Public License
 * along with this program.  If not, see <http://www.gnu.org/licenses/>.
 */

package com.silverpeas.jcrutil;

/**
 * Created on Aug 31, 2005
 *
 * $Id: BetterRepositoryFactoryBean.java,v 1.2 2009/04/01 14:10:07 ehugonnet Exp $ $Revision: 1.2 $
 */
import com.silverpeas.util.StringUtil;
import java.io.IOException;
import java.io.InputStreamReader;
import java.io.Reader;
import java.io.StringReader;
import java.io.StringWriter;
import java.util.Iterator;
import java.util.List;
import java.util.Properties;
import java.util.StringTokenizer;
import java.util.logging.Level;
import java.util.logging.Logger;
import javax.jcr.Repository;
import javax.jcr.RepositoryException;
import javax.naming.Context;
import javax.naming.InitialContext;
import javax.naming.NamingException;
import org.apache.jackrabbit.api.JackrabbitRepository;
import org.apache.jackrabbit.core.RepositoryImpl;
import org.apache.jackrabbit.core.config.RepositoryConfig;
import org.apache.jackrabbit.core.jndi.RegistryHelper;
import org.springframework.core.io.ClassPathResource;
import org.springframework.core.io.DefaultResourceLoader;
import org.springframework.core.io.FileSystemResource;
import org.springframework.core.io.Resource;
import org.springframework.core.io.ResourceLoader;
import org.springmodules.jcr.RepositoryFactoryBean;
import org.xml.sax.InputSource;

/**
 * FactoryBean for creating a JackRabbit (JCR-170) repository through Spring configuration files.
 * Use this factory bean when you have to manually configure the repository; for retrieving the
 * repository from JNDI use the JndiObjectFactoryBean
<<<<<<< HEAD
 * {@link org.springframework.jndi.JndiObjectFactoryBean}. Sample configuration :
 * <code>
=======
 * {@link org.springframework.jndi.JndiObjectFactoryBean}. Sample configuration : <code>
>>>>>>> 9a5f138c
 * &lt;bean id="repository" class="BetterRepositoryFactoryBean"&gt;
 * &lt;!-- normal factory beans params --&gt;
 *   &lt;property name="configuration" value="classpath:repository.xml" /&gt;
 *   &lt;property name="homeDir" value="file:///c:/tmp/jackrabbit" /&gt;
 *   &lt;property name="configurationProperties"&gt;
 *     &lt;list&gt;
 *     &lt;value&gt;classpath:/first.properties&lt;/value&gt;
 *     &lt;value&gt;classpath:/second.properties&lt;/value&gt;
 *     &lt;/list&gt;
 *   &lt;/property&gt;
 * &lt;/bean&gt;
 * </code>
 * @see org.springframework.jndi.JndiObjectFactoryBean
 * @author Costin Leau
 * @author Emmanuel Hugonnet
 */
public class BetterRepositoryFactoryBean extends RepositoryFactoryBean {

  /**
   * Should System properties be available as configuration keys.
   */
  private boolean useSystemProperties = false;
  /**
   * Default repository configuration file.
   */
  private static final String DEFAULT_CONF_FILE = "repository.xml";
  /**
   * Default repository directory.
   */
  private static final String DEFAULT_REP_DIR = ".";
  /**
   * Properties configuration the repository.
   */
  private List<String> configurationProperties;
  /**
   * Home directory for the repository.
   */
  private Resource homeDir;
  /**
   * Repository configuration created through Spring.
   */
  private RepositoryConfig repositoryConfig;
  /**
   * Repository JNDI name for registration.
   */
  private String jndiName;

  /**
   * @throws Exception
   * @see org.springmodules.jcr.RepositoryFactoryBean#createRepository()
   */
  @Override
  protected Repository createRepository() throws Exception {
    // return JackRabbit repository.
    if (StringUtil.isDefined(jndiName)) {
      return createJndiRepository(jndiName);
    }
    return RepositoryImpl.create(repositoryConfig);
  }

  protected Repository createJndiRepository(String jndiName) {
    try {
      InitialContext ic = new InitialContext();
      prepareContext(ic, jndiName);
<<<<<<< HEAD
      RegistryHelper.registerRepository(new InitialContext(), jndiName,
          getConfiguration().getFile().
=======
      RegistryHelper.registerRepository(new InitialContext(), jndiName, getConfiguration()
          .getFile().
>>>>>>> 9a5f138c
          getAbsolutePath(), getHomeDir().getFile().getAbsolutePath(), true);
      return (Repository) ic.lookup(jndiName);
    } catch (RepositoryException ex) {
      Logger.getLogger(BetterRepositoryFactoryBean.class.getName()).log(Level.SEVERE, null, ex);
    } catch (IOException ex) {
      Logger.getLogger(BetterRepositoryFactoryBean.class.getName()).log(Level.SEVERE, null, ex);
    } catch (NamingException ex) {
      Logger.getLogger(BetterRepositoryFactoryBean.class.getName()).log(Level.SEVERE, null, ex);
    }
    return null;
  }

  protected static void prepareContext(InitialContext ic, String jndiName) throws
      NamingException {
    Context currentContext = ic;
    StringTokenizer tokenizer = new StringTokenizer(jndiName, "/", false);
    while (tokenizer.hasMoreTokens()) {
      String name = tokenizer.nextToken();
      if (tokenizer.hasMoreTokens()) {
        try {
          currentContext = (Context) currentContext.lookup(name);
        } catch (javax.naming.NameNotFoundException nnfex) {
          currentContext = currentContext.createSubcontext(name);
        }
      }
    }
  }

  /**
   * @throws Exception
   * @see org.springmodules.jcr.RepositoryFactoryBean#resolveConfigurationResource()
   */
  @Override
  protected void resolveConfigurationResource() throws Exception {
    // read the configuration object
    if (repositoryConfig != null) {
      return;
    }

    if (this.configuration == null) {
      log.debug("no configuration resource specified, using the default one:" + DEFAULT_CONF_FILE);
      configuration = new ClassPathResource(DEFAULT_CONF_FILE);
    }

    if (homeDir == null) {
      if (log.isDebugEnabled()) {
        log.debug("no repository home dir specified, using the default one:" + DEFAULT_REP_DIR);
      }
      homeDir = new FileSystemResource(DEFAULT_REP_DIR);
    }
    if (getConfigurationProperties() != null) {
      String goodConfig = replaceVariables(loadConfigurationKeys(),
          getConfiguration(configuration), true);
      repositoryConfig = RepositoryConfig.create(new InputSource(
          new StringReader(goodConfig)), homeDir.getFile().getAbsolutePath());
    } else {
      repositoryConfig = RepositoryConfig.create(new InputSource(configuration.getInputStream()),
          homeDir.getFile().getAbsolutePath());
    }
  }

  /**
   * Performs variable replacement on the given string value. Each <code>${...}</code> sequence
   * within the given value is replaced with the value of the named parser variable. If a variable
   * is not found in the properties an IllegalArgumentException is thrown unless
   * <code>ignoreMissing</code> is <code>true</code>. In the later case, the missing variable is not
   * replaced.
   * @param variables
   * @param value the original value
   * @param ignoreMissing if <code>true</code>, missing variables are not replaced.
   * @return value after variable replacements
   * @throws IllegalArgumentException if the replacement of a referenced variable is not found
   */
  public static String replaceVariables(Properties variables, String value,
      boolean ignoreMissing) throws IllegalArgumentException {
    StringBuilder result = new StringBuilder();

    // Value:
    // +--+-+--------+-+-----------------+
    // | |p|--> |q|--> |
    // +--+-+--------+-+-----------------+
    int p = 0, q = value.indexOf("${"); // Find first ${
    while (q != -1) {
      result.append(value.substring(p, q)); // Text before ${
      p = q;
      q = value.indexOf("}", q + 2); // Find }
      if (q != -1) {
        String variable = value.substring(p + 2, q);
        String replacement = variables.getProperty(variable);
        if (replacement == null) {
          if (ignoreMissing) {
            replacement = "${" + variable + '}';
          } else {
            throw new IllegalArgumentException("Replacement not found for ${" + variable + "}.");
          }
        }
        result.append(replacement);
        p = q + 1;
        q = value.indexOf("${", p); // Find next ${
      }
    }
    result.append(value.substring(p, value.length())); // Trailing text
    return result.toString();
  }

  /**
   * Shutdown method.
   */
  @Override
  public void destroy() throws Exception {
    // force cast (but use only the interface)
    if (repository instanceof JackrabbitRepository) {
      ((JackrabbitRepository) repository).shutdown();
    }
  }

  /**
   * @return Returns the defaultRepDir.
   */
  public Resource getHomeDir() {
    return this.homeDir;
  }

  /**
   * @param defaultRepDir The defaultRepDir to set.
   */
  public void setHomeDir(Resource defaultRepDir) {
    this.homeDir = defaultRepDir;
  }

  /**
   * @return Returns the repositoryConfig.
   */
  public RepositoryConfig getRepositoryConfig() {
    return this.repositoryConfig;
  }

  /**
   * @param repositoryConfig The repositoryConfig to set.
   */
  public void setRepositoryConfig(RepositoryConfig repositoryConfig) {
    this.repositoryConfig = repositoryConfig;
  }

  /**
   * @return Returns the configuration properties.
   */
  public List<String> getConfigurationProperties() {
    return configurationProperties;
  }

  /**
   * @param configurationProperties The configuration properties to set for the repository.
   */
  public void setConfigurationProperties(List<String> resources) {
    this.configurationProperties = resources;
  }

  public String getJndiName() {
    return jndiName;
  }

  public void setJndiName(String jndiName) {
    this.jndiName = jndiName;
  }

  public boolean isUseSystemProperties() {
    return useSystemProperties;
  }

  public void setUseSystemProperties(boolean useSystemProperties) {
    this.useSystemProperties = useSystemProperties;
  }

  /**
   * Load all the configuration properties
   * @return
   */
  protected Properties loadConfigurationKeys() {
    Iterator<String> iter = configurationProperties.iterator();

    Properties props;
    if (isUseSystemProperties()) {
      props = new Properties(System.getProperties());
    } else {
      props = new Properties();
    }
    ResourceLoader loader = new DefaultResourceLoader(this.getClass().getClassLoader());
    String location = "";
    while (iter.hasNext()) {
      try {
        location = iter.next();
        props.load(loader.getResource(location).getInputStream());
      } catch (IOException e) {
        log.info("Error loading resource " + location, e);
      }
    }
    return props;
  }

  /**
   * Load a Resource as a String.
   * @param config the resource
   * @return the String filled with the content of the Resource
   * @throws IOException
   */
  protected String getConfiguration(Resource config) throws IOException {
    StringWriter out = new StringWriter();
    Reader reader = null;
    try {
      reader = new InputStreamReader(config.getInputStream());
      char[] buffer = new char[8];
      int c;
      while ((c = reader.read(buffer)) > 0) {
        out.write(buffer, 0, c);
      }
      return out.toString();
    } finally {
      if (reader != null) {
        reader.close();
      }
    }
  }
}<|MERGE_RESOLUTION|>--- conflicted
+++ resolved
@@ -1,27 +1,23 @@
 /**
  * Copyright (C) 2000 - 2012 Silverpeas
  *
- * This program is free software: you can redistribute it and/or modify
- * it under the terms of the GNU Affero General Public License as
- * published by the Free Software Foundation, either version 3 of the
- * License, or (at your option) any later version.
- *
- * As a special exception to the terms and conditions of version 3.0 of
- * the GPL, you may redistribute this Program in connection with Free/Libre
- * Open Source Software ("FLOSS") applications as described in Silverpeas's
- * FLOSS exception.  You should have received a copy of the text describing
- * the FLOSS exception, and it is also available here:
+ * This program is free software: you can redistribute it and/or modify it under the terms of the
+ * GNU Affero General Public License as published by the Free Software Foundation, either version 3
+ * of the License, or (at your option) any later version.
+ *
+ * As a special exception to the terms and conditions of version 3.0 of the GPL, you may
+ * redistribute this Program in connection with Free/Libre Open Source Software ("FLOSS")
+ * applications as described in Silverpeas's FLOSS exception. You should have received a copy of the
+ * text describing the FLOSS exception, and it is also available here:
  * "http://www.silverpeas.org/legal/licensing"
  *
- * This program is distributed in the hope that it will be useful,
- * but WITHOUT ANY WARRANTY; without even the implied warranty of
- * MERCHANTABILITY or FITNESS FOR A PARTICULAR PURPOSE.  See the
- * GNU Affero General Public License for more details.
- *
- * You should have received a copy of the GNU Affero General Public License
- * along with this program.  If not, see <http://www.gnu.org/licenses/>.
+ * This program is distributed in the hope that it will be useful, but WITHOUT ANY WARRANTY; without
+ * even the implied warranty of MERCHANTABILITY or FITNESS FOR A PARTICULAR PURPOSE. See the GNU
+ * Affero General Public License for more details.
+ *
+ * You should have received a copy of the GNU Affero General Public License along with this program.
+ * If not, see <http://www.gnu.org/licenses/>.
  */
-
 package com.silverpeas.jcrutil;
 
 /**
@@ -29,7 +25,7 @@
  *
  * $Id: BetterRepositoryFactoryBean.java,v 1.2 2009/04/01 14:10:07 ehugonnet Exp $ $Revision: 1.2 $
  */
-import com.silverpeas.util.StringUtil;
+import java.io.File;
 import java.io.IOException;
 import java.io.InputStreamReader;
 import java.io.Reader;
@@ -41,11 +37,14 @@
 import java.util.StringTokenizer;
 import java.util.logging.Level;
 import java.util.logging.Logger;
+
 import javax.jcr.Repository;
 import javax.jcr.RepositoryException;
 import javax.naming.Context;
 import javax.naming.InitialContext;
 import javax.naming.NamingException;
+
+import org.apache.commons.io.FileUtils;
 import org.apache.jackrabbit.api.JackrabbitRepository;
 import org.apache.jackrabbit.core.RepositoryImpl;
 import org.apache.jackrabbit.core.config.RepositoryConfig;
@@ -58,16 +57,15 @@
 import org.springmodules.jcr.RepositoryFactoryBean;
 import org.xml.sax.InputSource;
 
+import com.silverpeas.util.StringUtil;
+
 /**
  * FactoryBean for creating a JackRabbit (JCR-170) repository through Spring configuration files.
  * Use this factory bean when you have to manually configure the repository; for retrieving the
- * repository from JNDI use the JndiObjectFactoryBean
-<<<<<<< HEAD
+ * repository from JNDI use the JndiObjectFactoryBean 
+ * <code>
  * {@link org.springframework.jndi.JndiObjectFactoryBean}. Sample configuration :
  * <code>
-=======
- * {@link org.springframework.jndi.JndiObjectFactoryBean}. Sample configuration : <code>
->>>>>>> 9a5f138c
  * &lt;bean id="repository" class="BetterRepositoryFactoryBean"&gt;
  * &lt;!-- normal factory beans params --&gt;
  *   &lt;property name="configuration" value="classpath:repository.xml" /&gt;
@@ -80,6 +78,7 @@
  *   &lt;/property&gt;
  * &lt;/bean&gt;
  * </code>
+ *
  * @see org.springframework.jndi.JndiObjectFactoryBean
  * @author Costin Leau
  * @author Emmanuel Hugonnet
@@ -132,14 +131,9 @@
     try {
       InitialContext ic = new InitialContext();
       prepareContext(ic, jndiName);
-<<<<<<< HEAD
       RegistryHelper.registerRepository(new InitialContext(), jndiName,
-          getConfiguration().getFile().
-=======
-      RegistryHelper.registerRepository(new InitialContext(), jndiName, getConfiguration()
-          .getFile().
->>>>>>> 9a5f138c
-          getAbsolutePath(), getHomeDir().getFile().getAbsolutePath(), true);
+          getConfiguration().getFile().getAbsolutePath(), getHomeDir().getFile().getAbsolutePath(),
+          true);
       return (Repository) ic.lookup(jndiName);
     } catch (RepositoryException ex) {
       Logger.getLogger(BetterRepositoryFactoryBean.class.getName()).log(Level.SEVERE, null, ex);
@@ -201,11 +195,13 @@
   }
 
   /**
-   * Performs variable replacement on the given string value. Each <code>${...}</code> sequence
-   * within the given value is replaced with the value of the named parser variable. If a variable
-   * is not found in the properties an IllegalArgumentException is thrown unless
-   * <code>ignoreMissing</code> is <code>true</code>. In the later case, the missing variable is not
-   * replaced.
+   * Performs variable replacement on the given string value. Each
+   * <code>${...}</code> sequence within the given value is replaced with the value of the named
+   * parser variable. If a variable is not found in the properties an IllegalArgumentException is
+   * thrown unless
+   * <code>ignoreMissing</code> is
+   * <code>true</code>. In the later case, the missing variable is not replaced.
+   *
    * @param variables
    * @param value the original value
    * @param ignoreMissing if <code>true</code>, missing variables are not replaced.
@@ -254,6 +250,17 @@
       ((JackrabbitRepository) repository).shutdown();
     }
   }
+  
+  public void testCleanUp() throws IOException {
+    // force cast (but use only the interface)
+    if (repository instanceof JackrabbitRepository) {
+      ((JackrabbitRepository) repository).shutdown();
+    }
+     FileUtils.deleteQuietly(homeDir.getFile());
+  }
+  
+  
+  
 
   /**
    * @return Returns the defaultRepDir.
@@ -315,6 +322,7 @@
 
   /**
    * Load all the configuration properties
+   *
    * @return
    */
   protected Properties loadConfigurationKeys() {
@@ -341,6 +349,7 @@
 
   /**
    * Load a Resource as a String.
+   *
    * @param config the resource
    * @return the String filled with the content of the Resource
    * @throws IOException
