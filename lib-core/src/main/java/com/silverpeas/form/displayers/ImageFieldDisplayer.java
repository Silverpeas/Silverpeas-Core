--- conflicted
+++ resolved
@@ -24,6 +24,19 @@
 
 package com.silverpeas.form.displayers;
 
+import java.io.File;
+import java.io.PrintWriter;
+import java.util.ArrayList;
+import java.util.Date;
+import java.util.List;
+import java.util.Map;
+
+import org.apache.commons.fileupload.FileItem;
+
+import org.silverpeas.attachment.AttachmentServiceFactory;
+import org.silverpeas.attachment.model.SimpleDocument;
+import org.silverpeas.attachment.model.SimpleDocumentPK;
+
 import com.silverpeas.form.Field;
 import com.silverpeas.form.FieldDisplayer;
 import com.silverpeas.form.FieldTemplate;
@@ -39,6 +52,7 @@
 import com.silverpeas.util.ImageUtil;
 import com.silverpeas.util.StringUtil;
 import com.silverpeas.util.web.servlet.FileUploadUtil;
+
 import com.stratelia.silverpeas.silvertrace.SilverTrace;
 import com.stratelia.silverpeas.wysiwyg.control.WysiwygController;
 import com.stratelia.webactiv.beans.admin.ComponentInstLight;
@@ -48,16 +62,6 @@
 import com.stratelia.webactiv.util.attachment.ejb.AttachmentPK;
 import com.stratelia.webactiv.util.attachment.model.AttachmentDetail;
 import com.stratelia.webactiv.util.fileFolder.FileFolderManager;
-import java.io.File;
-import java.io.PrintWriter;
-import java.util.ArrayList;
-import java.util.Date;
-import java.util.List;
-import java.util.Map;
-import org.apache.commons.fileupload.FileItem;
-import org.silverpeas.attachment.AttachmentServiceFactory;
-import org.silverpeas.attachment.model.SimpleDocument;
-import org.silverpeas.attachment.model.SimpleDocumentPK;
 
 /**
  * A ImageFieldDisplayer is an object which can display an image in HTML and can retrieve via HTTP
@@ -135,14 +139,8 @@
   public void display(PrintWriter out, FileField field, FieldTemplate template,
       PagesContext pagesContext, String webContext) throws FormException {
     SilverTrace.info("form", "ImageFieldDisplayer.display", "root.MSG_GEN_ENTER_METHOD",
-<<<<<<< HEAD
         "fieldName = " + template.getFieldName() + ", value = " + field.getValue()
-        + ", fieldType = "
-=======
-        "fieldName = " + template.getFieldName() + ", value = " + field.getValue() +
-        ", fieldType = "
->>>>>>> 9a5f138c
-        + field.getTypeName());
+        + ", fieldType = " + field.getTypeName());
     String fieldName = template.getFieldName();
     String language = pagesContext.getLanguage();
 
@@ -161,14 +159,8 @@
       if (attachmentId.startsWith("/")) {
         imageURL = attachmentId;
       } else {
-<<<<<<< HEAD
         attachment = AttachmentServiceFactory.getAttachmentService().searchAttachmentById(
             attachmentPk, language);
-=======
-        attachment =
-            AttachmentController.searchAttachmentByPK(
-            new AttachmentPK(attachmentId, componentId));
->>>>>>> 9a5f138c
         if (attachment != null) {
           if (pagesContext.getRenderingContext() == RenderingContext.EXPORT) {
             imageURL = "file:" + attachment.getAttachmentPath();
@@ -199,14 +191,8 @@
         } else {
           // un des 2 seulement est renseigné, calculer le second
           if (StringUtil.isDefined(width) && attachment != null) {
-<<<<<<< HEAD
             String[] paramSize = ImageUtil.getWidthAndHeightByWidth(new File(attachment.
                 getAttachmentPath()), Integer.parseInt(width));
-=======
-            String[] paramSize =
-                ImageUtil.getWidthAndHeightByWidth(getImagePath(attachment), Integer.parseInt(
-                width));
->>>>>>> 9a5f138c
             if (StringUtil.isDefined(paramSize[0])) {
               paramWidth = " width=\"" + paramSize[0] + "\" ";
             }
@@ -215,14 +201,8 @@
             }
           }
           if (StringUtil.isDefined(height) && attachment != null) {
-<<<<<<< HEAD
             String[] paramSize = ImageUtil.getWidthAndHeightByHeight(new File(attachment.
                 getAttachmentPath()), Integer.parseInt(height));
-=======
-            String[] paramSize =
-                ImageUtil.getWidthAndHeightByHeight(getImagePath(attachment), Integer.parseInt(
-                height));
->>>>>>> 9a5f138c
             if (StringUtil.isDefined(paramSize[0])) {
               paramWidth = " width=\"" + paramSize[0] + "\" ";
             }
@@ -293,12 +273,7 @@
           stringBuilder.append(Util.getString("GML.galleries", language));
           stringBuilder.append("</option>");
           for (ComponentInstLight component : galleries) {
-<<<<<<< HEAD
             stringBuilder.append("<option value=\"").append(component.getId()).append("\">").append(
-=======
-            stringBuilder.append("<option value=\"").append(component.getId()).append("\">")
-                .append(
->>>>>>> 9a5f138c
                 component.getLabel(language)).append("</option>");
           }
           stringBuilder.append("</select>");
@@ -422,19 +397,12 @@
               "fullFileName on Unix = " + logicalName);
         }
 
-<<<<<<< HEAD
         logicalName = logicalName.substring(logicalName.lastIndexOf(File.separator) + 1,
             logicalName.
             length());
         String type = FileRepositoryManager.getFileExtension(logicalName);
         String mimeType = item.getContentType();
-=======
-        logicalName =
-            logicalName.substring(logicalName.lastIndexOf(File.separator) + 1, logicalName.
-            length());
-        type = FileRepositoryManager.getFileExtension(logicalName);
-        mimeType = item.getContentType();
->>>>>>> 9a5f138c
+
 
         String physicalName = Long.toString(System.currentTimeMillis()) + "." + type;
 
@@ -446,16 +414,10 @@
         // sinon cela indique que le fichier n'est pas valide (chemin non valide, fichier non
         // accessible)
         if (size > 0) {
-<<<<<<< HEAD
           AttachmentDetail ad = createAttachmentDetail(objectId, componentId, physicalName,
               logicalName, mimeType,
               size, ImageFieldDisplayer.CONTEXT_FORM_IMAGE, userId);
-=======
-          AttachmentDetail ad =
-              createAttachmentDetail(objectId, componentId, physicalName, logicalName, mimeType,
-              size,
-              ImageFieldDisplayer.CONTEXT_FORM_IMAGE, userId);
->>>>>>> 9a5f138c
+
           ad = AttachmentController.createAttachment(ad, true);
           attachmentId = ad.getPK().getId();
         } else {
@@ -470,15 +432,6 @@
     return attachmentId;
   }
 
-<<<<<<< HEAD
-=======
-  private File getImagePath(AttachmentDetail attachment) {
-    String path =
-        AttachmentController.createPath(attachment.getInstanceId(), attachment.getContext());
-    return new File(path + attachment.getPhysicalName());
-  }
-
->>>>>>> 9a5f138c
   private File getImagePath(String componentId, String physicalName) {
     String path =
         AttachmentController.createPath(componentId, ImageFieldDisplayer.CONTEXT_FORM_IMAGE);
