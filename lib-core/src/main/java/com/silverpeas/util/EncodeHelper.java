/**
 * Copyright (C) 2000 - 2012 Silverpeas
 *
 * This program is free software: you can redistribute it and/or modify it under the terms of the
 * GNU Affero General Public License as published by the Free Software Foundation, either version 3
 * of the License, or (at your option) any later version.
 *
 * As a special exception to the terms and conditions of version 3.0 of the GPL, you may
 * redistribute this Program in connection with Free/Libre Open Source Software ("FLOSS")
 * applications as described in Silverpeas's FLOSS exception. You should have received a copy of the
 * text describing the FLOSS exception, and it is also available here:
 * "http://www.silverpeas.org/docs/core/legal/floss_exception.html"
 *
 * This program is distributed in the hope that it will be useful, but WITHOUT ANY WARRANTY; without
 * even the implied warranty of MERCHANTABILITY or FITNESS FOR A PARTICULAR PURPOSE. See the GNU
 * Affero General Public License for more details.
 *
 * You should have received a copy of the GNU Affero General Public License along with this program.
 * If not, see <http://www.gnu.org/licenses/>.
 */
package com.silverpeas.util;

import javax.xml.bind.DatatypeConverter;

import org.silverpeas.util.Charsets;

import com.stratelia.silverpeas.silvertrace.SilverTrace;
<<<<<<< HEAD
import java.io.UnsupportedEncodingException;
import org.apache.commons.codec.binary.Base64;
import org.apache.commons.lang3.CharEncoding;
=======

>>>>>>> a2615e85
import org.apache.commons.lang3.StringEscapeUtils;

/**
 * Util class to encode special string or characters
 *
 * @author lloiseau
 * @version 1.0
 */
public class EncodeHelper {

  /**
   * Convert a java string to a javascript string Replace \,\n,\r and "
   *
   * @param javastring Java string to encode
   * @return javascript string encoded
   */
  public static String javaStringToJsString(String javastring) {
    if (isNotDefined(javastring)) {
      return "";
    }
    return StringEscapeUtils.escapeEcmaScript(javastring);
  }

  /**
   * Convert a java string to a html string for textArea Replace ", <, >, & and \n
   *
   * @param javastring Java string to encode
   * @return html string encoded
   */
  public static String javaStringToHtmlString(String javastring) {
    if (isNotDefined(javastring)) {
      return "";
    }
    return StringEscapeUtils.escapeHtml4(javastring).replace("œ", "&oelig;");
  }

  public static String javaStringToXmlString(String javastring) {
    return escapeXml(javastring);
  }

  public static String escapeXml(String javastring) {
    return StringEscapeUtils.escapeXml(javastring);
  }

  /**
   * Convert a java string to a html string for textfield... Replace ", <, >, & and \n
   *
   * @param javastring Java string to encode
   * @return html string encoded
   */
  public static String convertWhiteSpacesForHTMLDisplay(String javastring) {
    if (isNotDefined(javastring)) {
      return "";
    }
    StringBuilder resSB = new StringBuilder(javastring.length() + 10);
    for (int i = 0; i < javastring.length(); i++) {
      switch (javastring.charAt(i)) {
        case '\n':
          resSB.append("<br/>");
          break;
        case '\r':
          break;
        case '\t':
          resSB.append("&nbsp;&nbsp;&nbsp;&nbsp;&nbsp;&nbsp;");
          break;
        default:
          resSB.append(javastring.charAt(i));
      }
    }
    return resSB.toString();
  }

  /**
   * Convert a java string to a html string for textfield... Replace ", <, >, & and \n
   *
   * @param javastring Java string to encode
   * @return html string encoded
   */
  public static String javaStringToHtmlParagraphe(String javastring) {
    String escapedString = javaStringToHtmlString(javastring);
    return convertWhiteSpacesForHTMLDisplay(escapedString);
  }

  /**
   * Convert a html string to a java string Replace &quot
   *
   * @param htmlstring HTML string to encode
   * @return html string JAVA encoded
   */
  public static String htmlStringToJavaString(String htmlstring) {
    if (htmlstring == null) {
      return "";
    }
    return StringEscapeUtils.unescapeHtml4(htmlstring);
  }

  /**
   * This method transforms a text with caracter specificly encoded for HTML by a text encoded in
   * according to the Java code.
   *
   * @param text (String) a single text which contains a lot of forbidden caracters. This text must
   * not be null
   * @return Returns the transformed text without specific codes.
   */
  public static String transformHtmlCode(String text) {
    SilverTrace.info("util", "Encode.transformHtmlCode()",
        "root.MSG_GEN_PARAM_VALUE", " text recu " + text);

    return StringEscapeUtils.unescapeHtml4(text);
  }

  /**
   * Convert a java string to a html string for textArea Replace euro symbol
   *
   * @param javastring Java string to encode
   * @return html string encoded
   * @deprecated
   */
  public static String encodeSpecialChar(String javastring) {
    if (isNotDefined(javastring)) {
      return "";
    }
    return javastring;
  }

  /**
   * This method transforms a string to replace the 'special' caracters to store them correctly in
   * the database
   *
   * @param sText a single text which may contains 'special' caracters
   * @return Returns the transformed text without specific codes.
   */
  public static String transformStringForBD(String sText) {
    if (sText == null) {
      return "";
    }

    SilverTrace.info("util", "Encode.transformStringForBD()",
        "root.MSG_GEN_ENTER_METHOD", " text = " + sText);

    int nStringLength = sText.length();
    StringBuilder resSB = new StringBuilder(nStringLength + 10);

    for (int i = 0; i < nStringLength; i++) {
      switch (sText.charAt(i)) {
        case '€':
          resSB.append('\u20ac'); // Euro Symbol
          break;
        // case '’':
        case '\u2019':
          resSB.append('\''); // ’ quote word
          break;
        default:
          resSB.append(sText.charAt(i));
      }
    }
    SilverTrace.info("util", "Encode.transformStringForBD()",
        "root.MSG_GEN_EXIT_METHOD", " new text = " + resSB.toString());

    return resSB.toString();
  }

  public static String convertHTMLEntities(String text) {
    SilverTrace.debug("util", "Encode.convertHTMLEntities()", "root.MSG_GEN_PARAM_VALUE",
        " text recu " + text);
    String result = StringEscapeUtils.escapeHtml4(text);
    SilverTrace.debug("util", "Encode.convertHTMLEntities()", "root.MSG_GEN_PARAM_VALUE",
        "text sortant = " + result);
    return result;
  }

  /**
   * Encode an UTF-8 filename in Base64 for the content-disposition header according to RFC2047.
   *
   * @see http://www.ietf.org/rfc/rfc2047.txt
   * @param filename the UTF-8 filename to be encoded.
   * @return the filename to be inserted in the content-disposition header.
   */
  public static String encodeFilename(String filename) {
<<<<<<< HEAD
    try {
      StringBuilder buffer = new StringBuilder(256);
      buffer.append("=?UTF-8?B?");
      buffer.append(new String(Base64.encodeBase64(filename.getBytes(CharEncoding.UTF_8))));
      buffer.append("?=");
      return buffer.toString();
    } catch (UnsupportedEncodingException ex) {
      return filename;
    }
=======
    StringBuilder buffer = new StringBuilder(256);
    buffer.append("=?UTF-8?B?");
    buffer.append(DatatypeConverter.printBase64Binary(filename.getBytes(Charsets.UTF_8)));
    buffer.append("?=");
    return buffer.toString();
>>>>>>> a2615e85
  }

  private EncodeHelper() {
  }

  private static boolean isNotDefined(String str) {
    return str == null || str.isEmpty();
  }
}<|MERGE_RESOLUTION|>--- conflicted
+++ resolved
@@ -25,13 +25,7 @@
 import org.silverpeas.util.Charsets;
 
 import com.stratelia.silverpeas.silvertrace.SilverTrace;
-<<<<<<< HEAD
-import java.io.UnsupportedEncodingException;
-import org.apache.commons.codec.binary.Base64;
-import org.apache.commons.lang3.CharEncoding;
-=======
-
->>>>>>> a2615e85
+
 import org.apache.commons.lang3.StringEscapeUtils;
 
 /**
@@ -211,23 +205,11 @@
    * @return the filename to be inserted in the content-disposition header.
    */
   public static String encodeFilename(String filename) {
-<<<<<<< HEAD
-    try {
-      StringBuilder buffer = new StringBuilder(256);
-      buffer.append("=?UTF-8?B?");
-      buffer.append(new String(Base64.encodeBase64(filename.getBytes(CharEncoding.UTF_8))));
-      buffer.append("?=");
-      return buffer.toString();
-    } catch (UnsupportedEncodingException ex) {
-      return filename;
-    }
-=======
     StringBuilder buffer = new StringBuilder(256);
     buffer.append("=?UTF-8?B?");
     buffer.append(DatatypeConverter.printBase64Binary(filename.getBytes(Charsets.UTF_8)));
     buffer.append("?=");
     return buffer.toString();
->>>>>>> a2615e85
   }
 
   private EncodeHelper() {
