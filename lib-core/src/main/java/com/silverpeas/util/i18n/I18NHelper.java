/**
 * Copyright (C) 2000 - 2012 Silverpeas
 *
 * This program is free software: you can redistribute it and/or modify it under the terms of the
 * GNU Affero General Public License as published by the Free Software Foundation, either version 3
 * of the License, or (at your option) any later version.
 *
<<<<<<< HEAD
 * As a special exception to the terms and conditions of version 3.0 of the GPL, you may
 * redistribute this Program in connection with Free/Libre Open Source Software ("FLOSS")
 * applications as described in Silverpeas's FLOSS exception. You should have received a copy of the
 * text describing the FLOSS exception, and it is also available here:
 * "http://repository.silverpeas.com/legal/licensing"
=======
 * As a special exception to the terms and conditions of version 3.0 of
 * the GPL, you may redistribute this Program in connection with Free/Libre
 * Open Source Software ("FLOSS") applications as described in Silverpeas's
 * FLOSS exception.  You should have received a copy of the text describing
 * the FLOSS exception, and it is also available here:
 * "http://www.silverpeas.org/legal/licensing"
>>>>>>> 9a5f138c
 *
 * This program is distributed in the hope that it will be useful, but WITHOUT ANY WARRANTY; without
 * even the implied warranty of MERCHANTABILITY or FITNESS FOR A PARTICULAR PURPOSE. See the GNU
 * Affero General Public License for more details.
 *
 * You should have received a copy of the GNU Affero General Public License along with this program.
 * If not, see <http://www.gnu.org/licenses/>.
 */
package com.silverpeas.util.i18n;

import com.silverpeas.util.StringUtil;
import com.stratelia.silverpeas.util.ResourcesWrapper;
import com.stratelia.webactiv.util.GeneralPropertiesManager;
import com.stratelia.webactiv.util.ResourceLocator;
import java.util.ArrayList;
import java.util.Iterator;
import java.util.LinkedHashMap;
import java.util.List;
import java.util.Map;
import java.util.Set;
import java.util.StringTokenizer;
import javax.servlet.http.HttpServletRequest;
import org.apache.commons.fileupload.FileItem;

public class I18NHelper {

  // "fr" - List of I18NLanguage : all available languages in french
  // "en" - List of I18NLanguage : all available languages in english
  public final static Map<String, List<I18NLanguage>> allLanguages =
<<<<<<< HEAD
      new LinkedHashMap<String, List<I18NLanguage>>();
=======
      new HashMap<String, List<I18NLanguage>>();

>>>>>>> 9a5f138c
  private static int nbLanguages = 0;
  public static boolean isI18N = false;
  public static String defaultLanguage = null;
  private final static List<String> allCodes = new ArrayList<String>();
  public static final String HTMLSelectObjectName = "I18NLanguage";
  public static final String HTMLHiddenRemovedTranslationMode = "TranslationRemoveIt";
  public static final String HTMLLink1 = "View";
  public static final String HTMLLink2 = "Translation?Code=";

  static {
    ResourceLocator rs = new ResourceLocator("com.silverpeas.util.i18n", "");
    String rsLanguages = rs.getString("languages");
    StringTokenizer tokenizer = new StringTokenizer(rsLanguages, ",");
    while (tokenizer.hasMoreTokens()) {
      String language = tokenizer.nextToken();
      allCodes.add(language);
      nbLanguages++;
      if (defaultLanguage == null) {
        defaultLanguage = language;
      }
      ResourceLocator rsLanguage = new ResourceLocator("com.silverpeas.util.multilang.i18n",
          language);

      StringTokenizer tokenizer2 = new StringTokenizer(rsLanguages, ",");
      List<I18NLanguage> l = new ArrayList<I18NLanguage>();
      while (tokenizer2.hasMoreTokens()) {
        String language2 = tokenizer2.nextToken();
        I18NLanguage i18nLanguage = new I18NLanguage(language2, rsLanguage.getString("language_"
            + language2));
        l.add(i18nLanguage);
      }
      allLanguages.put(language, l);
    }
    isI18N = (nbLanguages > 1);
  }

  public static String getLanguageLabel(String code, String userLanguage) {
    List<I18NLanguage> labels = allLanguages.get(userLanguage);
    for (I18NLanguage language : labels) {
      if (language.getCode().equalsIgnoreCase(code)) {
        return language.getLabel();
      }
    }
    return "";
  }

  static private List<I18NLanguage> getAllLanguages(String userLanguage) {
    return allLanguages.get(userLanguage);
  }

  public static Iterator<String> getLanguages() {
    return allLanguages.keySet().iterator();
  }

  public static Set<String> getAllSupportedLanguages() {
    return allLanguages.keySet();
  }

  public static int getNumberOfLanguages() {
    return allLanguages.size();
  }

  public static boolean isDefaultLanguage(String language) {
    if (StringUtil.isDefined(language)) {
      return defaultLanguage.equalsIgnoreCase(language);
    }
    return true;
  }

  public static String checkLanguage(String language) {
    String lang = language;
    if (!StringUtil.isDefined(language)) {
      lang = defaultLanguage;
    }
    return lang;
  }

  public static String getHTMLLinks(String url, String currentLanguage) {
    if (!isI18N) {
      return "";
    }

    String links = "";
    String link = "";

    String begin = "";
    String end = "";

    Iterator<String> it = allCodes.iterator();
    int i = 0;
    while (it.hasNext()) {
      String code = it.next();
      String className = "";
      if (url.contains("?")) {
        link = url + "&SwitchLanguage=" + code;
      } else {
        link = url + "?SwitchLanguage=" + code;
      }
      if (i != 0) {
        links += "&nbsp;";
      }

      if (code.equals(currentLanguage)) {
        className = "ArrayNavigationOn";
      }

      begin = "<a href=\"" + link + "\" class=\"" + className
          + "\" id=\"translation_" + code + "\">";
      end = "</a>";

      links += begin + code.toUpperCase() + end;
      i++;
    }

    return links;
  }

  public static String getHTMLLinks(List<String> languages, String currentLanguage) {
    if (!isI18N || languages == null) {
      return "";
    }

    String links = "";
    String link = "";

    String begin = "";
    String end = "";

    Iterator<String> it = allCodes.iterator();
    int i = 0;
    while (it.hasNext()) {
      String className = "";
      String code = it.next();

      if (languages.contains(code)) {
        link = "javaScript:showTranslation('" + code + "');";
        if (i != 0) {
          links += "&nbsp;";
        }

        if (code.equals(currentLanguage) || languages.size() == 1) {
          className = "ArrayNavigationOn";
        }

        begin = "<a href=\"" + link + "\" class=\"" + className
            + "\" id=\"translation_" + code + "\">";
        end = "</a>";

        links += begin + code.toUpperCase() + end;
        i++;
      }
    }

    return links;
  }

  public static String getHTMLLinks(I18NBean bean, String currentLanguage) {
    String lang = currentLanguage;
    if (!isI18N || bean == null) {
      return "";
    }

    if (bean.getTranslation(lang) == null) {
      Translation translation = bean.getNextTranslation();
      if (translation != null) {
        lang = translation.getLanguage();
      }
    }
    List<String> languages = new ArrayList<String>(bean.getTranslations().keySet());
    return getHTMLLinks(languages, lang);
  }

  public static String getFormLine(ResourcesWrapper resources) {
    return getFormLine(resources, null, null);
  }

  public static String getFormLine(ResourcesWrapper resources, I18NBean bean, String translation) {
    if (nbLanguages == 1) {
      return "";
    }
    StringBuilder tr = new StringBuilder(50);
    tr.append("<tr>\n");
    tr.append("<td class=\"txtlibform\">").append(
        resources.getString("GML.language")).append(" :</td>\n");
    tr.append("<td>").append(getHTMLSelectObject(resources.getLanguage(), bean, translation)).
        append("</td>");
    tr.append("</tr>\n");
    return tr.toString();
  }
  
  
  

  public static String getHTMLSelectObject(String userLanguage, I18NBean bean,
      String selectedTranslation) {
    List<I18NLanguage> languages = getAllLanguages(userLanguage);

    List<I18NLanguage> result = new ArrayList<I18NLanguage>();
    for (I18NLanguage lang : languages) {
      I18NLanguage newLang = new I18NLanguage(lang.getCode(), lang.getLabel());
      if (bean != null) {
        Translation translation = bean.getTranslation(newLang.getCode());
        if (translation != null) {
          newLang.setTranslationId(translation.getId());
        }
      }
      result.add(newLang);
    }
    return getHTMLSelectObject(result, bean, selectedTranslation, userLanguage);
  }

  static private String getHTMLSelectObject(List<I18NLanguage> toDisplay, I18NBean bean,
      String selectedTranslation, String userLanguage) {
    String list = "";
    String currentTranslation = selectedTranslation;

    String onChangeJavascript = "";
    if (bean != null) {
      onChangeJavascript = "onChange= \"javaScript:showTranslation(this.value.substring(0,2));\"";
      if (bean.getTranslation(currentTranslation) == null) {
        Translation translation = bean.getNextTranslation();
        if (translation != null) {
          currentTranslation = translation.getLanguage();
        }
      }
    }
    list += "<SELECT name=\"" + HTMLSelectObjectName + "\" "
        + onChangeJavascript + ">\n";
    for (I18NLanguage language : toDisplay) {
      String selected = "";
      if (language.getCode().equals(currentTranslation)) {
        selected = "selected";
      }

      list += "<option value=\"" + language.getCode() + '_'
          + language.getTranslationId() + "\" " + selected + '>'
          + language.getLabel() + "</option>\n";
    }
    list += "</SELECT>";

    if (bean != null) {
      String path = GeneralPropertiesManager.getGeneralResourceLocator().getString("ApplicationURL");
      String text = GeneralPropertiesManager.getGeneralMultilang(userLanguage).getString(
          "GML.translationRemove");

      list += "&nbsp;<span id=\"delTranslationLink\">";
      if (bean.getTranslations().size() >= 2) {
        list += "<a href=\"javaScript:document.getElementById('"
            + HTMLHiddenRemovedTranslationMode
            + "').value='true';removeTranslation();\"><img src=\""
            + path
            + "/util/icons/delete.gif\" border=\"0\" valign=\"absmiddle\" title=\""
            + text + "\" alt=\"" + text + "\"></a>";
      }
      list += "</span>";

      list += "<input type=\"hidden\" id=\"" + HTMLHiddenRemovedTranslationMode
          + "\" name=\"" + HTMLHiddenRemovedTranslationMode
          + "\" value=\"false\">\n";
    }
    return list;
  }

  public static String updateHTMLLinks(I18NBean bean) {
    String javaScript = "";

    Set<String> codes = bean.getTranslations().keySet();
    for (String lang : codes) {
      javaScript += "document.getElementById(\"translation_" + lang
          + "\").className = \"\";\n";
      javaScript += "if (lang == '" + lang + "')\n";
      javaScript += "{\n";
      javaScript += "document.getElementById(\"translation_" + lang
          + "\").className = \"ArrayNavigationOn\";\n";
      javaScript += "}\n";
    }
    return javaScript;
  }

  public static String[] getLanguageAndTranslationId(HttpServletRequest request) {
    String param = request.getParameter(HTMLSelectObjectName);
    return getLanguageAndTranslationId(param);
  }

  static private String[] getLanguageAndTranslationId(String param) {
    if (StringUtil.isDefined(param)) {
      StringTokenizer tokenizer = new StringTokenizer(param, "_");
      String language = tokenizer.nextToken();
      String translationId = tokenizer.nextToken();
      String[] result = {language, translationId};
      return result;
    }
    return null;
  }

  public static String getSelectedLanguage(HttpServletRequest request) {
    String[] param = getLanguageAndTranslationId(request);
    if (param != null) {
      return param[0];
    }
    return null;
  }

  public static void setI18NInfo(I18NBean bean, HttpServletRequest request) {
    String languageAndTranslationId = request.getParameter(HTMLSelectObjectName);
    String removeTranslation = request.getParameter(HTMLHiddenRemovedTranslationMode);

    setI18NInfo(bean, languageAndTranslationId, removeTranslation);
  }

  public static void setI18NInfo(I18NBean bean, List<FileItem> parameters) {
    String languageAndTranslationId = getParameterValue(parameters,
        HTMLSelectObjectName);
    String removeTranslation = getParameterValue(parameters,
        HTMLHiddenRemovedTranslationMode);

    setI18NInfo(bean, languageAndTranslationId, removeTranslation);
  }

  static private void setI18NInfo(I18NBean bean, String param,
      String removeParam) {
    String[] languageAndTranslationId = getLanguageAndTranslationId(param);

    if (languageAndTranslationId != null) {
      String language = languageAndTranslationId[0];
      String translationId = languageAndTranslationId[1];

      bean.setLanguage(language);
      bean.setTranslationId(translationId);

      String removeTranslation = removeParam;

      // check if translation must be removed
      bean.setRemoveTranslation("true".equalsIgnoreCase(removeTranslation));
    }
  }

  static private String getParameterValue(List<FileItem> items, String parameterName) {
    for (FileItem item : items) {
      if (item.isFormField() && parameterName.equals(item.getFieldName())) {
        return item.getString();
      }
    }
    return null;
  }
}<|MERGE_RESOLUTION|>--- conflicted
+++ resolved
@@ -5,20 +5,11 @@
  * GNU Affero General Public License as published by the Free Software Foundation, either version 3
  * of the License, or (at your option) any later version.
  *
-<<<<<<< HEAD
  * As a special exception to the terms and conditions of version 3.0 of the GPL, you may
  * redistribute this Program in connection with Free/Libre Open Source Software ("FLOSS")
  * applications as described in Silverpeas's FLOSS exception. You should have received a copy of the
  * text describing the FLOSS exception, and it is also available here:
- * "http://repository.silverpeas.com/legal/licensing"
-=======
- * As a special exception to the terms and conditions of version 3.0 of
- * the GPL, you may redistribute this Program in connection with Free/Libre
- * Open Source Software ("FLOSS") applications as described in Silverpeas's
- * FLOSS exception.  You should have received a copy of the text describing
- * the FLOSS exception, and it is also available here:
  * "http://www.silverpeas.org/legal/licensing"
->>>>>>> 9a5f138c
  *
  * This program is distributed in the hope that it will be useful, but WITHOUT ANY WARRANTY; without
  * even the implied warranty of MERCHANTABILITY or FITNESS FOR A PARTICULAR PURPOSE. See the GNU
@@ -29,10 +20,6 @@
  */
 package com.silverpeas.util.i18n;
 
-import com.silverpeas.util.StringUtil;
-import com.stratelia.silverpeas.util.ResourcesWrapper;
-import com.stratelia.webactiv.util.GeneralPropertiesManager;
-import com.stratelia.webactiv.util.ResourceLocator;
 import java.util.ArrayList;
 import java.util.Iterator;
 import java.util.LinkedHashMap;
@@ -40,20 +27,23 @@
 import java.util.Map;
 import java.util.Set;
 import java.util.StringTokenizer;
+
 import javax.servlet.http.HttpServletRequest;
+
 import org.apache.commons.fileupload.FileItem;
+
+import com.silverpeas.util.StringUtil;
+
+import com.stratelia.silverpeas.util.ResourcesWrapper;
+import com.stratelia.webactiv.util.GeneralPropertiesManager;
+import com.stratelia.webactiv.util.ResourceLocator;
 
 public class I18NHelper {
 
   // "fr" - List of I18NLanguage : all available languages in french
   // "en" - List of I18NLanguage : all available languages in english
   public final static Map<String, List<I18NLanguage>> allLanguages =
-<<<<<<< HEAD
       new LinkedHashMap<String, List<I18NLanguage>>();
-=======
-      new HashMap<String, List<I18NLanguage>>();
-
->>>>>>> 9a5f138c
   private static int nbLanguages = 0;
   public static boolean isI18N = false;
   public static String defaultLanguage = null;
@@ -243,9 +233,6 @@
     tr.append("</tr>\n");
     return tr.toString();
   }
-  
-  
-  
 
   public static String getHTMLSelectObject(String userLanguage, I18NBean bean,
       String selectedTranslation) {
