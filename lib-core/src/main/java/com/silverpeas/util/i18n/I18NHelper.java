/**
 * Copyright (C) 2000 - 2012 Silverpeas
 *
 * This program is free software: you can redistribute it and/or modify it under the terms of the
 * GNU Affero General Public License as published by the Free Software Foundation, either version 3
 * of the License, or (at your option) any later version.
 *
 * As a special exception to the terms and conditions of version 3.0 of the GPL, you may
 * redistribute this Program in connection with Free/Libre Open Source Software ("FLOSS")
 * applications as described in Silverpeas's FLOSS exception. You should have received a copy of the
 * text describing the FLOSS exception, and it is also available here:
 * "http://www.silverpeas.org/legal/licensing"
 *
 * This program is distributed in the hope that it will be useful, but WITHOUT ANY WARRANTY; without
 * even the implied warranty of MERCHANTABILITY or FITNESS FOR A PARTICULAR PURPOSE. See the GNU
 * Affero General Public License for more details.
 *
 * You should have received a copy of the GNU Affero General Public License along with this program.
 * If not, see <http://www.gnu.org/licenses/>.
 */
package com.silverpeas.util.i18n;

<<<<<<< HEAD
=======
import com.silverpeas.util.StringUtil;
import com.stratelia.silverpeas.util.ResourcesWrapper;
import com.stratelia.webactiv.util.GeneralPropertiesManager;
import com.stratelia.webactiv.util.ResourceLocator;
>>>>>>> f52bc757
import java.util.ArrayList;
import java.util.Iterator;
import java.util.LinkedHashMap;
import java.util.List;
import java.util.Map;
import java.util.Set;
import java.util.StringTokenizer;
import javax.servlet.http.HttpServletRequest;
import org.apache.commons.fileupload.FileItem;

import javax.servlet.http.HttpServletRequest;

import org.apache.commons.fileupload.FileItem;

import com.silverpeas.util.StringUtil;

import com.stratelia.silverpeas.util.ResourcesWrapper;
import com.stratelia.webactiv.util.GeneralPropertiesManager;
import com.stratelia.webactiv.util.ResourceLocator;

public class I18NHelper {

  // "fr" - List of I18NLanguage : all available languages in french
  // "en" - List of I18NLanguage : all available languages in english
  public final static Map<String, List<I18NLanguage>> allLanguages =
      new LinkedHashMap<String, List<I18NLanguage>>();
  private static int nbLanguages = 0;
  public static boolean isI18N = false;
  public static String defaultLanguage = null;
  private final static List<String> allCodes = new ArrayList<String>();
  public static final String HTMLSelectObjectName = "I18NLanguage";
  public static final String HTMLHiddenRemovedTranslationMode = "TranslationRemoveIt";
  public static final String HTMLLink1 = "View";
  public static final String HTMLLink2 = "Translation?Code=";

  static {
    ResourceLocator rs = new ResourceLocator("com.silverpeas.util.i18n", "");
    String rsLanguages = rs.getString("languages");
    StringTokenizer tokenizer = new StringTokenizer(rsLanguages, ",");
    while (tokenizer.hasMoreTokens()) {
      String language = tokenizer.nextToken();
      allCodes.add(language);
      nbLanguages++;
      if (defaultLanguage == null) {
        defaultLanguage = language;
      }
      ResourceLocator rsLanguage = new ResourceLocator("com.silverpeas.util.multilang.i18n",
          language);

      StringTokenizer tokenizer2 = new StringTokenizer(rsLanguages, ",");
      List<I18NLanguage> l = new ArrayList<I18NLanguage>();
      while (tokenizer2.hasMoreTokens()) {
        String language2 = tokenizer2.nextToken();
        I18NLanguage i18nLanguage = new I18NLanguage(language2, rsLanguage.getString("language_"
            + language2));
        l.add(i18nLanguage);
      }
      allLanguages.put(language, l);
    }
    isI18N = (nbLanguages > 1);
  }

  public static String getLanguageLabel(String code, String userLanguage) {
    List<I18NLanguage> labels = allLanguages.get(userLanguage);
    for (I18NLanguage language : labels) {
      if (language.getCode().equalsIgnoreCase(code)) {
        return language.getLabel();
      }
    }
    return "";
  }

  public static List<I18NLanguage> getAllLanguages(String userLanguage) {
    return allLanguages.get(userLanguage);
  }

  public static Iterator<String> getLanguages() {
    return allLanguages.keySet().iterator();
  }

  public static Set<String> getAllSupportedLanguages() {
    return allLanguages.keySet();
  }

  public static int getNumberOfLanguages() {
    return allLanguages.size();
  }

  public static boolean isDefaultLanguage(String language) {
    if (StringUtil.isDefined(language)) {
      return defaultLanguage.equalsIgnoreCase(language);
    }
    return true;
  }

  public static String checkLanguage(String language) {
    String lang = language;
    if (!StringUtil.isDefined(language)) {
      lang = defaultLanguage;
    }
    return lang;
  }

  public static String getHTMLLinks(String url, String currentLanguage) {
    if (!isI18N) {
      return "";
    }

    String links = "";
    String link = "";

    String begin = "";
    String end = "";

    Iterator<String> it = allCodes.iterator();
    int i = 0;
    while (it.hasNext()) {
      String code = it.next();
      String className = "";
      if (url.contains("?")) {
        link = url + "&SwitchLanguage=" + code;
      } else {
        link = url + "?SwitchLanguage=" + code;
      }
      if (i != 0) {
        links += "&nbsp;";
      }

      if (code.equals(currentLanguage)) {
        className = "ArrayNavigationOn";
      }

      begin = "<a href=\"" + link + "\" class=\"" + className
          + "\" id=\"translation_" + code + "\">";
      end = "</a>";

      links += begin + code.toUpperCase() + end;
      i++;
    }

    return links;
  }

  public static String getHTMLLinks(List<String> languages, String currentLanguage) {
    if (!isI18N || languages == null) {
      return "";
    }

    String links = "";
    String link = "";

    String begin = "";
    String end = "";

    Iterator<String> it = allCodes.iterator();
    int i = 0;
    while (it.hasNext()) {
      String className = "";
      String code = it.next();

      if (languages.contains(code)) {
        link = "javaScript:showTranslation('" + code + "');";
        if (i != 0) {
          links += "&nbsp;";
        }

        if (code.equals(currentLanguage) || languages.size() == 1) {
          className = "ArrayNavigationOn";
        }

        begin = "<a href=\"" + link + "\" class=\"" + className
            + "\" id=\"translation_" + code + "\">";
        end = "</a>";

        links += begin + code.toUpperCase() + end;
        i++;
      }
    }

    return links;
  }

  public static String getHTMLLinks(I18NBean bean, String currentLanguage) {
    String lang = currentLanguage;
    if (!isI18N || bean == null) {
      return "";
    }

    if (bean.getTranslation(lang) == null) {
      Translation translation = bean.getNextTranslation();
      if (translation != null) {
        lang = translation.getLanguage();
      }
    }
    List<String> languages = new ArrayList<String>(bean.getTranslations().keySet());
    return getHTMLLinks(languages, lang);
  }

  public static String getFormLine(ResourcesWrapper resources) {
    return getFormLine(resources, null, null);
  }

  public static String getFormLine(ResourcesWrapper resources, I18NBean bean, String translation) {
    if (nbLanguages == 1) {
      return "";
    }
    StringBuilder tr = new StringBuilder(50);
    tr.append("<tr>\n");
    tr.append("<td class=\"txtlibform\">").append(
        resources.getString("GML.language")).append(" :</td>\n");
    tr.append("<td>").append(getHTMLSelectObject(resources.getLanguage(), bean, translation)).
        append("</td>");
    tr.append("</tr>\n");
    return tr.toString();
  }

  public static String getHTMLSelectObject(String userLanguage, I18NBean bean,
      String selectedTranslation) {
    List<I18NLanguage> languages = getAllLanguages(userLanguage);

    List<I18NLanguage> result = new ArrayList<I18NLanguage>();
    for (I18NLanguage lang : languages) {
      I18NLanguage newLang = new I18NLanguage(lang.getCode(), lang.getLabel());
      if (bean != null) {
        Translation translation = bean.getTranslation(newLang.getCode());
        if (translation != null) {
          newLang.setTranslationId(translation.getId());
        }
      }
      result.add(newLang);
    }
    return getHTMLSelectObject(result, bean, selectedTranslation, userLanguage);
  }

  static private String getHTMLSelectObject(List<I18NLanguage> toDisplay, I18NBean bean,
      String selectedTranslation, String userLanguage) {
    String list = "";
    String currentTranslation = selectedTranslation;

    String onChangeJavascript = "";
    if (bean != null) {
      onChangeJavascript = "onChange= \"javaScript:showTranslation(this.value.substring(0,2));\"";
      if (bean.getTranslation(currentTranslation) == null) {
        Translation translation = bean.getNextTranslation();
        if (translation != null) {
          currentTranslation = translation.getLanguage();
        }
      }
    }
    list += "<SELECT name=\"" + HTMLSelectObjectName + "\" "
        + onChangeJavascript + ">\n";
    for (I18NLanguage language : toDisplay) {
      String selected = "";
      if (language.getCode().equals(currentTranslation)) {
        selected = "selected";
      }

      list += "<option value=\"" + language.getCode() + '_'
          + language.getTranslationId() + "\" " + selected + '>'
          + language.getLabel() + "</option>\n";
    }
    list += "</SELECT>";

    if (bean != null) {
      String path = GeneralPropertiesManager.getGeneralResourceLocator().getString("ApplicationURL");
      String text = GeneralPropertiesManager.getGeneralMultilang(userLanguage).getString(
          "GML.translationRemove");

      list += "&nbsp;<span id=\"delTranslationLink\">";
      if (bean.getTranslations().size() >= 2) {
        list += "<a href=\"javaScript:document.getElementById('"
            + HTMLHiddenRemovedTranslationMode
            + "').value='true';removeTranslation();\"><img src=\""
            + path
            + "/util/icons/delete.gif\" border=\"0\" valign=\"absmiddle\" title=\""
            + text + "\" alt=\"" + text + "\"></a>";
      }
      list += "</span>";

      list += "<input type=\"hidden\" id=\"" + HTMLHiddenRemovedTranslationMode
          + "\" name=\"" + HTMLHiddenRemovedTranslationMode
          + "\" value=\"false\">\n";
    }
    return list;
  }

  public static String updateHTMLLinks(I18NBean bean) {
    String javaScript = "";

    Set<String> codes = bean.getTranslations().keySet();
    for (String lang : codes) {
      javaScript += "document.getElementById(\"translation_" + lang
          + "\").className = \"\";\n";
      javaScript += "if (lang == '" + lang + "')\n";
      javaScript += "{\n";
      javaScript += "document.getElementById(\"translation_" + lang
          + "\").className = \"ArrayNavigationOn\";\n";
      javaScript += "}\n";
    }
    return javaScript;
  }

  public static String[] getLanguageAndTranslationId(HttpServletRequest request) {
    String param = request.getParameter(HTMLSelectObjectName);
    return getLanguageAndTranslationId(param);
  }

  static private String[] getLanguageAndTranslationId(String param) {
    if (StringUtil.isDefined(param)) {
      StringTokenizer tokenizer = new StringTokenizer(param, "_");
      String language = tokenizer.nextToken();
      String translationId = tokenizer.nextToken();
      String[] result = {language, translationId};
      return result;
    }
    return null;
  }

  public static String getSelectedLanguage(HttpServletRequest request) {
    String[] param = getLanguageAndTranslationId(request);
    if (param != null) {
      return param[0];
    }
    return null;
  }

  public static void setI18NInfo(I18NBean bean, HttpServletRequest request) {
    String languageAndTranslationId = request.getParameter(HTMLSelectObjectName);
    String removeTranslation = request.getParameter(HTMLHiddenRemovedTranslationMode);

    setI18NInfo(bean, languageAndTranslationId, removeTranslation);
  }

  public static void setI18NInfo(I18NBean bean, List<FileItem> parameters) {
    String languageAndTranslationId = getParameterValue(parameters,
        HTMLSelectObjectName);
    String removeTranslation = getParameterValue(parameters,
        HTMLHiddenRemovedTranslationMode);

    setI18NInfo(bean, languageAndTranslationId, removeTranslation);
  }

  static private void setI18NInfo(I18NBean bean, String param,
      String removeParam) {
    String[] languageAndTranslationId = getLanguageAndTranslationId(param);

    if (languageAndTranslationId != null) {
      String language = languageAndTranslationId[0];
      String translationId = languageAndTranslationId[1];

      bean.setLanguage(language);
      bean.setTranslationId(translationId);

      String removeTranslation = removeParam;

      // check if translation must be removed
      bean.setRemoveTranslation("true".equalsIgnoreCase(removeTranslation));
    }
  }

  static private String getParameterValue(List<FileItem> items, String parameterName) {
    for (FileItem item : items) {
      if (item.isFormField() && parameterName.equals(item.getFieldName())) {
        return item.getString();
      }
    }
    return null;
  }
}<|MERGE_RESOLUTION|>--- conflicted
+++ resolved
@@ -1,35 +1,36 @@
 /**
  * Copyright (C) 2000 - 2012 Silverpeas
  *
- * This program is free software: you can redistribute it and/or modify it under the terms of the
- * GNU Affero General Public License as published by the Free Software Foundation, either version 3
- * of the License, or (at your option) any later version.
+ * This program is free software: you can redistribute it and/or modify
+ * it under the terms of the GNU Affero General Public License as
+ * published by the Free Software Foundation, either version 3 of the
+ * License, or (at your option) any later version.
  *
- * As a special exception to the terms and conditions of version 3.0 of the GPL, you may
- * redistribute this Program in connection with Free/Libre Open Source Software ("FLOSS")
- * applications as described in Silverpeas's FLOSS exception. You should have received a copy of the
- * text describing the FLOSS exception, and it is also available here:
+ * As a special exception to the terms and conditions of version 3.0 of
+ * the GPL, you may redistribute this Program in connection with Free/Libre
+ * Open Source Software ("FLOSS") applications as described in Silverpeas's
+ * FLOSS exception.  You should have received a copy of the text describing
+ * the FLOSS exception, and it is also available here:
  * "http://www.silverpeas.org/legal/licensing"
  *
- * This program is distributed in the hope that it will be useful, but WITHOUT ANY WARRANTY; without
- * even the implied warranty of MERCHANTABILITY or FITNESS FOR A PARTICULAR PURPOSE. See the GNU
- * Affero General Public License for more details.
+ * This program is distributed in the hope that it will be useful,
+ * but WITHOUT ANY WARRANTY; without even the implied warranty of
+ * MERCHANTABILITY or FITNESS FOR A PARTICULAR PURPOSE.  See the
+ * GNU Affero General Public License for more details.
  *
- * You should have received a copy of the GNU Affero General Public License along with this program.
- * If not, see <http://www.gnu.org/licenses/>.
+ * You should have received a copy of the GNU Affero General Public License
+ * along with this program.  If not, see <http://www.gnu.org/licenses/>.
  */
+
 package com.silverpeas.util.i18n;
 
-<<<<<<< HEAD
-=======
 import com.silverpeas.util.StringUtil;
 import com.stratelia.silverpeas.util.ResourcesWrapper;
 import com.stratelia.webactiv.util.GeneralPropertiesManager;
 import com.stratelia.webactiv.util.ResourceLocator;
->>>>>>> f52bc757
 import java.util.ArrayList;
+import java.util.HashMap;
 import java.util.Iterator;
-import java.util.LinkedHashMap;
 import java.util.List;
 import java.util.Map;
 import java.util.Set;
@@ -37,26 +38,18 @@
 import javax.servlet.http.HttpServletRequest;
 import org.apache.commons.fileupload.FileItem;
 
-import javax.servlet.http.HttpServletRequest;
-
-import org.apache.commons.fileupload.FileItem;
-
-import com.silverpeas.util.StringUtil;
-
-import com.stratelia.silverpeas.util.ResourcesWrapper;
-import com.stratelia.webactiv.util.GeneralPropertiesManager;
-import com.stratelia.webactiv.util.ResourceLocator;
-
 public class I18NHelper {
 
   // "fr" - List of I18NLanguage : all available languages in french
   // "en" - List of I18NLanguage : all available languages in english
   public final static Map<String, List<I18NLanguage>> allLanguages =
-      new LinkedHashMap<String, List<I18NLanguage>>();
+      new HashMap<String, List<I18NLanguage>>();
+
   private static int nbLanguages = 0;
   public static boolean isI18N = false;
   public static String defaultLanguage = null;
   private final static List<String> allCodes = new ArrayList<String>();
+
   public static final String HTMLSelectObjectName = "I18NLanguage";
   public static final String HTMLHiddenRemovedTranslationMode = "TranslationRemoveIt";
   public static final String HTMLLink1 = "View";
@@ -261,7 +254,7 @@
     return getHTMLSelectObject(result, bean, selectedTranslation, userLanguage);
   }
 
-  static private String getHTMLSelectObject(List<I18NLanguage> toDisplay, I18NBean bean,
+   private static String getHTMLSelectObject(List<I18NLanguage> toDisplay, I18NBean bean,
       String selectedTranslation, String userLanguage) {
     String list = "";
     String currentTranslation = selectedTranslation;
