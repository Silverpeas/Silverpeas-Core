--- conflicted
+++ resolved
@@ -5,20 +5,12 @@
  * GNU Affero General Public License as published by the Free Software Foundation, either version 3
  * of the License, or (at your option) any later version.
  *
-<<<<<<< HEAD
- * As a special exception to the terms and conditions of version 3.0 of the GPL, you may
- * redistribute this Program in connection with Free/Libre Open Source Software ("FLOSS")
- * applications as described in Silverpeas's FLOSS exception. You should have received a copy of the
- * text describing the FLOSS exception, and it is also available here:
- * "http://www.silverpeas.org/legal/licensing"
-=======
  * As a special exception to the terms and conditions of version 3.0 of
  * the GPL, you may redistribute this Program in connection with Free/Libre
  * Open Source Software ("FLOSS") applications as described in Silverpeas's
  * FLOSS exception.  You should have received a copy of the text describing
  * the FLOSS exception, and it is also available here:
  * "http://www.silverpeas.org/docs/core/legal/floss_exception.html"
->>>>>>> afb1911b
  *
  * This program is distributed in the hope that it will be useful, but WITHOUT ANY WARRANTY; without
  * even the implied warranty of MERCHANTABILITY or FITNESS FOR A PARTICULAR PURPOSE. See the GNU
