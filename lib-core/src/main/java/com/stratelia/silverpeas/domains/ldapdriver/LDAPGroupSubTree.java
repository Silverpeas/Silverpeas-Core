/**
 * Copyright (C) 2000 - 2011 Silverpeas
 *
 * This program is free software: you can redistribute it and/or modify
 * it under the terms of the GNU Affero General Public License as
 * published by the Free Software Foundation, either version 3 of the
 * License, or (at your option) any later version.
 *
 * As a special exception to the terms and conditions of version 3.0 of
 * the GPL, you may redistribute this Program in connection with Free/Libre
 * Open Source Software ("FLOSS") applications as described in Silverpeas's
 * FLOSS exception.  You should have received a copy of the text describing
 * the FLOSS exception, and it is also available here:
 * "http://repository.silverpeas.com/legal/licensing"
 *
 * This program is distributed in the hope that it will be useful,
 * but WITHOUT ANY WARRANTY; without even the implied warranty of
 * MERCHANTABILITY or FITNESS FOR A PARTICULAR PURPOSE.  See the
 * GNU Affero General Public License for more details.
 *
 * You should have received a copy of the GNU Affero General Public License
 * along with this program.  If not, see <http://www.gnu.org/licenses/>.
 */

/*--- formatted by Jindent 2.1, (www.c-lab.de/~jindent) 
 ---*/

package com.stratelia.silverpeas.domains.ldapdriver;

import com.novell.ldap.LDAPConnection;
import com.novell.ldap.LDAPDN;
import com.novell.ldap.LDAPEntry;
import com.silverpeas.util.ArrayUtil;
import com.stratelia.silverpeas.silvertrace.SilverTrace;
import com.stratelia.webactiv.beans.admin.AdminException;
import com.stratelia.webactiv.util.exception.SilverpeasException;

import java.util.TreeMap;
import java.util.Vector;

/**
 * This class manage groups that are described as follows : The group object are root to their
 * childs Method used to retreive users and groups that are direct childs of a given group : GroupG
 * (i.e. childs that have no groups between group node to their node) : 1) Search all child groups
 * of GroupG 2) Sort the result by DN 3) Remove from the search all the groups that are not directly
 * under GroupG (i.e. there is another group between) => Those groups are the direct childs of
 * GroupG (result of "getChildGroupsEntryByLDAPEntry" call) 4) Performs a search of the users that
 * have for baseDN GroupG's DN and that have NOT : (DN substring of any direct child groups' DN)
 * @author tleroi
 */

public class LDAPGroupSubTree extends AbstractLDAPGroup {
  protected String[] getMemberGroupIds(String lds, String memberId,
      boolean isGroup) throws AdminException {
    Vector<String> groupsVector = new Vector<String>();
    LDAPEntry memberEntry = null;
    LDAPEntry groupEntry = null;
    int i;
    String[] baseGroupDN;
    String[] memberDN;
    StringBuffer newDN;

    SilverTrace.info("admin", "LDAPGroupSubTree.getMemberGroupIds()",
        "root.MSG_GEN_ENTER_METHOD", "MemberId=" + memberId + ", isGroup="
        + isGroup);
    if (isGroup) {
      memberEntry = LDAPUtility.getFirstEntryFromSearch(lds, driverSettings
          .getLDAPUserBaseDN(), driverSettings.getScope(), driverSettings
          .getGroupsIdFilter(memberId), driverSettings.getGroupAttributes());
    } else {
      memberEntry = LDAPUtility.getFirstEntryFromSearch(lds, driverSettings
          .getLDAPUserBaseDN(), driverSettings.getScope(), driverSettings
          .getUsersIdFilter(memberId), driverSettings.getGroupAttributes());
    }
    if (memberEntry == null) {
      throw new AdminException("LDAPGroupSubTree.getMemberGroupIds",
          SilverpeasException.ERROR, "admin.EX_ERR_LDAP_USER_ENTRY_ISNULL",
          "Id=" + memberId + " IsGroup=" + isGroup);
    }
    baseGroupDN = LDAPDN.explodeDN(driverSettings
        .getGroupsSpecificGroupsBaseDN(), false);
    memberDN = LDAPDN.explodeDN(memberEntry.getDN(), false);
    if ((memberDN.length - baseGroupDN.length) > 1) {
      newDN = new StringBuffer();
      for (i = 1; i < memberDN.length; i++) {
        if (i > 1) {
          newDN.append(",");
        }
        newDN.append(memberDN[i]);
      }
      groupEntry = LDAPUtility.getFirstEntryFromSearch(lds, newDN.toString(),
          LDAPConnection.SCOPE_BASE, driverSettings.getGroupsFullFilter(),
          driverSettings.getGroupAttributes());
      groupsVector.add(LDAPUtility.getFirstAttributeValue(groupEntry,
          driverSettings.getGroupsIdField()));
    }
    return groupsVector.toArray(new String[groupsVector.size()]);
  }

  public String[] getGroupMemberGroupIds(String lds, String groupId)
      throws AdminException {
    return getMemberGroupIds(lds, groupId, true);
  }

  public String[] getUserMemberGroupIds(String lds, String userId)
      throws AdminException {
    return getMemberGroupIds(lds, userId, false);
  }

  /**
   * Method declaration
   * @param lds
   * @param groupEntry
   * @return
   * @throws AdminException
   * @see
   */
  protected String[] getUserIds(String lds, LDAPEntry groupEntry)
      throws AdminException {
    LDAPEntry[] theEntries = null;
    Vector<String> usersVector = new Vector<String>();
    int i;

    SilverTrace.info("admin", "LDAPGroupSubTree.getUserIds()",
        "root.MSG_GEN_ENTER_METHOD", "GroupDN=" + groupEntry.getDN());
    theEntries = LDAPUtility.search1000Plus(lds, groupEntry.getDN(),
        LDAPConnection.SCOPE_ONE, driverSettings.getUsersFullFilter(),
        driverSettings.getUsersLoginField(), driverSettings
        .getGroupAttributes());
    for (i = 0; i < theEntries.length; i++) {
      String userSpecificId = LDAPUtility.getFirstAttributeValue(theEntries[i],
          driverSettings.getUsersIdField());
      // Verify that the user exist in the scope
      if (LDAPUtility.getFirstEntryFromSearch(lds, driverSettings
          .getLDAPUserBaseDN(), driverSettings.getScope(), driverSettings
          .getUsersIdFilter(userSpecificId), driverSettings
          .getGroupAttributes()) != null) {
        usersVector.add(userSpecificId);
      }
    }
    return usersVector.toArray(new String[usersVector.size()]);
  }

  /**
   * Method declaration
   * @param lds
   * @param parentId
   * @return
   * @throws AdminException
   * @see
   */
  protected LDAPEntry[] getChildGroupsEntry(String lds, String parentId,
      String extraFilter) throws AdminException {
    LDAPEntry parentEntry = null;

    try {
      String theFilter;

      SilverTrace.info("admin", "LDAPGroupSubTree.getChildGroupsEntry()",
          "root.MSG_GEN_ENTER_METHOD", "parentId=" + parentId);
      if ((parentId != null) && (parentId.length() > 0)) {
        if ((extraFilter != null) && (extraFilter.length() > 0)) {
          theFilter = "(&" + extraFilter
              + driverSettings.getGroupsIdFilter(parentId) + ")";
        } else {
          theFilter = driverSettings.getGroupsIdFilter(parentId);
        }
        parentEntry = LDAPUtility.getFirstEntryFromSearch(lds, driverSettings
            .getLDAPUserBaseDN(), LDAPConnection.SCOPE_SUB, theFilter,
            driverSettings.getGroupAttributes());
      }
      return getChildGroupsEntryByLDAPEntry(lds, parentEntry);
    } catch (AdminException e) {
      if (synchroInProcess) {
        SilverTrace.warn("admin", "LDAPGroupSubTree.getChildGroupsEntry()",
            "admin.EX_ERR_CHILD_GROUPS", "ParentGroupId=" + parentId, e);
        append("PB getting Group's subgroups : ").append(parentId).append("\n");
<<<<<<< HEAD
        return ArrayUtil.EMPTY_LDAP_ENTRY_ARRAY;
=======
        return new LDAPEntry[0];
>>>>>>> bbc82cb3
      } else {
        throw e;
      }
    }
  }

  /**
   * Method declaration
   * @param lds
   * @param parentEntry
   * @return
   * @throws AdminException
   * @see
   */
  private LDAPEntry[] getChildGroupsEntryByLDAPEntry(String lds,
      LDAPEntry parentEntry) throws AdminException {
    LDAPEntry[] theEntries = null;
    LDAPEntry[] sortResult = null;
    LDAPEntry theFirstEntry = null;
    Vector<LDAPEntry> entryVector = new Vector<LDAPEntry>();
    String previousDN = "";
    String searchDN = null;
    int i;
    boolean includeGroup = true;

    if (parentEntry == null) {
      searchDN = driverSettings.getLDAPUserBaseDN();
    } else {
      searchDN = parentEntry.getDN();
    }
    SilverTrace.info("admin", "LDAPGroupSubTree.getGroupEntry()",
        "root.MSG_GEN_ENTER_METHOD", "groupDN=" + searchDN);
    theEntries = LDAPUtility.search1000Plus(lds, searchDN, driverSettings
        .getScope(), driverSettings.getGroupsFullFilter(), driverSettings
        .getGroupsNameField(), driverSettings.getGroupAttributes());
    sortResult = sortReversedDN(theEntries);
    for (i = 0; i < sortResult.length; i++) {
      SilverTrace
          .info("admin", "LDAPGroupSubTree.getChildGroupsEntryByLDAPEntry()",
          "root.MSG_GEN_PARAM_VALUE", "GROUP Found  : "
          + sortResult[i].getDN());
      if ((sortResult[i].getDN().equalsIgnoreCase(searchDN) == false)
          && ((sortResult[i].getDN().endsWith(previousDN) == false) || (previousDN
          .length() <= 0))) {
        includeGroup = true;
        if (driverSettings.getGroupsIncludeEmptyGroups() == false) {
          try {
            theFirstEntry = LDAPUtility.getFirstEntryFromSearch(lds,
                sortResult[i].getDN(), driverSettings.getScope(),
                driverSettings.getUsersFullFilter(), driverSettings
                .getGroupAttributes());
            if (theFirstEntry == null) {
              includeGroup = false;
            }
          } catch (AdminException e) {
            SilverTrace.error("admin",
                "LDAPGroupSubTree.getChildGroupsEntryByLDAPEntry()",
                "admin.MSG_ERR_LDAP_GENERAL", "USERS SEARCH FAILED", e);
          }
        }
        if (includeGroup) {
          SilverTrace.info("admin",
              "LDAPGroupSubTree.getChildGroupsEntryByLDAPEntry()",
              "root.MSG_GEN_PARAM_VALUE", "GROUP ADDED !!!");
          entryVector.add(sortResult[i]);
          previousDN = sortResult[i].getDN();
        }
      }
    }
    return entryVector.toArray(new LDAPEntry[entryVector.size()]);
  }

  /**
   * Method declaration
   * @param res
   * @return
   * @throws LDAPException
   * @see
   */
  private LDAPEntry[] sortReversedDN(LDAPEntry[] theEntries) {
    TreeMap<String, LDAPEntry> theMap = new TreeMap<String, LDAPEntry>();
    StringBuffer forReversing;
    LDAPEntry groupEntry;
    int i;

    if (theEntries == null) {
      return ArrayUtil.EMPTY_LDAP_ENTRY_ARRAY;
    }
    for (i = 0; i < theEntries.length; i++) {
      groupEntry = theEntries[i];
      forReversing = new StringBuffer(groupEntry.getDN());
      forReversing.reverse();
      theMap.put(forReversing.toString(), groupEntry);
    }
    return theMap.values().toArray(new LDAPEntry[theMap.size()]);
  }

}<|MERGE_RESOLUTION|>--- conflicted
+++ resolved
@@ -21,9 +21,6 @@
  * You should have received a copy of the GNU Affero General Public License
  * along with this program.  If not, see <http://www.gnu.org/licenses/>.
  */
-
-/*--- formatted by Jindent 2.1, (www.c-lab.de/~jindent) 
- ---*/
 
 package com.stratelia.silverpeas.domains.ldapdriver;
 
@@ -175,11 +172,7 @@
         SilverTrace.warn("admin", "LDAPGroupSubTree.getChildGroupsEntry()",
             "admin.EX_ERR_CHILD_GROUPS", "ParentGroupId=" + parentId, e);
         append("PB getting Group's subgroups : ").append(parentId).append("\n");
-<<<<<<< HEAD
         return ArrayUtil.EMPTY_LDAP_ENTRY_ARRAY;
-=======
-        return new LDAPEntry[0];
->>>>>>> bbc82cb3
       } else {
         throw e;
       }
