--- conflicted
+++ resolved
@@ -32,15 +32,11 @@
 import java.util.ArrayList;
 import java.util.HashMap;
 import java.util.HashSet;
-<<<<<<< HEAD
 import java.util.Iterator;
 import java.util.List;
 import java.util.Map;
 import java.util.Set;
-=======
-import java.util.Hashtable;
-import java.util.Vector;
->>>>>>> e2adf840
+
 
 /**
  * This class manage groups that are described as follows : The group object contains an attribute
@@ -55,13 +51,8 @@
     List<String> groupsVector = new ArrayList<String>();
 
     if (StringUtil.isDefined(memberId)) {
-<<<<<<< HEAD
       LDAPEntry memberEntry;
-=======
-      LDAPEntry[] theEntries = null;
-      LDAPEntry memberEntry = null;
-
->>>>>>> e2adf840
+
       SilverTrace.info("admin", "LDAPGroupAllRoot.getMemberGroupIds()",
           "root.MSG_GEN_ENTER_METHOD", "MemberId=" + memberId + ", isGroup=" + isGroup);
       if (isGroup) {
@@ -92,19 +83,11 @@
             + memberEntry.getDN() + "))", 
             driverSettings.getGroupsNameField(), driverSettings.getGroupAttributes());
       }
-<<<<<<< HEAD
       for (LDAPEntry currentEntry : theEntries) {
         SilverTrace.info("admin", "LDAPGroupAllRoot.getMemberGroupIds()",
             "root.MSG_GEN_PARAM_VALUE", "GroupFound=" + currentEntry.getDN());
         groupsVector.add(LDAPUtility.getFirstAttributeValue(currentEntry, driverSettings.
             getGroupsIdField()));
-=======
-      for (LDAPEntry entry : theEntries) {
-        SilverTrace.info("admin", "LDAPGroupAllRoot.getMemberGroupIds()",
-            "root.MSG_GEN_PARAM_VALUE", "GroupFound=" + entry.getDN());
-        groupsVector.add(LDAPUtility.getFirstAttributeValue(entry,
-            driverSettings.getGroupsIdField()));
->>>>>>> e2adf840
       }
     }
     return groupsVector;
@@ -123,7 +106,7 @@
     return ArrayUtil.EMPTY_STRING_ARRAY;
   }
 
-<<<<<<< HEAD
+
   @Override
   public String[] getUserMemberGroupIds(String lds, String userId) throws AdminException {
     Iterator<String> it;
@@ -136,18 +119,6 @@
       List<String> groupsCur = new ArrayList<String>();
       while (it.hasNext()) {
         String grId = it.next();
-=======
-  public String[] getUserMemberGroupIds(String lds, String userId)
-      throws AdminException {
-    
-    HashSet<String> groupsManaged = new HashSet<String>();
-
-    Vector<String> groupsIdsSet = getMemberGroupIds(lds, userId, false);
-    // Go recurs to all group's ancestors
-    while (groupsIdsSet.size() > 0) {
-      Vector<String> groupsCur = new Vector<String>();
-      for (String grId : groupsIdsSet) {
->>>>>>> e2adf840
         if (StringUtil.isDefined(grId) && !groupsManaged.contains(grId)) {
           groupsManaged.add(grId);
           groupsCur.addAll(getMemberGroupIds(lds, grId, true));
@@ -168,9 +139,7 @@
    * @see
    */
   @Override
-  protected String[] getUserIds(String lds, LDAPEntry groupEntry)
-      throws AdminException {
-<<<<<<< HEAD
+  protected String[] getUserIds(String lds, LDAPEntry groupEntry) throws AdminException {
     Set<String> usersManaged = new HashSet<String>();
     Set<String> groupsManaged = new HashSet<String>();
     List<LDAPEntry> groupsSet = new ArrayList<LDAPEntry> ();
@@ -185,18 +154,8 @@
       groupsCur = new ArrayList<LDAPEntry>();
       while (it.hasNext()) {
         curGroup = it.next();
-=======
-    HashSet<String> usersManaged = new HashSet<String>();
-    HashSet<String> groupsManaged = new HashSet<String>();
-    Vector<LDAPEntry> groupsSet = new Vector<LDAPEntry>();
-
-    groupsSet.add(groupEntry);
-    while (groupsSet.size() > 0) {
-      Vector<LDAPEntry> groupsCur = new Vector<LDAPEntry>();
-      for (LDAPEntry curGroup : groupsSet) {
->>>>>>> e2adf840
         if (curGroup != null) {
-          String grId = "???";
+          grId = "???";
           try {
             grId = LDAPUtility.getFirstAttributeValue(curGroup, driverSettings.getGroupsIdField());
             if (!groupsManaged.contains(grId)) {
@@ -217,7 +176,6 @@
 
   protected List<String> getTRUEUserIds(String lds, LDAPEntry groupEntry) throws AdminException {
     SilverTrace.info("admin", "LDAPGroupAllRoot.getTRUEUserIds()",
-<<<<<<< HEAD
         "root.MSG_GEN_ENTER_METHOD", "lds = " + lds + ", group = " + groupEntry.getDN());
     List<String> usersVector = new ArrayList<String>();
     String groupsMemberField = driverSettings.getGroupsMemberField();
@@ -232,56 +190,21 @@
           userEntry = LDAPUtility.getFirstEntryFromSearch(lds, driverSettings.getLDAPUserBaseDN(),
               driverSettings.getScope(), driverSettings.getUsersIdFilter(memberFieldValue),
               driverSettings.getUserAttributes());
-=======
-        "root.MSG_GEN_ENTER_METHOD", "lds = " + lds + ", group = "
-        + groupEntry.getDN());
-
-    Vector<String> usersVector = new Vector<String>();
-
-    String groupsMemberField = driverSettings.getGroupsMemberField();
-
-    String[] stringVals = LDAPUtility.getAttributeValues(groupEntry, groupsMemberField);
-    for (int i = 0; i < stringVals.length; i++) {
-      SilverTrace.info("admin", "LDAPGroupAllRoot.getTRUEUserIds()",
-          "root.MSG_GEN_PARAM_VALUE", "stringVals[" + i + "] = "
-          + stringVals[i]);
-      try {
-        if ("memberUid".equals(groupsMemberField)) {
-          // Case of most common OpenLDAP implementation.
-          // memberUid = specificId
-          LDAPEntry userEntry = LDAPUtility.getFirstEntryFromSearch(lds, driverSettings
-              .getLDAPUserBaseDN(), driverSettings.getScope(), driverSettings
-              .getUsersIdFilter(stringVals[i]), driverSettings.getUserAttributes());
->>>>>>> e2adf840
           if (userEntry != null) {
             usersVector.add(memberFieldValue);
           }
         } else {
-<<<<<<< HEAD
           // Case of ActiveDirectory or NDS member = dn
           userEntry = LDAPUtility.getFirstEntryFromSearch(lds, memberFieldValue, driverSettings.
               getScope(), driverSettings.getUsersFullFilter(), driverSettings.getUserAttributes());
-=======
-          // Case of ActiveDirectory, NDS or OpenDS
-          // member = dn or uniqueMember = dn
-          LDAPEntry userEntry = LDAPUtility.getFirstEntryFromSearch(lds, stringVals[i],
-              driverSettings.getScope(), driverSettings.getUsersFullFilter(),
-              driverSettings.getUserAttributes());
->>>>>>> e2adf840
+
           if (userEntry != null) {
             String userSpecificId = LDAPUtility.getFirstAttributeValue(
                 userEntry, driverSettings.getUsersIdField());
             // Verify that the user exist in the scope
-<<<<<<< HEAD
             if (LDAPUtility.getFirstEntryFromSearch(lds, driverSettings.getLDAPUserBaseDN(),
                 driverSettings.getScope(), driverSettings.getUsersIdFilter(userSpecificId),
                 driverSettings.getUserAttributes()) != null) {
-=======
-            if (LDAPUtility.getFirstEntryFromSearch(lds, driverSettings
-                .getLDAPUserBaseDN(), driverSettings.getScope(), driverSettings
-                .getUsersIdFilter(userSpecificId), driverSettings
-                .getUserAttributes()) != null)
->>>>>>> e2adf840
               usersVector.add(userSpecificId);
             }
           }
@@ -305,31 +228,16 @@
    * @throws AdminException
    * @see
    */
-<<<<<<< HEAD
   @Override
   protected LDAPEntry[] getChildGroupsEntry(String lds, String parentId, String extraFilter) throws
       AdminException {
     if (StringUtil.isDefined(parentId)) { // ALL ROOT GROUPS
-=======
-  protected LDAPEntry[] getChildGroupsEntry(String lds, String parentId,
-      String extraFilter) throws AdminException {
-    if (parentId != null && parentId.length() > 0) { // ALL ROOT GROUPS
->>>>>>> e2adf840
       return ArrayUtil.EMPTY_LDAP_ENTRY_ARRAY;
     } else {
       LDAPEntry[] theEntries = null;
       String theFilter = driverSettings.getGroupsFullFilter();
-
-<<<<<<< HEAD
-      if ((extraFilter != null) && (extraFilter.length() > 0)) {
+      if (StringUtil.isDefined(extraFilter)) {
         theFilter = "(&" + extraFilter + driverSettings.getGroupsFullFilter() + ")";
-      } else {
-        theFilter = driverSettings.getGroupsFullFilter();
-=======
-      if (StringUtil.isDefined(extraFilter)) {
-        theFilter = "(&" + extraFilter + driverSettings.getGroupsFullFilter()
-            + ")";
->>>>>>> e2adf840
       }
       try {
         SilverTrace.info("admin", "LDAPGroupAllRoot.getChildGroupsEntry()",
@@ -363,7 +271,6 @@
    * @throws AdminException
    * @see
    */
-<<<<<<< HEAD
   protected List<LDAPEntry> getTRUEChildGroupsEntry(String lds, String parentId, LDAPEntry theEntry) {
     List<LDAPEntry> entryVector = new ArrayList<LDAPEntry>();
     if (StringUtil.isDefined(parentId)) {
@@ -376,22 +283,6 @@
           LDAPEntry childGroupEntry = LDAPUtility.getFirstEntryFromSearch(lds, childDN,
               driverSettings.getScope(), driverSettings.getGroupsFullFilter(),
               driverSettings.getGroupAttributes());
-=======
-  protected Vector<LDAPEntry> getTRUEChildGroupsEntry(String lds, String parentId,
-      LDAPEntry theEntry) {
-    Vector<LDAPEntry> entryVector = new Vector<LDAPEntry>();
-
-    if (parentId != null && parentId.length() > 0) {
-      SilverTrace.info("admin", "LDAPGroupAllRoot.getTRUEChildGroupsEntry()",
-          "root.MSG_GEN_PARAM_VALUE", "Root Group Search : " + parentId);
-      String[] stringVals = LDAPUtility.getAttributeValues(theEntry, driverSettings
-          .getGroupsMemberField());
-      for (String id : stringVals) {
-        try {
-          LDAPEntry childGroupEntry = LDAPUtility.getFirstEntryFromSearch(lds,
-              id, driverSettings.getScope(), driverSettings
-              .getGroupsFullFilter(), driverSettings.getGroupAttributes());
->>>>>>> e2adf840
           if (childGroupEntry != null) {
             // Verify that the group exist in the scope
             String groupSpecificId = LDAPUtility.getFirstAttributeValue(
@@ -404,22 +295,14 @@
             }
           }
         } catch (AdminException e) {
-<<<<<<< HEAD
           SilverTrace.error("admin", "LDAPGroupAllRoot.getTRUEChildGroupsEntry()",
               "admin.MSG_ERR_LDAP_GENERAL", "GROUP NOT FOUND : " + childDN, e);
-=======
-          SilverTrace.error("admin",
-              "LDAPGroupAllRoot.getTRUEChildGroupsEntry()",
-              "admin.MSG_ERR_LDAP_GENERAL", "GROUP NOT FOUND : "
-              + id, e);
->>>>>>> e2adf840
         }
       }
     }
     return entryVector;
   }
 
-<<<<<<< HEAD
   @Override
   public Group[] getAllChangedGroups(String lds, String extraFilter) throws AdminException {
     List<LDAPEntry> groupsIdsSet;
@@ -452,41 +335,6 @@
                 "root.MSG_GEN_PARAM_VALUE", "GroupAjoute2=" + childGroupEntry.getDN());
             groupsCur.add(childGroupEntry);
             groupsManaged.put(childGroupEntry.getDN(), translateGroup(lds, childGroupEntry));
-=======
-  public Group[] getAllChangedGroups(String lds, String extraFilter)
-      throws AdminException {
-    Hashtable<String, Group> groupsManaged = new Hashtable<String, Group>();
-    LDAPEntry[] les = getChildGroupsEntry(lds, null, extraFilter);
-
-    Vector<LDAPEntry> groupsIdsSet = new Vector<LDAPEntry>(les.length);
-    for (LDAPEntry entry : les) {
-      groupsIdsSet.add(entry);
-      groupsManaged.put(entry.getDN(), translateGroup(lds, entry));
-    }
-    // Go recurs to all group's ancestors
-    while (!groupsIdsSet.isEmpty()) {
-      Vector<LDAPEntry> groupsCur = new Vector<LDAPEntry>();
-      for (LDAPEntry theGroup : groupsIdsSet) {
-        SilverTrace.info("admin", "LDAPGroupAllRoot.getAllChangedGroups()",
-            "root.MSG_GEN_PARAM_VALUE", "GroupTraite2="
-            + theGroup.getDN());
-        les = LDAPUtility.search1000Plus(lds, driverSettings
-            .getGroupsSpecificGroupsBaseDN(), driverSettings.getScope(),
-            "(&" + driverSettings.getGroupsFullFilter() + "("
-            + driverSettings.getGroupsMemberField() + "="
-            + LDAPUtility.dblBackSlashesForDNInFilters(theGroup.getDN())
-            + "))", driverSettings.getGroupsNameField(), driverSettings
-            .getGroupAttributes());
-        for (LDAPEntry entry : les) {
-          SilverTrace.info("admin", "LDAPGroupAllRoot.getAllChangedGroups()",
-              "root.MSG_GEN_PARAM_VALUE", "GroupFound2=" + entry.getDN());
-          if (!groupsManaged.containsKey(entry.getDN())) {
-            SilverTrace.info("admin", "LDAPGroupAllRoot.getAllChangedGroups()",
-                "root.MSG_GEN_PARAM_VALUE", "GroupAjoute2="
-                + entry.getDN());
-            groupsCur.add(entry);
-            groupsManaged.put(entry.getDN(), translateGroup(lds, entry));
->>>>>>> e2adf840
           }
         }
       }
