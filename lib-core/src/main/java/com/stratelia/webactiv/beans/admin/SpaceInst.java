/**
 * Copyright (C) 2000 - 2012 Silverpeas
 *
 * This program is free software: you can redistribute it and/or modify
 * it under the terms of the GNU Affero General Public License as
 * published by the Free Software Foundation, either version 3 of the
 * License, or (at your option) any later version.
 *
 * As a special exception to the terms and conditions of version 3.0 of
 * the GPL, you may redistribute this Program in connection with Free/Libre
 * Open Source Software ("FLOSS") applications as described in Silverpeas's
 * FLOSS exception.  You should have received a copy of the text describing
 * the FLOSS exception, and it is also available here:
 * "http://www.silverpeas.org/docs/core/legal/floss_exception.html"
 *
 * This program is distributed in the hope that it will be useful,
 * but WITHOUT ANY WARRANTY; without even the implied warranty of
 * MERCHANTABILITY or FITNESS FOR A PARTICULAR PURPOSE.  See the
 * GNU Affero General Public License for more details.
 *
 * You should have received a copy of the GNU Affero General Public License
 * along with this program.  If not, see <http://www.gnu.org/licenses/>.
 */

package com.stratelia.webactiv.beans.admin;

import java.io.Serializable;
import java.util.ArrayList;
import java.util.Date;
import java.util.List;

import org.silverpeas.admin.space.SpaceServiceFactory;
<<<<<<< HEAD
import org.silverpeas.admin.space.quota.DataStorageSpaceQuotaKey;
=======
import org.silverpeas.admin.space.quota.ComponentSpaceQuotaKey;
>>>>>>> a4e4348c
import org.silverpeas.quota.exception.QuotaException;
import org.silverpeas.quota.exception.QuotaRuntimeException;
import org.silverpeas.quota.model.Quota;

import com.google.common.base.Objects;
import com.silverpeas.util.StringUtil;
import com.silverpeas.util.i18n.AbstractI18NBean;
import com.silverpeas.util.i18n.I18NHelper;
import com.silverpeas.util.template.SilverpeasTemplate;
import com.silverpeas.util.template.SilverpeasTemplateFactory;
import com.stratelia.webactiv.util.GeneralPropertiesManager;
import com.stratelia.webactiv.util.exception.SilverpeasException;

/**
 * The class SpaceInst is the representation in memory of a space
 */
public class SpaceInst extends AbstractI18NBean implements Serializable, Comparable<SpaceInst>,
    Cloneable {

  public static final String PERSONAL_SPACE_ID = "-10";
  public static final String DEFAULT_SPACE_ID = "-20";

  private static final long serialVersionUID = 4695928610067045964L;
  // First page possible types
  final public static int FP_TYPE_STANDARD = 0; // Page d'acueil standard
  final public static int FP_TYPE_COMPONENT_INST = 1; // Composant (dans ce cas
  // : firstPageExtraParam = composant instance ID)
  final public static int FP_TYPE_PORTLET = 2; // Portlets
  final public static int FP_TYPE_HTML_PAGE = 3; // Page HTML
  final public static String STATUS_REMOVED = "R";

  /* Unique identifier of the space */
  private String id;

  /* Unique identifier of the father of the space */
  private String domainFatherId;

  /* Unique identifier of the space */
  private String name;

  /* Describe the space */
  private String description;

  /* User Id of the creator of the space */
  private String creatorUserId;

  /* First page type of the space */
  private int firstPageType;

  /* First page extra param of the space */
  private String firstPageExtraParam;

  /* Space relative order */
  private int orderNum;
  private Date createDate = null;
  private Date updateDate = null;
  private Date removeDate = null;
  private String status = null;
  private UserDetail creator;
  private UserDetail updater;
  private UserDetail remover;
  private String updaterUserId;
  private String removerUserId;
  private boolean inheritanceBlocked = false;
  private String look = null;

  /* Collection of components Instances */
  private ArrayList<ComponentInst> components;

  /* Collection of space profiles Instances */
  private ArrayList<SpaceProfileInst> spaceProfiles;

  /* Array of space ids that are children of this space */
  private String[] subSpaceIds;
  private int level = 0;
  private boolean displaySpaceFirst = true;
  private boolean isPersonalSpace = false;

  /**
   * This data is not used in equals and hashcode process as it is an extra information.
   */
<<<<<<< HEAD
  private Quota dataStorageQuota = null;
  private Object dataStorageQuotaSynch = new Object();
=======
  private Quota componentSpaceQuota = null;
  private Quota componentSpaceQuotaReached = null;
>>>>>>> a4e4348c

  /**
   * Constructor
   */
  public SpaceInst() {
    id = "";
    domainFatherId = "";
    name = "";
    description = "";
    creatorUserId = "";
    firstPageType = 0;
    firstPageExtraParam = "";
    orderNum = 0;
    components = new ArrayList<ComponentInst>();
    spaceProfiles = new ArrayList<SpaceProfileInst>();
    subSpaceIds = new String[0];
    level = 0;
    displaySpaceFirst = true;
    isPersonalSpace = false;
  }

  public int compareTo(SpaceInst o) {
    return orderNum - o.orderNum;
  }

  /**
   * Set the space id
   * @param sId new space id
   */
  public void setId(String sId) {
    id = sId;
  }

  /**
   * Get the space id
   * @return the requested space id
   */
  public String getId() {
    return id;
  }

  /**
   * Set the space father id
   * @param sDomainFatherId The space father id
   */
  public void setDomainFatherId(String sDomainFatherId) {
    domainFatherId = sDomainFatherId;
  }

  /**
   * Get the domain father id
   * @return the space father id. If space has no father, returns an empty string.
   */
  public String getDomainFatherId() {
    return domainFatherId;
  }

  /**
   * Set the space name
   * @param sName The new space name
   */
  public void setName(String sName) {
    name = sName;
  }

  /**
   * Get the space name
   * @return the space name
   */
  public String getName() {
    return name;
  }

  public String getName(String language) {

    if (isPersonalSpace) {
      return GeneralPropertiesManager.getGeneralMultilang(language).getString("GML.personalSpace",
          "Mon espace");
    } else {
      if (!I18NHelper.isI18N) {
        return getName();
      }
      SpaceI18N s = (SpaceI18N) getTranslations().get(language);
      if (s != null) {
        return s.getName();
      } else {
        return getName();
      }
    }
  }

  /**
   * Set the space description
   * @param sDescription The new space description
   */
  public void setDescription(String sDescription) {
    description = sDescription;
  }

  /**
   * Get the space description
   * @return The space description
   */
  public String getDescription() {
    return description;
  }

  public String getDescription(String language) {
    if (!I18NHelper.isI18N) {
      return getDescription();
    }

    SpaceI18N s = (SpaceI18N) getTranslations().get(language);
    if (s != null) {
      return s.getDescription();
    } else {
      return getDescription();
    }
  }

  /**
   * Set the space creator id
   * @param sCreatorUserId The user id of person who created the space
   */
  public void setCreatorUserId(String sCreatorUserId) {
    creatorUserId = sCreatorUserId;
  }

  /**
   * Get the space creator id
   * @return The user id of person who created the space
   */
  public String getCreatorUserId() {
    return creatorUserId;
  }

  /**
   * Set the space first page type
   * @param iFirstPageType
   */
  public void setFirstPageType(int iFirstPageType) {
    firstPageType = iFirstPageType;
  }

  /**
   * Get the space first page type
   * @return The space first page type
   */
  public int getFirstPageType() {
    return firstPageType;
  }

  /**
   * Set the space relative order num
   * @param iOrderNum
   */
  public void setOrderNum(int iOrderNum) {
    orderNum = iOrderNum;
  }

  /**
   * Get the space relative order num
   * @return
   */
  public int getOrderNum() {
    return orderNum;
  }

  /**
   * Set the space first page extra parameter
   * @param sFirstPageExtraParam
   */
  public void setFirstPageExtraParam(String sFirstPageExtraParam) {
    firstPageExtraParam = sFirstPageExtraParam;
  }

  /**
   * Get the space first page extra parameter
   * @return The space first page extra parameter
   */
  public String getFirstPageExtraParam() {
    return firstPageExtraParam;
  }

  /**
   * Set the list of children space ids
   * @param asSubSpaceIds Array of String containing all the children space ids
   */
  public void setSubSpaceIds(String[] asSubSpaceIds) {
    if (asSubSpaceIds == null) {
      subSpaceIds = new String[0];
    } else {
      subSpaceIds = asSubSpaceIds;
    }
  }

  /**
   * Get the list of children space ids
   * @return Array of String containing all the children space ids
   */
  public String[] getSubSpaceIds() {
    return subSpaceIds;
  }

  /**
   * Get the number of components in that space
   * @return The number of components in that space
   */
  public int getNumComponentInst() {
    return components.size();
  }

  /**
   * Add a component in component list (WARNING : component will not be added in database, only in
   * that spaceInst object !!!)
   * @param componentInst component instance to be added
   */
  public void addComponentInst(ComponentInst componentInst) {
    components.add(componentInst);
  }

  /**
   * Remove a component from component list (WARNING : component will not be removed from database,
   * only in that spaceInst object !!!)
   * @param componentInst component instance to be removed
   */
  public void deleteComponentInst(ComponentInst componentInst) {
    for (int nI = 0; nI < components.size(); nI++) {
      if (components.get(nI).getName().equals(componentInst.getName())) {
        components.remove(nI);
        return;
      }
    }
  }

  /**
   * Get all the components in that space
   * @return The components in that space
   */
  public ArrayList<ComponentInst> getAllComponentsInst() {
    return components;
  }

  /**
   * Remove all components from component list (WARNING : components will not be removed from
   * database, only in that spaceInst object !!!)
   */
  public void removeAllComponentsInst() {
    components = new ArrayList<ComponentInst>();
  }

  /**
   * Add a component in component list (WARNING : component will not be added in database, only in
   * that spaceInst object !!!)
   * @param componentName component instance to be added
   */
  public ComponentInst getComponentInst(String componentName) {
    if (!components.isEmpty()) {
      for (ComponentInst component : components) {
        if (component.getName().equals(componentName)) {
          return component;
        }
      }
    }
    return null;
  }

  /**
   * Get a component from component list, given its name (WARNING : if more than one component
   * instance match the given name, the first one will be returned)
   * @param nIndex
   * @return
   */
  public ComponentInst getComponentInst(int nIndex) {
    return components.get(nIndex);
  }

  /**
   * Get the number of space profiles in that space
   * @return The number of space profiles in that space
   */
  public int getNumSpaceProfileInst() {
    return spaceProfiles.size();
  }

  /**
   * Add a space profile in space profile list (WARNING : space profile will not be added in
   * database, only in that spaceInst object !!!)
   * @param spaceProfileInst space profile to be added
   */
  public void addSpaceProfileInst(SpaceProfileInst spaceProfileInst) {
    spaceProfileInst.setSpaceFatherId(getId());
    if (spaceProfiles.contains(spaceProfileInst)) {
      spaceProfiles.remove(spaceProfileInst);
    }
    spaceProfiles.add(spaceProfileInst);
  }

  /**
   * Remove a space profile from space profile list (WARNING : space profile will not be removed
   * from database, only from that spaceInst object !!!)
   * @param spaceProfileInst space profile to be removed
   */
  public void deleteSpaceProfileInst(SpaceProfileInst spaceProfileInst) {
    for (int nI = 0; nI < spaceProfiles.size(); nI++) {
      SpaceProfileInst profile = spaceProfiles.get(nI);
      if (profile.getId().equals(spaceProfileInst.getId())) {
        spaceProfiles.remove(nI);
      }
    }
  }

  /**
   * Get all the space profiles from space profile list
   * @return The space profiles of that space
   */
  public ArrayList<SpaceProfileInst> getAllSpaceProfilesInst() {
    return spaceProfiles;
  }

  /**
   * Remove all space profiles from space profiles list (WARNING : space profiles will not be
   * removed from database, only from that spaceInst object !!!)
   */
  public void removeAllSpaceProfilesInst() {
    spaceProfiles = new ArrayList<SpaceProfileInst>();
  }

  /**
   * Get a space profile from space profiles list, given its name (WARNING : if more than one space
   * profile match the given name, the first one will be returned)
   * @param sSpaceProfileName name of requested space profile
   */
  public SpaceProfileInst getSpaceProfileInst(String sSpaceProfileName) {
    return getSpaceProfileInst(sSpaceProfileName, false);
  }

  public SpaceProfileInst getInheritedSpaceProfileInst(String sSpaceProfileName) {
    return getSpaceProfileInst(sSpaceProfileName, true);
  }

  private SpaceProfileInst getSpaceProfileInst(String spaceProfileName, boolean inherited) {
    for (SpaceProfileInst profile : spaceProfiles) {
      if (profile.isInherited() == inherited && profile.getName().equals(spaceProfileName)) {
        return profile;
      }
    }
    return null;
  }

  /**
   * Get a space profile from space profiles list, given its name (WARNING : if more than one space
   * profile match the given name, the first one will be returned)
   * @param nIndex position of requested space profile in space profile list
   */
  public SpaceProfileInst getSpaceProfileInst(int nIndex) {
    return spaceProfiles.get(nIndex);
  }

  public List<SpaceProfileInst> getInheritedProfiles() {
    List<SpaceProfileInst> profiles = new ArrayList<SpaceProfileInst>();
    for (SpaceProfileInst profile : spaceProfiles) {
      if (profile.isInherited()) {
        profiles.add(profile);
      }
    }

    return profiles;
  }

  public List<SpaceProfileInst> getProfiles() {
    List<SpaceProfileInst> profiles = new ArrayList<SpaceProfileInst>();
    for (SpaceProfileInst profile : spaceProfiles) {
      if (!profile.isInherited()) {
        profiles.add(profile);
      }
    }

    return profiles;
  }

  public void setLevel(int level) {
    this.level = level;
  }

  public int getLevel() {
    return this.level;
  }

  public boolean isRoot() {
    return (!StringUtil.isDefined(getDomainFatherId()) || "0".equals(getDomainFatherId()) || "-1"
        .equals(getDomainFatherId()));
  }

  public Date getCreateDate() {
    return createDate;
  }

  public void setCreateDate(Date createDate) {
    this.createDate = createDate;
  }

  public Date getRemoveDate() {
    return removeDate;
  }

  public void setRemoveDate(Date removeDate) {
    this.removeDate = removeDate;
  }

  public String getStatus() {
    return status;
  }

  public void setStatus(String status) {
    this.status = status;
  }

  public Date getUpdateDate() {
    return updateDate;
  }

  public void setUpdateDate(Date updateDate) {
    this.updateDate = updateDate;
  }

  public String getRemoverUserId() {
    return removerUserId;
  }

  public void setRemoverUserId(String removerUserId) {
    this.removerUserId = removerUserId;
  }

  public String getUpdaterUserId() {
    return updaterUserId;
  }

  public void setUpdaterUserId(String updaterUserId) {
    this.updaterUserId = updaterUserId;
  }

  public boolean isInheritanceBlocked() {
    return inheritanceBlocked;
  }

  public void setInheritanceBlocked(boolean isInheritanceBlocked) {
    this.inheritanceBlocked = isInheritanceBlocked;
  }

  public String getLook() {
    return look;
  }

  public void setLook(String look) {
    this.look = look;
  }

  public UserDetail getCreator() {
    return creator;
  }

  public void setCreator(UserDetail creator) {
    this.creator = creator;
  }

  public UserDetail getUpdater() {
    return updater;
  }

  public void setUpdater(UserDetail updater) {
    this.updater = updater;
  }

  public UserDetail getRemover() {
    return remover;
  }

  public void setRemover(UserDetail remover) {
    this.remover = remover;
  }

  public boolean isDisplaySpaceFirst() {
    return displaySpaceFirst;
  }

  public void setDisplaySpaceFirst(boolean isDisplaySpaceFirst) {
    this.displaySpaceFirst = isDisplaySpaceFirst;
  }

  public void setPersonalSpace(boolean isPersonalSpace) {
    this.isPersonalSpace = isPersonalSpace;
  }

  public boolean isPersonalSpace() {
    return isPersonalSpace;
  }

  /**
<<<<<<< HEAD
   * @return the dataStorageQuota
   */
  public Quota getDataStorageQuota() {
    synchronized (dataStorageQuotaSynch) {
      if (dataStorageQuota == null) {
        loadDataStorageQuota();
      }
      return dataStorageQuota;
    }
  }

  /**
   * Sets the max count of data storage of the space
   */
  public void setDataStorageQuotaMaxCount(final long dataStorageQuotaMaxCount)
      throws QuotaException {
    synchronized (dataStorageQuotaSynch) {
      loadDataStorageQuota();
      dataStorageQuota.setMaxCount(dataStorageQuotaMaxCount);
      dataStorageQuota.validateBounds();
    }
  }

  public boolean isDataStorageQuotaReached() {
    synchronized (dataStorageQuotaSynch) {
      loadDataStorageQuota();
      return dataStorageQuota.isReached();
    }
  }

  /**
   * Centralizes the data storage quota loading
   */
  private void loadDataStorageQuota() {
    try {
      dataStorageQuota =
          SpaceServiceFactory.getDataStorageSpaceQuotaService().get(
              DataStorageSpaceQuotaKey.from(this));
    } catch (final QuotaException qe) {
      throw new QuotaRuntimeException("Space", SilverpeasException.ERROR,
          "root.EX_CANT_GET_DATA_STORAGE_QUOTA", qe);
=======
   * @return the componentSpaceQuota
   */
  public Quota getComponentSpaceQuota() {
    if (componentSpaceQuota == null) {
      loadComponentSpaceQuota();
    }
    return componentSpaceQuota;
  }

  /**
   * Sets the max count of component space of the space
   */
  public void setComponentSpaceQuotaMaxCount(final long componentSpaceQuotaMaxCount)
      throws QuotaException {
    loadComponentSpaceQuota();
    componentSpaceQuota.setMaxCount((int) componentSpaceQuotaMaxCount);
    componentSpaceQuota.validateBounds();
  }

  /**
   * Indicates if the quota of the space or of a parent space is reached.
   * @return
   */
  public boolean isComponentSpaceQuotaReached() {
    componentSpaceQuotaReached = SpaceServiceFactory.getComponentSpaceQuotaService()
        .getQuotaReachedFromSpacePath(ComponentSpaceQuotaKey.from(this));
    return componentSpaceQuotaReached.isReached();
  }

  /**
   * Gets the error message about component space quota reached.
   * @param language
   * @return
   */
  public String getComponentSpaceQuotaReachedErrorMessage(String language) {
    SpaceInstLight space =
        OrganizationControllerFactory.getFactory().getOrganizationController()
            .getSpaceInstLightById(componentSpaceQuotaReached.getResourceId());
    final SilverpeasTemplate template =
        SilverpeasTemplateFactory.createSilverpeasTemplateOnCore("admin/space/quota");
    template.setAttribute("quota", componentSpaceQuotaReached);
    if (!space.getShortId().equals(new SpaceInstLight(this).getShortId())) {
      template.setAttribute("fromSpaceId", space.getShortId());
      template.setAttribute("fromSpaceName", space.getName());
    }
    if (!StringUtil.isDefined(language)) {
      language = I18NHelper.defaultLanguage;
    }
    return template.applyFileTemplate("componentSpaceQuotaReached_" + language);
  }

  /**
   * Centralizes the component space quota loading
   */
  private void loadComponentSpaceQuota() {
    try {
      componentSpaceQuota =
          SpaceServiceFactory.getComponentSpaceQuotaService()
              .get(ComponentSpaceQuotaKey.from(this));
    } catch (final QuotaException qe) {
      throw new QuotaRuntimeException("Space", SilverpeasException.ERROR,
          "root.EX_CANT_GET_COMPONENT_SPACE_QUOTA", qe);
>>>>>>> a4e4348c
    }
  }

  @Override
  public boolean equals(Object obj) {
    if (obj == null) {
      return false;
    }
    if (obj instanceof SpaceInst) {
      SpaceInst other = (SpaceInst) obj;
      return Objects.equal(other.createDate, createDate)
          && Objects.equal(other.id, id)
          && Objects.equal(other.level, level)
          && Objects.equal(other.look, look)
          && Objects.equal(other.firstPageType, firstPageType)
          && Objects.equal(other.orderNum, orderNum)
          && Objects.equal(other.creatorUserId, creatorUserId)
          && Objects.equal(other.description, description)
          && Objects.equal(other.domainFatherId, domainFatherId)
          && Objects.equal(other.firstPageExtraParam, firstPageExtraParam)
          && Objects.equal(other.name, name);
    }
    return false;
  }

  @Override
  public int hashCode() {
    return Objects.hashCode(createDate, id, level, look, firstPageType, orderNum,
        creatorUserId, description, domainFatherId, firstPageExtraParam, name);
  }

  @Override
  public SpaceInst clone() {
    SpaceInst clone = new SpaceInst();

    // clone basic information
    clone.setDescription(description);
    clone.setDisplaySpaceFirst(displaySpaceFirst);
    clone.setFirstPageExtraParam(firstPageExtraParam);
    clone.setFirstPageType(firstPageType);
    clone.setInheritanceBlocked(inheritanceBlocked);
    clone.setLook(look);
    clone.setName(name);
    clone.setPersonalSpace(isPersonalSpace);

    // clone profiles
    List<SpaceProfileInst> profiles = getProfiles();
    for (SpaceProfileInst profile : profiles) {
      clone.addSpaceProfileInst(profile.clone());
    }

    // clone components
    List<ComponentInst> components = getAllComponentsInst();
    for (ComponentInst component : components) {
      clone.addComponentInst((ComponentInst) component.clone());
    }

    // clone subspace ids
    clone.setSubSpaceIds(getSubSpaceIds().clone());

    return clone;
  }

  public void removeInheritedProfiles() {
    ArrayList<SpaceProfileInst> newProfiles = new ArrayList<SpaceProfileInst>();
    for (SpaceProfileInst profile : spaceProfiles) {
      if (!profile.isInherited()) {
        newProfiles.add(profile);
      }
    }
    spaceProfiles = newProfiles;
  }
}<|MERGE_RESOLUTION|>--- conflicted
+++ resolved
@@ -30,14 +30,13 @@
 import java.util.List;
 
 import org.silverpeas.admin.space.SpaceServiceFactory;
-<<<<<<< HEAD
+import org.silverpeas.admin.space.quota.ComponentSpaceQuotaKey;
 import org.silverpeas.admin.space.quota.DataStorageSpaceQuotaKey;
-=======
-import org.silverpeas.admin.space.quota.ComponentSpaceQuotaKey;
->>>>>>> a4e4348c
+import org.silverpeas.quota.contant.QuotaType;
 import org.silverpeas.quota.exception.QuotaException;
 import org.silverpeas.quota.exception.QuotaRuntimeException;
 import org.silverpeas.quota.model.Quota;
+import org.silverpeas.util.UnitUtil;
 
 import com.google.common.base.Objects;
 import com.silverpeas.util.StringUtil;
@@ -116,13 +115,14 @@
   /**
    * This data is not used in equals and hashcode process as it is an extra information.
    */
-<<<<<<< HEAD
-  private Quota dataStorageQuota = null;
-  private Object dataStorageQuotaSynch = new Object();
-=======
   private Quota componentSpaceQuota = null;
   private Quota componentSpaceQuotaReached = null;
->>>>>>> a4e4348c
+
+  /**
+   * This data is not used in equals and hashcode process as it is an extra information.
+   */
+  private Quota dataStorageQuota = null;
+  private Quota dataStorageQuotaReached = null;
 
   /**
    * Constructor
@@ -622,16 +622,67 @@
   }
 
   /**
-<<<<<<< HEAD
+   * @return the componentSpaceQuota
+   */
+  public Quota getComponentSpaceQuota() {
+    if (componentSpaceQuota == null) {
+      loadComponentSpaceQuota();
+    }
+    return componentSpaceQuota;
+  }
+
+  /**
+   * Sets the max count of component space of the space
+   */
+  public void setComponentSpaceQuotaMaxCount(final long componentSpaceQuotaMaxCount)
+      throws QuotaException {
+    loadComponentSpaceQuota();
+    componentSpaceQuota.setMaxCount(componentSpaceQuotaMaxCount);
+    componentSpaceQuota.validateBounds();
+  }
+
+  /**
+   * Indicates if the quota of the space or of a parent space is reached.
+   * @return
+   */
+  public boolean isComponentSpaceQuotaReached() {
+    componentSpaceQuotaReached = SpaceServiceFactory.getComponentSpaceQuotaService()
+        .getQuotaReachedFromSpacePath(ComponentSpaceQuotaKey.from(this));
+    return componentSpaceQuotaReached.isReached();
+  }
+
+  /**
+   * Gets the error message about component space quota reached.
+   * @param language
+   * @return
+   */
+  public String getComponentSpaceQuotaReachedErrorMessage(final String language) {
+    return getQuotaReachedErrorMessage(componentSpaceQuotaReached, language,
+        "componentSpaceQuotaReached");
+  }
+
+  /**
+   * Centralizes the component space quota loading
+   */
+  private void loadComponentSpaceQuota() {
+    try {
+      componentSpaceQuota =
+          SpaceServiceFactory.getComponentSpaceQuotaService()
+              .get(ComponentSpaceQuotaKey.from(this));
+    } catch (final QuotaException qe) {
+      throw new QuotaRuntimeException("Space", SilverpeasException.ERROR,
+          "root.EX_CANT_GET_COMPONENT_SPACE_QUOTA", qe);
+    }
+  }
+
+  /**
    * @return the dataStorageQuota
    */
   public Quota getDataStorageQuota() {
-    synchronized (dataStorageQuotaSynch) {
-      if (dataStorageQuota == null) {
-        loadDataStorageQuota();
-      }
-      return dataStorageQuota;
-    }
+    if (dataStorageQuota == null) {
+      loadDataStorageQuota();
+    }
+    return dataStorageQuota;
   }
 
   /**
@@ -639,18 +690,28 @@
    */
   public void setDataStorageQuotaMaxCount(final long dataStorageQuotaMaxCount)
       throws QuotaException {
-    synchronized (dataStorageQuotaSynch) {
-      loadDataStorageQuota();
-      dataStorageQuota.setMaxCount(dataStorageQuotaMaxCount);
-      dataStorageQuota.validateBounds();
-    }
-  }
-
+    loadDataStorageQuota();
+    dataStorageQuota.setMaxCount(dataStorageQuotaMaxCount);
+    dataStorageQuota.validateBounds();
+  }
+
+  /**
+   * Indicates if the quota of the space or of a parent space is reached.
+   * @return
+   */
   public boolean isDataStorageQuotaReached() {
-    synchronized (dataStorageQuotaSynch) {
-      loadDataStorageQuota();
-      return dataStorageQuota.isReached();
-    }
+    dataStorageQuotaReached = SpaceServiceFactory.getDataStorageSpaceQuotaService()
+        .getQuotaReachedFromSpacePath(DataStorageSpaceQuotaKey.from(this));
+    return dataStorageQuotaReached.isReached();
+  }
+
+  /**
+   * Gets the error message about data storage space quota reached.
+   * @param language
+   * @return
+   */
+  public String getDataStorageQuotaReachedErrorMessage(final String language) {
+    return getQuotaReachedErrorMessage(dataStorageQuotaReached, language, "dataStorageQuotaReached");
   }
 
   /**
@@ -664,48 +725,33 @@
     } catch (final QuotaException qe) {
       throw new QuotaRuntimeException("Space", SilverpeasException.ERROR,
           "root.EX_CANT_GET_DATA_STORAGE_QUOTA", qe);
-=======
-   * @return the componentSpaceQuota
-   */
-  public Quota getComponentSpaceQuota() {
-    if (componentSpaceQuota == null) {
-      loadComponentSpaceQuota();
-    }
-    return componentSpaceQuota;
-  }
-
-  /**
-   * Sets the max count of component space of the space
-   */
-  public void setComponentSpaceQuotaMaxCount(final long componentSpaceQuotaMaxCount)
-      throws QuotaException {
-    loadComponentSpaceQuota();
-    componentSpaceQuota.setMaxCount((int) componentSpaceQuotaMaxCount);
-    componentSpaceQuota.validateBounds();
-  }
-
-  /**
-   * Indicates if the quota of the space or of a parent space is reached.
+    }
+  }
+
+  /**
+   * Centralized the error message about reached quota.
+   * @param quotaReached
+   * @param language
+   * @param stringTemplateFile
    * @return
    */
-  public boolean isComponentSpaceQuotaReached() {
-    componentSpaceQuotaReached = SpaceServiceFactory.getComponentSpaceQuotaService()
-        .getQuotaReachedFromSpacePath(ComponentSpaceQuotaKey.from(this));
-    return componentSpaceQuotaReached.isReached();
-  }
-
-  /**
-   * Gets the error message about component space quota reached.
-   * @param language
-   * @return
-   */
-  public String getComponentSpaceQuotaReachedErrorMessage(String language) {
+  private String getQuotaReachedErrorMessage(Quota quotaReached, String language,
+      final String stringTemplateFile) {
+    if (!QuotaType.COMPONENTS_IN_SPACE.equals(quotaReached.getType())) {
+      quotaReached = quotaReached.clone();
+      quotaReached.setMinCount(UnitUtil.convertTo(quotaReached.getMinCount(), UnitUtil.memUnit.B,
+          UnitUtil.memUnit.MB));
+      quotaReached.setMaxCount(UnitUtil.convertTo(quotaReached.getMaxCount(), UnitUtil.memUnit.B,
+          UnitUtil.memUnit.MB));
+      quotaReached.setCount(UnitUtil.convertTo(quotaReached.getCount(), UnitUtil.memUnit.B,
+          UnitUtil.memUnit.MB));
+    }
     SpaceInstLight space =
         OrganizationControllerFactory.getFactory().getOrganizationController()
-            .getSpaceInstLightById(componentSpaceQuotaReached.getResourceId());
+            .getSpaceInstLightById(quotaReached.getResourceId());
     final SilverpeasTemplate template =
         SilverpeasTemplateFactory.createSilverpeasTemplateOnCore("admin/space/quota");
-    template.setAttribute("quota", componentSpaceQuotaReached);
+    template.setAttribute("quota", quotaReached);
     if (!space.getShortId().equals(new SpaceInstLight(this).getShortId())) {
       template.setAttribute("fromSpaceId", space.getShortId());
       template.setAttribute("fromSpaceName", space.getName());
@@ -713,22 +759,7 @@
     if (!StringUtil.isDefined(language)) {
       language = I18NHelper.defaultLanguage;
     }
-    return template.applyFileTemplate("componentSpaceQuotaReached_" + language);
-  }
-
-  /**
-   * Centralizes the component space quota loading
-   */
-  private void loadComponentSpaceQuota() {
-    try {
-      componentSpaceQuota =
-          SpaceServiceFactory.getComponentSpaceQuotaService()
-              .get(ComponentSpaceQuotaKey.from(this));
-    } catch (final QuotaException qe) {
-      throw new QuotaRuntimeException("Space", SilverpeasException.ERROR,
-          "root.EX_CANT_GET_COMPONENT_SPACE_QUOTA", qe);
->>>>>>> a4e4348c
-    }
+    return template.applyFileTemplate(stringTemplateFile + "_" + language);
   }
 
   @Override
