--- conflicted
+++ resolved
@@ -1213,11 +1213,7 @@
   }
 
   public String addComponentInst(String sUserId, ComponentInst componentInst)
-<<<<<<< HEAD
       throws AdminException, QuotaException {
-=======
-          throws AdminException {
->>>>>>> 72dedf2d
     return addComponentInst(sUserId, componentInst, true);
   }
 
@@ -1231,11 +1227,7 @@
    * @throws AdminException
    */
   public String addComponentInst(String userId, ComponentInst componentInst,
-<<<<<<< HEAD
       boolean startNewTransaction) throws AdminException, QuotaException {
-=======
-          boolean startNewTransaction) throws AdminException {
->>>>>>> 72dedf2d
     Connection connectionProd = null;
     DomainDriverManager domainDriverManager =
             DomainDriverManagerFactory.getFactory().getDomainDriverManager();
@@ -6764,11 +6756,7 @@
   }
 
   public String copyAndPasteComponent(String componentId, String spaceId, String userId) throws
-<<<<<<< HEAD
       AdminException, QuotaException {
-=======
-          AdminException {
->>>>>>> 72dedf2d
     if (!StringUtil.isDefined(spaceId)) {
       // cannot paste component on root
       return null;
@@ -6853,11 +6841,7 @@
   }
 
   public String copyAndPasteSpace(String spaceId, String toSpaceId, String userId)
-<<<<<<< HEAD
       throws AdminException, QuotaException {
-=======
-          throws AdminException {
->>>>>>> 72dedf2d
     String newSpaceId = null;
     boolean pasteAllowed = !isParent(spaceId, toSpaceId);
     if (pasteAllowed) {
