/**
 * Copyright (C) 2000 - 2012 Silverpeas
 *
 * This program is free software: you can redistribute it and/or modify it under the terms of the
 * GNU Affero General Public License as published by the Free Software Foundation, either version 3
 * of the License, or (at your option) any later version.
 *
 * As a special exception to the terms and conditions of version 3.0 of the GPL, you may
 * redistribute this Program in connection with Free/Libre Open Source Software ("FLOSS")
 * applications as described in Silverpeas's FLOSS exception. You should have received a copy of the
 * text describing the FLOSS exception, and it is also available here:
 * "http://www.silverpeas.org/legal/licensing"
 *
 * This program is distributed in the hope that it will be useful, but WITHOUT ANY WARRANTY; without
 * even the implied warranty of MERCHANTABILITY or FITNESS FOR A PARTICULAR PURPOSE. See the GNU
 * Affero General Public License for more details.
 *
 * You should have received a copy of the GNU Affero General Public License along with this program.
 * If not, see <http://www.gnu.org/licenses/>.
 */
package com.stratelia.webactiv.util;

import java.io.File;
import java.io.FileNotFoundException;
import java.io.IOException;
import java.text.DecimalFormat;
import java.util.StringTokenizer;

import org.apache.commons.io.FileUtils;
import org.apache.commons.io.FilenameUtils;

import com.silverpeas.util.StringUtil;

import com.stratelia.silverpeas.peasCore.URLManager;
import com.stratelia.silverpeas.silvertrace.SilverTrace;
import com.stratelia.webactiv.util.fileFolder.FileFolderManager;
<<<<<<< HEAD

import static java.io.File.separator;
=======
import org.silverpeas.search.indexEngine.IndexFileManager;
>>>>>>> f52bc757
import static java.io.File.separatorChar;

/**
 * @author Norbert CHAIX
 * @version
 */
public class FileRepositoryManager {

  static final String exportTemplatePath = GeneralPropertiesManager.getString("exportTemplatePath");
<<<<<<< HEAD
  static final String upLoadPath = GeneralPropertiesManager.getString("uploadsPath");
  static final String indexUpLoadPath = GeneralPropertiesManager.getString("uploadsIndexPath");
  static final String avatarPath = GeneralPropertiesManager.getString("avatar.path", upLoadPath
      + separatorChar + "avatar");
  final static String tempPath;
  static String domainPropertiesFolderPath;
  static String domainAuthenticationPropertiesFolderPath;
  final static ResourceLocator uploadSettings = new ResourceLocator(
      "com.stratelia.webactiv.util.uploads.uploadSettings", "");
  static final ResourceLocator utilMessages = new ResourceLocator(
      "com.silverpeas.util.multilang.util", "");
=======
  final static String upLoadPath = GeneralPropertiesManager.getString("uploadsPath");
  final static String avatarPath = GeneralPropertiesManager.getString("avatar.path", upLoadPath
      + File.separatorChar + "avatar");
  static String tempPath = "";
  static String domainPropertiesFolderPath;
  static String domainAuthenticationPropertiesFolderPath;
  final static ResourceLocator uploadSettings = new ResourceLocator(
      "org.silverpeas.util.uploads.uploadSettings", "");
  static final ResourceLocator utilMessages = new ResourceLocator(
      "org.silverpeas.util.multilang.util", "");
>>>>>>> f52bc757
  static final String unknownFileIcon = uploadSettings.getString("unknown");
  public static final String CONTEXT_TOKEN = ",";
  static final long ko = 1024;
  static final long mo = ko * 1024;
  static final long go = mo * 1024;
  static final long to = go * 1024;

  static {
    String temporaryPath = GeneralPropertiesManager.getString("tempPath");
    if (!temporaryPath.endsWith(separator)) {
      tempPath = temporaryPath + separatorChar;
    } else {
      tempPath = temporaryPath;
    }
    StringBuilder path = new StringBuilder();
    path.append(System.getenv("SILVERPEAS_HOME")).append(separator);
    path.append("properties").append(separator);
    path.append("com").append(separator);
    path.append("stratelia").append(separator);
    path.append("silverpeas").append(separator);
    domainPropertiesFolderPath = path.toString() + "domains" + separatorChar;
    domainAuthenticationPropertiesFolderPath = path.toString() + "authentication" + separatorChar;
  }

  /**
   *
   * @param sSpaceId
   * @param sComponentId
   * @return
   * @deprecated
   */
  @Deprecated
  public static String getAbsolutePath(String sSpaceId, String sComponentId) {
    SilverTrace.debug("util", "FileRepositoryManager.getAbsolutePath",
        "concat: sSpaceId = " + sSpaceId + " sComponentId= " + sComponentId);
    return upLoadPath + separatorChar + sComponentId + separatorChar;
  }

  public static String getAbsolutePath(String sComponentId) {
    SilverTrace.debug("util", "FileRepositoryManager.getAbsolutePath",
        " sComponentId= " + sComponentId);
    return upLoadPath + separatorChar + sComponentId + separatorChar;
  }

  public static String getAvatarPath() {
    return avatarPath;
  }

  /**
   * Gets the path of the repository into which attachments and other files are uploaded in
   * Silverpeas.
   *
   * @return the path of the root repository for uploads.
   */
  public static String getUploadPath() {
    return upLoadPath + separatorChar;
  }

  /**
   * Add by Jean-Claude Groccia
   *
   * @param: sSpaceId: type String: the name of the space
   * @param: sComponentId: type String: the name of the componentId
   * @param: sDirectoryName: type Array of String: the name of sub directory. this parameter
   * represents the context of component
   * @deprecated
   */
  @Deprecated
  public static String getAbsolutePath(String spaceId, String componentId, String[] directoryName) {
    return getAbsolutePath(componentId, directoryName);
  }

  /**
   * @param sSpaceId
   * @param componentId
   * @param directoryName
   * @return path
   */
  public static String getAbsolutePath(String componentId, String[] directoryName) {
    int lg = directoryName.length;
    String path = getAbsolutePath(componentId);
    for (int k = 0; k < lg; k++) {
      SilverTrace.debug("util", "FileRepositoryManager.getAbsolutePath",
          ("concat: path = " + path + " sDirectoryName[" + k + "]=" + directoryName[k]));
      path = path + directoryName[k] + separatorChar;
    }
    return path;
  }

  /**
   * Construct an OS specific relative path.
   *
   * @param directories the names of sub directory. (path1, path2,...)
   * @return path1/path2/.../
   */
  public static String getRelativePath(String... directories) {
    return StringUtil.join(directories, separatorChar) + separatorChar;
  }

  public static String getTemporaryPath() {
    return tempPath + separatorChar;
  }

  public static String getDomainPropertiesPath(String domainName) {
    return domainPropertiesFolderPath + "domain" + domainName + ".properties";
  }

  public static String getDomainAuthenticationPropertiesPath(String domainName) {
    return domainAuthenticationPropertiesFolderPath + "autDomain" + domainName + ".properties";
  }

  public static String getTemporaryPath(String sSpaceId, String sComponentId) {
    return tempPath + separatorChar;
  }

  public static String getComponentTemporaryPath(String sComponentId) {
    return getAbsolutePath(sComponentId) + "Temp" + separatorChar;
  }

  /**
   * @param spaceId
   * @param componentId
   * @param directoryName
   * @throws Exception
   * @deprecated
   */
  @Deprecated
  public static void createAbsolutePath(String spaceId, String componentId, String directoryName) {
    FileFolderManager.createFolder(getAbsolutePath(componentId) + directoryName);
  }

  public static void createAbsolutePath(String componentId, String directoryName) {
    FileFolderManager.createFolder(getAbsolutePath(componentId) + directoryName);
  }

  /**
   * @param spaceId
   * @param componentId
   * @param directoryName
   * @throws Exception
   * @deprecated
   */
  @Deprecated
  public static void createTempPath(String spaceId, String componentId, String directoryName) {
    FileFolderManager.createFolder(getAbsolutePath(componentId));
  }

  public static void createTempPath(String sComponentId, String sDirectoryName) {
    FileFolderManager.createFolder(getAbsolutePath(sComponentId));
  }

  public static void createGlobalTempPath(String sDirectoryName) {
    FileFolderManager.createFolder(getTemporaryPath() + sDirectoryName);
  }

<<<<<<< HEAD
  public static void createAbsoluteIndexPath(String particularSpace,
      String sComponentId) {
    FileFolderManager.createFolder(getAbsoluteIndexPath(particularSpace,
        sComponentId));
=======
  public static void createAbsoluteIndexPath(String particularSpace, String componentId) {
    FileFolderManager.createFolder(IndexFileManager.getAbsoluteIndexPath(particularSpace,
        componentId));
>>>>>>> f52bc757
  }

  public static void deleteAbsolutePath(String sSpaceId, String sComponentId,
      String sDirectoryName) {
    FileFolderManager.deleteFolder(getAbsolutePath(sComponentId)
        + sDirectoryName);
  }

  public static void deleteTempPath(String sSpaceId, String sComponentId,
      String sDirectoryName) {
    FileFolderManager.deleteFolder(getAbsolutePath(sComponentId));
  }

<<<<<<< HEAD
  public static void deleteAbsoluteIndexPath(String particularSpace, String sComponentId) {
    FileFolderManager.deleteFolder(getAbsoluteIndexPath(particularSpace, sComponentId));
=======
  public static void deleteAbsoluteIndexPath(String particularSpace,
      String sComponentId) {
    FileFolderManager.deleteFolder(IndexFileManager.getAbsoluteIndexPath(particularSpace,
        sComponentId));
>>>>>>> f52bc757
  }

  public static String getFileIcon(boolean small, String extension) {
    return getFileIcon(small, extension, false);
  }

  public static String getFileIcon(String extension) {
    return getFileIcon(false, extension);
  }

  /**
   * Get File icon
   *
   * @param extension
   * @param isReadOnly
   * @return
   */
  public static String getFileIcon(String extension, boolean isReadOnly) {
    return getFileIcon(false, extension, isReadOnly);
  }

  public static String getFileIcon(boolean small, String extension, boolean isReadOnly) {
    String path = URLManager.getApplicationURL() + uploadSettings.getString("FileIconsPath");

    String fileIcon = uploadSettings.getString(extension.toLowerCase());
    if (fileIcon == null) {
      fileIcon = unknownFileIcon;
    } else {
      if (isReadOnly) {
        fileIcon = fileIcon.substring(0, fileIcon.lastIndexOf(".gif")) + "Lock.gif";
      }
    }
    if (small && fileIcon != null) {
      String newFileIcon = fileIcon.substring(0, fileIcon.lastIndexOf(".gif")) + "Small.gif";
      fileIcon = newFileIcon;
    }

    return path + fileIcon;
  }

  public static String getFileExtension(String fileName) {
    return FilenameUtils.getExtension(fileName);
  }

  /**
   * Get the file size with the suitable unit
   *
   * @param lSize : size
   * @return String
   */
  public static String formatFileSize(long lSize) {
    String sTo = utilMessages.getString("to", "Tb");
    String sGo = utilMessages.getString("go", "Gb");
    String sMo = utilMessages.getString("mo", "Mb");
    String sKo = utilMessages.getString("ko", "Kb");
    String o = utilMessages.getString("o", "bytes");

    float size = new Long(lSize).floatValue();

    if (size < ko) {// inférieur à 1 ko (1024 octets)
      return Integer.toString(Math.round(size)).concat(" ").concat(o);
    } else if (size < mo) {// inférieur à 1 mo (1024 * 1024 octets)
      return Integer.toString(Math.round(size / ko)).concat(" ").concat(sKo);
    } else if (size < go) {// inférieur à 1 Go
      DecimalFormat format = new DecimalFormat();
      format.setMaximumFractionDigits(2);
      return format.format(size / mo).concat(" ").concat(sMo);
    } else if (size < to) {// inférieur à 1 To
      DecimalFormat format = new DecimalFormat();
      format.setMaximumFractionDigits(2);
      return format.format(size / go).concat(" ").concat(sGo);
    } else {
      DecimalFormat format = new DecimalFormat();
      format.setMaximumFractionDigits(2);
      return format.format(size / to).concat(" ").concat(sTo);
    }
  }

  /**
   * Get the size of a file (in bytes)
   *
   * @param sourceFile
   * @return int
   */
  public static long getFileSize(String sourceFile) {
    return new File(sourceFile).length();
  }

  /**
   * Get the estimated download time
   *
   * @param size the file's size
   * @return String
   */
  public static String getFileDownloadTime(long size) {
    int fileSizeReference = Integer.parseInt(uploadSettings.getString("FileSizeReference"));
    int theoricDownloadTime = Integer.parseInt(uploadSettings.getString("DownloadTime"));
    long fileDownloadEstimation = ((size * theoricDownloadTime) / fileSizeReference) / 60;
    if (fileDownloadEstimation < 1) {
      return "t < 1 min";
    }
    if ((fileDownloadEstimation >= 1) && (fileDownloadEstimation < 5)) {
      return "1 < t < 5 mins";
    }
    return " t > 5 mins";
  }

  /**
   * Copy a contents from a file to another one
   *
   * @author Seb
   * @param from The name of the source file, the one to copy.
   * @param to The name of the destination file, where to paste data.
   * @throws FileNotFoundException
   * @throws IOException
   */
  public static void copyFile(String from, String to) throws IOException {
    FileUtils.copyFile(new File(from), new File(to));
  }

  public static String formatFileUploadTime(long size) {
    String min = " m";
    String sec = " s";
    String ms = " ms";
    if (size < 1000) {
      return Long.toString(size) + ms;
    } else if (size < 120000) {
      return Long.toString(size / 1000) + sec;
    } else {
      return Long.toString(size / 60000) + min;
    }
  }

  /**
   * to create the array of the string this array represents the repertories where the files must be
   * stored.
   *
   * @param str : type String: the string of repertories
   * @return  
   */
  public static String[] getAttachmentContext(String str) {

    String strAt = "Attachment " + CONTEXT_TOKEN;

    if (str != null) {
      strAt = strAt.concat(str);
    }
    StringTokenizer strToken = new StringTokenizer(strAt, CONTEXT_TOKEN);
    // number of elements
    int nElt = strToken.countTokens();
    // to init array
    String[] context = new String[nElt];

    int k = 0;

    while (strToken.hasMoreElements()) {
      context[k] = ((String) strToken.nextElement()).trim();
      k++;
    }
    return context;
  }

  /**
<<<<<<< HEAD
   * get the base directory of index upload path
   *
   * @return
   */
  public static String getIndexUpLoadPath() {
    return indexUpLoadPath + separatorChar;
  }

  /**
=======
>>>>>>> f52bc757
   * Gets the path of the repository that contains the templates to use in exports.
   *
   * @return the path of the export template repository.
   */
  public static String getExportTemplateRepository() {
    String path = exportTemplatePath;
    if (!path.endsWith("/")) {
      path += "/";
    }
    return path;
  }
}<|MERGE_RESOLUTION|>--- conflicted
+++ resolved
@@ -29,17 +29,14 @@
 import org.apache.commons.io.FileUtils;
 import org.apache.commons.io.FilenameUtils;
 
+import org.silverpeas.search.indexEngine.IndexFileManager;
+
 import com.silverpeas.util.StringUtil;
 
 import com.stratelia.silverpeas.peasCore.URLManager;
 import com.stratelia.silverpeas.silvertrace.SilverTrace;
 import com.stratelia.webactiv.util.fileFolder.FileFolderManager;
-<<<<<<< HEAD
-
-import static java.io.File.separator;
-=======
-import org.silverpeas.search.indexEngine.IndexFileManager;
->>>>>>> f52bc757
+
 import static java.io.File.separatorChar;
 
 /**
@@ -49,19 +46,6 @@
 public class FileRepositoryManager {
 
   static final String exportTemplatePath = GeneralPropertiesManager.getString("exportTemplatePath");
-<<<<<<< HEAD
-  static final String upLoadPath = GeneralPropertiesManager.getString("uploadsPath");
-  static final String indexUpLoadPath = GeneralPropertiesManager.getString("uploadsIndexPath");
-  static final String avatarPath = GeneralPropertiesManager.getString("avatar.path", upLoadPath
-      + separatorChar + "avatar");
-  final static String tempPath;
-  static String domainPropertiesFolderPath;
-  static String domainAuthenticationPropertiesFolderPath;
-  final static ResourceLocator uploadSettings = new ResourceLocator(
-      "com.stratelia.webactiv.util.uploads.uploadSettings", "");
-  static final ResourceLocator utilMessages = new ResourceLocator(
-      "com.silverpeas.util.multilang.util", "");
-=======
   final static String upLoadPath = GeneralPropertiesManager.getString("uploadsPath");
   final static String avatarPath = GeneralPropertiesManager.getString("avatar.path", upLoadPath
       + File.separatorChar + "avatar");
@@ -72,7 +56,6 @@
       "org.silverpeas.util.uploads.uploadSettings", "");
   static final ResourceLocator utilMessages = new ResourceLocator(
       "org.silverpeas.util.multilang.util", "");
->>>>>>> f52bc757
   static final String unknownFileIcon = uploadSettings.getString("unknown");
   public static final String CONTEXT_TOKEN = ",";
   static final long ko = 1024;
@@ -81,18 +64,16 @@
   static final long to = go * 1024;
 
   static {
-    String temporaryPath = GeneralPropertiesManager.getString("tempPath");
-    if (!temporaryPath.endsWith(separator)) {
-      tempPath = temporaryPath + separatorChar;
-    } else {
-      tempPath = temporaryPath;
-    }
+    tempPath = GeneralPropertiesManager.getString("tempPath");
+    if (!tempPath.endsWith(File.separator)) {
+      tempPath = tempPath + File.separatorChar;
+    }
+
     StringBuilder path = new StringBuilder();
-    path.append(System.getenv("SILVERPEAS_HOME")).append(separator);
-    path.append("properties").append(separator);
-    path.append("com").append(separator);
-    path.append("stratelia").append(separator);
-    path.append("silverpeas").append(separator);
+    path.append(System.getenv("SILVERPEAS_HOME")).append(separatorChar).append("properties");
+    path.append(separatorChar).append("org").append(separatorChar).append("silverpeas").append(
+        separatorChar);
+
     domainPropertiesFolderPath = path.toString() + "domains" + separatorChar;
     domainAuthenticationPropertiesFolderPath = path.toString() + "authentication" + separatorChar;
   }
@@ -228,16 +209,9 @@
     FileFolderManager.createFolder(getTemporaryPath() + sDirectoryName);
   }
 
-<<<<<<< HEAD
-  public static void createAbsoluteIndexPath(String particularSpace,
-      String sComponentId) {
-    FileFolderManager.createFolder(getAbsoluteIndexPath(particularSpace,
-        sComponentId));
-=======
   public static void createAbsoluteIndexPath(String particularSpace, String componentId) {
     FileFolderManager.createFolder(IndexFileManager.getAbsoluteIndexPath(particularSpace,
         componentId));
->>>>>>> f52bc757
   }
 
   public static void deleteAbsolutePath(String sSpaceId, String sComponentId,
@@ -251,15 +225,10 @@
     FileFolderManager.deleteFolder(getAbsolutePath(sComponentId));
   }
 
-<<<<<<< HEAD
-  public static void deleteAbsoluteIndexPath(String particularSpace, String sComponentId) {
-    FileFolderManager.deleteFolder(getAbsoluteIndexPath(particularSpace, sComponentId));
-=======
   public static void deleteAbsoluteIndexPath(String particularSpace,
       String sComponentId) {
     FileFolderManager.deleteFolder(IndexFileManager.getAbsoluteIndexPath(particularSpace,
         sComponentId));
->>>>>>> f52bc757
   }
 
   public static String getFileIcon(boolean small, String extension) {
@@ -423,18 +392,6 @@
   }
 
   /**
-<<<<<<< HEAD
-   * get the base directory of index upload path
-   *
-   * @return
-   */
-  public static String getIndexUpLoadPath() {
-    return indexUpLoadPath + separatorChar;
-  }
-
-  /**
-=======
->>>>>>> f52bc757
    * Gets the path of the repository that contains the templates to use in exports.
    *
    * @return the path of the export template repository.
