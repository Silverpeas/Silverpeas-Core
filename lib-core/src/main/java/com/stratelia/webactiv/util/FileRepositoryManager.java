/**
 * Copyright (C) 2000 - 2012 Silverpeas
 *
 * This program is free software: you can redistribute it and/or modify it under the terms of the
 * GNU Affero General Public License as published by the Free Software Foundation, either version 3
 * of the License, or (at your option) any later version.
 *
<<<<<<< HEAD
 * As a special exception to the terms and conditions of version 3.0 of the GPL, you may
 * redistribute this Program in connection with Free/Libre Open Source Software ("FLOSS")
 * applications as described in Silverpeas's FLOSS exception. You should have received a copy of the
 * text describing the FLOSS exception, and it is also available here:
 * "http://www.silverpeas.com/legal/licensing"
=======
 * As a special exception to the terms and conditions of version 3.0 of
 * the GPL, you may redistribute this Program in connection with Free/Libre
 * Open Source Software ("FLOSS") applications as described in Silverpeas's
 * FLOSS exception.  You should have received a copy of the text describing
 * the FLOSS exception, and it is also available here:
 * "http://www.silverpeas.org/legal/licensing"
>>>>>>> 9a5f138c
 *
 * This program is distributed in the hope that it will be useful, but WITHOUT ANY WARRANTY; without
 * even the implied warranty of MERCHANTABILITY or FITNESS FOR A PARTICULAR PURPOSE. See the GNU
 * Affero General Public License for more details.
 *
 * You should have received a copy of the GNU Affero General Public License along with this program.
 * If not, see <http://www.gnu.org/licenses/>.
 */

package com.stratelia.webactiv.util;

import com.silverpeas.util.StringUtil;
import com.stratelia.silverpeas.peasCore.URLManager;
import com.stratelia.silverpeas.silvertrace.SilverTrace;
import com.stratelia.webactiv.util.fileFolder.FileFolderManager;
import java.io.File;
import java.io.FileNotFoundException;
import java.io.IOException;
import java.text.DecimalFormat;
import java.util.StringTokenizer;
import org.apache.commons.io.FileUtils;
import org.apache.commons.io.FilenameUtils;

import static java.io.File.separator;
import static java.io.File.separatorChar;

/**
 * @author Norbert CHAIX
 * @version
 */
public class FileRepositoryManager {

  static final String exportTemplatePath = GeneralPropertiesManager.getString("exportTemplatePath");
<<<<<<< HEAD
  static final String upLoadPath = GeneralPropertiesManager.getString("uploadsPath");
  static final String indexUpLoadPath = GeneralPropertiesManager.getString("uploadsIndexPath");
  static final String avatarPath = GeneralPropertiesManager.getString("avatar.path", upLoadPath
      + separatorChar + "avatar");
  final static String tempPath;
  final static ResourceLocator uploadSettings = new ResourceLocator(
      "com.stratelia.webactiv.util.uploads.uploadSettings", "");
  static final ResourceLocator utilMessages = new ResourceLocator(
      "com.silverpeas.util.multilang.util", "");
  static final String unknownFileIcon = uploadSettings.getString("unknown");
  public static final String CONTEXT_TOKEN = ",";
=======
  final static String upLoadPath = GeneralPropertiesManager.getString("uploadsPath");
  final static String indexUpLoadPath = GeneralPropertiesManager.getString("uploadsIndexPath");
  final static String avatarPath = GeneralPropertiesManager.getString("avatar.path", upLoadPath +
      File.separatorChar + "avatar");
  static String tempPath = "";
  static String domainPropertiesFolderPath;
  static String domainAuthenticationPropertiesFolderPath;

  final static ResourceLocator uploadSettings = new ResourceLocator(
      "com.stratelia.webactiv.util.uploads.uploadSettings", "");
  static final ResourceLocator utilMessages =
      new ResourceLocator("com.silverpeas.util.multilang.util", "");
  static final String unknownFileIcon = uploadSettings.getString("unknown");
  public static final String CONTEXT_TOKEN = ",";

>>>>>>> 9a5f138c
  static final long ko = 1024;
  static final long mo = ko * 1024;
  static final long go = mo * 1024;
  static final long to = go * 1024;

  static {
    String temporaryPath = GeneralPropertiesManager.getString("tempPath");
    if (!temporaryPath.endsWith(separator)) {
      tempPath = temporaryPath + separatorChar;
    } else {
      tempPath = temporaryPath;
    }

    StringBuilder path = new StringBuilder();
    path.append(System.getenv("SILVERPEAS_HOME")).append(File.separator);
    path.append("properties").append(File.separator);
    path.append("com").append(File.separator);
    path.append("stratelia").append(File.separator);
    path.append("silverpeas").append(File.separator);

    domainPropertiesFolderPath = path.toString() + "domains" + File.separator;
    domainAuthenticationPropertiesFolderPath = path.toString() + "authentication" + File.separator;
  }

  /**
   * @deprecated @param sSpaceId
   * @param sComponentId
   * @return
   */
  @Deprecated  
  public static String getAbsolutePath(String sSpaceId, String sComponentId) {
    SilverTrace.debug("util", "FileRepositoryManager.getAbsolutePath",
        "concat: sSpaceId = " + sSpaceId + " sComponentId= " + sComponentId);
    return upLoadPath + separatorChar + sComponentId + separatorChar;
  }

  public static String getAbsolutePath(String sComponentId) {
    SilverTrace.debug("util", "FileRepositoryManager.getAbsolutePath",
        " sComponentId= " + sComponentId);
    return upLoadPath + separatorChar + sComponentId + separatorChar;
  }

  public static String getAvatarPath() {
    return avatarPath;
  }

  /**
   * Gets the path of the repository into which attachments and other files are uploaded in
   * Silverpeas.
   *
   * @return the path of the root repository for uploads.
   */
  public static String getUploadPath() {
    return upLoadPath + separatorChar;
  }

  /**
   * Add by Jean-Claude Groccia
   *
   * @param: sSpaceId: type String: the name of the space
   * @param: sComponentId: type String: the name of the componentId
   * @param: sDirectoryName: type Array of String: the name of sub directory. this parameter
   * represents the context of component
   * @deprecated
   */
  @Deprecated
  public static String getAbsolutePath(String spaceId, String componentId, String[] directoryName) {
    return getAbsolutePath(componentId, directoryName);
  }

  /**
   * @param sSpaceId
   * @param componentId
   * @param directoryName
   * @return path
   */
  public static String getAbsolutePath(String componentId, String[] directoryName) {
    int lg = directoryName.length;
    String path = getAbsolutePath(componentId);
    for (int k = 0; k < lg; k++) {
      SilverTrace.debug("util", "FileRepositoryManager.getAbsolutePath",
          ("concat: path = " + path + " sDirectoryName[" + k + "]=" + directoryName[k]));
      path = path + directoryName[k] + separatorChar;
    }
    return path;
  }

  /**
   * Construct an OS specific relative path.
   * @param directories the names of sub directory. (path1, path2,...)
   * @return path1/path2/.../
   */
   public static String getRelativePath(String... directories) {
    return StringUtil.join(directories, separatorChar) + separatorChar;
  }

<<<<<<< HEAD
  public static String getTemporaryPath() {
    return tempPath + separatorChar;
=======
  static public String getDomainPropertiesPath(String domainName) {
    return domainPropertiesFolderPath + "domain" + domainName + ".properties";
  }

  static public String getDomainAuthenticationPropertiesPath(String domainName) {
    return domainAuthenticationPropertiesFolderPath + "autDomain" + domainName + ".properties";
  }

  static public String getTemporaryPath() {
    return tempPath + File.separator;
>>>>>>> 9a5f138c
  }

  public static String getTemporaryPath(String sSpaceId, String sComponentId) {
    return tempPath + separatorChar;
  }

  public static String getComponentTemporaryPath(String sComponentId) {
    return getAbsolutePath(sComponentId) + "Temp" + separatorChar;
  }

  public static String getAbsoluteIndexPath(String particularSpace, String componentId) {
    SilverTrace.debug("util", "FileRepositoryManager.getAbsoluteIndexPath",
        "particularSpace = " + particularSpace + " sComponentId= " + componentId);
    if (particularSpace != null && (particularSpace.startsWith("user@") || particularSpace.equals(
        "transverse"))) {
      return indexUpLoadPath + separatorChar + particularSpace + separatorChar + componentId 
          + separatorChar + "index";
    }
    return indexUpLoadPath + separatorChar + componentId + separatorChar + "index";
  }

  /**
   * @param spaceId
   * @param componentId
   * @param directoryName
   * @throws Exception
   * @deprecated
   */
  @Deprecated  
  public static void createAbsolutePath(String spaceId, String componentId, String directoryName) {
    FileFolderManager.createFolder(getAbsolutePath(componentId) + directoryName);
  }

  public static void createAbsolutePath(String componentId, String directoryName) {
    FileFolderManager.createFolder(getAbsolutePath(componentId) + directoryName);
  }

  /**
   * @param spaceId
   * @param componentId
   * @param directoryName
   * @throws Exception
   * @deprecated
   */
  @Deprecated
  public static void createTempPath(String spaceId, String componentId, String directoryName) {
    FileFolderManager.createFolder(getAbsolutePath(componentId));
  }

  public static void createTempPath(String sComponentId, String sDirectoryName) {
    FileFolderManager.createFolder(getAbsolutePath(sComponentId));
  }

  public static void createGlobalTempPath(String sDirectoryName) {
    FileFolderManager.createFolder(getTemporaryPath() + sDirectoryName);
  }

  public static void createAbsoluteIndexPath(String particularSpace,
      String sComponentId) {
    FileFolderManager.createFolder(getAbsoluteIndexPath(particularSpace,
        sComponentId));
  }

  public static void deleteAbsolutePath(String sSpaceId, String sComponentId,
      String sDirectoryName) {
    FileFolderManager.deleteFolder(getAbsolutePath(sComponentId)
        + sDirectoryName);
  }

  public static void deleteTempPath(String sSpaceId, String sComponentId,
      String sDirectoryName) {
    FileFolderManager.deleteFolder(getAbsolutePath(sComponentId));
  }

  public static void deleteAbsoluteIndexPath(String particularSpace, String sComponentId) {
    FileFolderManager.deleteFolder(getAbsoluteIndexPath(particularSpace, sComponentId));
  }

  public static String getFileIcon(boolean small, String extension) {
    return getFileIcon(small, extension, false);
  }

  public static String getFileIcon(String extension) {
    return getFileIcon(false, extension);
  }

  /**
   * Get File icon
   *
   * @param extension
   * @param isReadOnly
   * @return
   */
  public static String getFileIcon(String extension, boolean isReadOnly) {
    return getFileIcon(false, extension, isReadOnly);
  }

  public static String getFileIcon(boolean small, String extension, boolean isReadOnly) {
    String path = URLManager.getApplicationURL() + uploadSettings.getString("FileIconsPath");

    String fileIcon = uploadSettings.getString(extension.toLowerCase());
    if (fileIcon == null) {
      fileIcon = unknownFileIcon;
    } else {
      if (isReadOnly) {
        fileIcon = fileIcon.substring(0, fileIcon.lastIndexOf(".gif")) + "Lock.gif";
      }
    }
    if (small && fileIcon != null) {
      String newFileIcon = fileIcon.substring(0, fileIcon.lastIndexOf(".gif")) + "Small.gif";
      fileIcon = newFileIcon;
    }

    return path + fileIcon;
  }

  public static String getFileExtension(String fileName) {
    return FilenameUtils.getExtension(fileName);
  }

  /**
   * Get the file size with the suitable unit
   *
   * @param lSize : size
   * @return String
   */
<<<<<<< HEAD
  public static String formatFileSize(long lSize) {
=======
  static public String formatFileSize(long lSize) {
>>>>>>> 9a5f138c
    String sTo = utilMessages.getString("to", "Tb");
    String sGo = utilMessages.getString("go", "Gb");
    String sMo = utilMessages.getString("mo", "Mb");
    String sKo = utilMessages.getString("ko", "Kb");
    String o = utilMessages.getString("o", "bytes");

    float size = new Long(lSize).floatValue();

    if (size < ko) {// inférieur à 1 ko (1024 octets)
      return Integer.toString(Math.round(size)).concat(" ").concat(o);
    } else if (size < mo) {// inférieur à 1 mo (1024 * 1024 octets)
      return Integer.toString(Math.round(size / ko)).concat(" ").concat(sKo);
    } else if (size < go) {// inférieur à 1 Go
      DecimalFormat format = new DecimalFormat();
      format.setMaximumFractionDigits(2);
      return format.format(size / mo).concat(" ").concat(sMo);
    } else if (size < to) {// inférieur à 1 To
      DecimalFormat format = new DecimalFormat();
      format.setMaximumFractionDigits(2);
      return format.format(size / go).concat(" ").concat(sGo);
    } else {
      DecimalFormat format = new DecimalFormat();
      format.setMaximumFractionDigits(2);
      return format.format(size / to).concat(" ").concat(sTo);
    }
  }

  /**
   * Get the size of a file (in bytes)
   *
   * @param sourceFile
   * @return int
   */
  public static long getFileSize(String sourceFile) {
    return new File(sourceFile).length();
  }

  /**
   * Get the estimated download time
   *
   * @param size the file's size
   * @return String
   */
  public static String getFileDownloadTime(long size) {
    int fileSizeReference = Integer.parseInt(uploadSettings.getString("FileSizeReference"));
    int theoricDownloadTime = Integer.parseInt(uploadSettings.getString("DownloadTime"));
    long fileDownloadEstimation = ((size * theoricDownloadTime) / fileSizeReference) / 60;
    if (fileDownloadEstimation < 1) {
      return "t < 1 min";
    }
    if ((fileDownloadEstimation >= 1) && (fileDownloadEstimation < 5)) {
      return "1 < t < 5 mins";
    }
    return " t > 5 mins";
  }

  /**
   * Copy a contents from a file to another one
   *
   * @author Seb
   * @param from The name of the source file, the one to copy.
   * @param to The name of the destination file, where to paste data.
   * @throws FileNotFoundException
   * @throws IOException
   */
  public static void copyFile(String from, String to) throws IOException {
    FileUtils.copyFile(new File(from), new File(to));
  }

  public static String formatFileUploadTime(long size) {
    String min = " m";
    String sec = " s";
    String ms = " ms";
    if (size < 1000) {
      return Long.toString(size) + ms;
    } else if (size < 120000) {
      return Long.toString(size / 1000) + sec;
    } else {
      return Long.toString(size / 60000) + min;
    }
  }

  /**
   * to create the array of the string this array represents the repertories where the files must be
   * stored.
   *
   * @param str : type String: the string of repertories
   */
  public static String[] getAttachmentContext(String str) {

    String strAt = "Attachment " + CONTEXT_TOKEN;

    if (str != null) {
      strAt = strAt.concat(str);
    }
    StringTokenizer strToken = new StringTokenizer(strAt, CONTEXT_TOKEN);
    // number of elements
    int nElt = strToken.countTokens();
    // to init array
    String[] context = new String[nElt];

    int k = 0;

    while (strToken.hasMoreElements()) {
      context[k] = ((String) strToken.nextElement()).trim();
      k++;
    }
    return context;
  }

  /**
   * get the base directory of index upload path
   *
   * @return
   */
  public static String getIndexUpLoadPath() {
    return indexUpLoadPath + separatorChar;
  }

  /**
   * Gets the path of the repository that contains the templates to use in exports.
   *
   * @return the path of the export template repository.
   */
  public static String getExportTemplateRepository() {
    String path = exportTemplatePath;
    if (!path.endsWith("/")) {
      path += "/";
    }
    return path;
  }
}<|MERGE_RESOLUTION|>--- conflicted
+++ resolved
@@ -5,20 +5,15 @@
  * GNU Affero General Public License as published by the Free Software Foundation, either version 3
  * of the License, or (at your option) any later version.
  *
-<<<<<<< HEAD
- * As a special exception to the terms and conditions of version 3.0 of the GPL, you may
- * redistribute this Program in connection with Free/Libre Open Source Software ("FLOSS")
+ * <<<<<<< HEAD As a special exception to the terms and conditions of version 3.0 of the GPL, you
+ * may redistribute this Program in connection with Free/Libre Open Source Software ("FLOSS")
  * applications as described in Silverpeas's FLOSS exception. You should have received a copy of the
  * text describing the FLOSS exception, and it is also available here:
- * "http://www.silverpeas.com/legal/licensing"
-=======
- * As a special exception to the terms and conditions of version 3.0 of
- * the GPL, you may redistribute this Program in connection with Free/Libre
- * Open Source Software ("FLOSS") applications as described in Silverpeas's
- * FLOSS exception.  You should have received a copy of the text describing
- * the FLOSS exception, and it is also available here:
- * "http://www.silverpeas.org/legal/licensing"
->>>>>>> 9a5f138c
+ * "http://www.silverpeas.com/legal/licensing" ======= As a special exception to the terms and
+ * conditions of version 3.0 of the GPL, you may redistribute this Program in connection with
+ * Free/Libre Open Source Software ("FLOSS") applications as described in Silverpeas's FLOSS
+ * exception. You should have received a copy of the text describing the FLOSS exception, and it is
+ * also available here: "http://www.silverpeas.org/legal/licensing" >>>>>>> master
  *
  * This program is distributed in the hope that it will be useful, but WITHOUT ANY WARRANTY; without
  * even the implied warranty of MERCHANTABILITY or FITNESS FOR A PARTICULAR PURPOSE. See the GNU
@@ -27,7 +22,6 @@
  * You should have received a copy of the GNU Affero General Public License along with this program.
  * If not, see <http://www.gnu.org/licenses/>.
  */
-
 package com.stratelia.webactiv.util;
 
 import com.silverpeas.util.StringUtil;
@@ -39,6 +33,7 @@
 import java.io.IOException;
 import java.text.DecimalFormat;
 import java.util.StringTokenizer;
+
 import org.apache.commons.io.FileUtils;
 import org.apache.commons.io.FilenameUtils;
 
@@ -52,35 +47,19 @@
 public class FileRepositoryManager {
 
   static final String exportTemplatePath = GeneralPropertiesManager.getString("exportTemplatePath");
-<<<<<<< HEAD
   static final String upLoadPath = GeneralPropertiesManager.getString("uploadsPath");
   static final String indexUpLoadPath = GeneralPropertiesManager.getString("uploadsIndexPath");
   static final String avatarPath = GeneralPropertiesManager.getString("avatar.path", upLoadPath
       + separatorChar + "avatar");
   final static String tempPath;
+  static String domainPropertiesFolderPath;
+  static String domainAuthenticationPropertiesFolderPath;
   final static ResourceLocator uploadSettings = new ResourceLocator(
       "com.stratelia.webactiv.util.uploads.uploadSettings", "");
   static final ResourceLocator utilMessages = new ResourceLocator(
       "com.silverpeas.util.multilang.util", "");
   static final String unknownFileIcon = uploadSettings.getString("unknown");
   public static final String CONTEXT_TOKEN = ",";
-=======
-  final static String upLoadPath = GeneralPropertiesManager.getString("uploadsPath");
-  final static String indexUpLoadPath = GeneralPropertiesManager.getString("uploadsIndexPath");
-  final static String avatarPath = GeneralPropertiesManager.getString("avatar.path", upLoadPath +
-      File.separatorChar + "avatar");
-  static String tempPath = "";
-  static String domainPropertiesFolderPath;
-  static String domainAuthenticationPropertiesFolderPath;
-
-  final static ResourceLocator uploadSettings = new ResourceLocator(
-      "com.stratelia.webactiv.util.uploads.uploadSettings", "");
-  static final ResourceLocator utilMessages =
-      new ResourceLocator("com.silverpeas.util.multilang.util", "");
-  static final String unknownFileIcon = uploadSettings.getString("unknown");
-  public static final String CONTEXT_TOKEN = ",";
-
->>>>>>> 9a5f138c
   static final long ko = 1024;
   static final long mo = ko * 1024;
   static final long go = mo * 1024;
@@ -110,7 +89,7 @@
    * @param sComponentId
    * @return
    */
-  @Deprecated  
+  @Deprecated
   public static String getAbsolutePath(String sSpaceId, String sComponentId) {
     SilverTrace.debug("util", "FileRepositoryManager.getAbsolutePath",
         "concat: sSpaceId = " + sSpaceId + " sComponentId= " + sComponentId);
@@ -170,28 +149,24 @@
 
   /**
    * Construct an OS specific relative path.
+   *
    * @param directories the names of sub directory. (path1, path2,...)
    * @return path1/path2/.../
    */
-   public static String getRelativePath(String... directories) {
+  public static String getRelativePath(String... directories) {
     return StringUtil.join(directories, separatorChar) + separatorChar;
   }
 
-<<<<<<< HEAD
   public static String getTemporaryPath() {
     return tempPath + separatorChar;
-=======
+  }
+
   static public String getDomainPropertiesPath(String domainName) {
     return domainPropertiesFolderPath + "domain" + domainName + ".properties";
   }
 
   static public String getDomainAuthenticationPropertiesPath(String domainName) {
     return domainAuthenticationPropertiesFolderPath + "autDomain" + domainName + ".properties";
-  }
-
-  static public String getTemporaryPath() {
-    return tempPath + File.separator;
->>>>>>> 9a5f138c
   }
 
   public static String getTemporaryPath(String sSpaceId, String sComponentId) {
@@ -207,7 +182,7 @@
         "particularSpace = " + particularSpace + " sComponentId= " + componentId);
     if (particularSpace != null && (particularSpace.startsWith("user@") || particularSpace.equals(
         "transverse"))) {
-      return indexUpLoadPath + separatorChar + particularSpace + separatorChar + componentId 
+      return indexUpLoadPath + separatorChar + particularSpace + separatorChar + componentId
           + separatorChar + "index";
     }
     return indexUpLoadPath + separatorChar + componentId + separatorChar + "index";
@@ -220,7 +195,7 @@
    * @throws Exception
    * @deprecated
    */
-  @Deprecated  
+  @Deprecated
   public static void createAbsolutePath(String spaceId, String componentId, String directoryName) {
     FileFolderManager.createFolder(getAbsolutePath(componentId) + directoryName);
   }
@@ -318,11 +293,7 @@
    * @param lSize : size
    * @return String
    */
-<<<<<<< HEAD
   public static String formatFileSize(long lSize) {
-=======
-  static public String formatFileSize(long lSize) {
->>>>>>> 9a5f138c
     String sTo = utilMessages.getString("to", "Tb");
     String sGo = utilMessages.getString("go", "Gb");
     String sMo = utilMessages.getString("mo", "Mb");
