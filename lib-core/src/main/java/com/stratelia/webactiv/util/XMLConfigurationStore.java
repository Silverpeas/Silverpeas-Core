/**
 * Copyright (C) 2000 - 2012 Silverpeas
 *
 * This program is free software: you can redistribute it and/or modify it under the terms of the
 * GNU Affero General Public License as published by the Free Software Foundation, either version 3
 * of the License, or (at your option) any later version.
 *
 * As a special exception to the terms and conditions of version 3.0 of the GPL, you may
 * redistribute this Program in connection with Free/Libre Open Source Software ("FLOSS")
 * applications as described in Silverpeas's FLOSS exception. You should have received a copy of the
 * text describing the FLOSS exception, and it is also available here:
 * "http://www.silverpeas.org/legal/licensing"
 *
 * This program is distributed in the hope that it will be useful, but WITHOUT ANY WARRANTY; without
 * even the implied warranty of MERCHANTABILITY or FITNESS FOR A PARTICULAR PURPOSE. See the GNU
 * Affero General Public License for more details.
 *
 * You should have received a copy of the GNU Affero General Public License along with this program.
 * If not, see <http://www.gnu.org/licenses/>.
 */
<<<<<<< HEAD
=======

/*i
 * XMLConfigurationStore.java
 *
 * Created on 17 novembre 2000, 13:44
 */
>>>>>>> f52bc757
package com.stratelia.webactiv.util;

import java.io.File;
import java.io.FileNotFoundException;
<<<<<<< HEAD
=======
import java.io.FileOutputStream;
>>>>>>> f52bc757
import java.io.IOException;
import java.io.InputStream;
import java.util.ArrayList;
import java.util.List;
<<<<<<< HEAD
import java.util.Vector;

import javax.xml.parsers.DocumentBuilder;
import javax.xml.parsers.DocumentBuilderFactory;
import javax.xml.transform.OutputKeys;
import javax.xml.transform.Result;
import javax.xml.transform.Source;
=======
import java.util.logging.Level;
import java.util.logging.Logger;

import javax.xml.parsers.DocumentBuilderFactory;
import javax.xml.transform.OutputKeys;
>>>>>>> f52bc757
import javax.xml.transform.Transformer;
import javax.xml.transform.TransformerException;
import javax.xml.transform.TransformerFactory;
import javax.xml.transform.dom.DOMSource;
import javax.xml.transform.stream.StreamResult;

<<<<<<< HEAD
import org.apache.commons.lang3.CharEncoding;
=======
import org.apache.commons.io.IOUtils;
import org.apache.commons.lang3.CharEncoding;
import org.apache.xerces.parsers.DOMParser;
>>>>>>> f52bc757
import org.w3c.dom.Document;
import org.w3c.dom.Element;
import org.w3c.dom.EntityReference;
import org.w3c.dom.NamedNodeMap;
import org.w3c.dom.Node;
import org.w3c.dom.NodeList;
import org.w3c.dom.Text;
import org.xml.sax.InputSource;
import org.xml.sax.SAXException;
import org.xml.sax.SAXParseException;

import com.silverpeas.util.StringUtil;

import com.stratelia.silverpeas.silvertrace.SilverTrace;

/**
 * This object implements and extends the ConfigurationStore interface for XML files. As a
 * ConfigurationStore, it imposes a standard structure on the grove that can be mapped 1-1 with
 * properties, but it offers all necessary methods to handle arbitrary XML structures as well. <p>
 * The standard structure is the following:<br> &lt;param&gt;<br> &lt;param-name&gt;<br> <i>
 * parameter name </i><br> &lt;/param-name&gt;<br> &lt;param-value&gt;<br> <i> parameter value
 * </i><br> &lt;/param-value&gt;<br> &lt;param-description&gt;<br> <i> parameter description
 * </i><br> &lt;/param-description&gt;<br> <p> The parameter description is any arbitrary string
 * that could be used for instance as a tooltip text or a as a label for a configuration tool that
 * should display the use of the given parameter. <p> Note that symbold such as
 * <strong>&lt;</strong> or <strong>&amp;</strong> must be escaped properly when included in the
 * parameter name, value or description.
 *
 * @author jpouyadou
 * @version
 */
public class XMLConfigurationStore implements ConfigurationStore {

  /**
   * XML document root
   */
  private org.w3c.dom.Node rootNode = null;
<<<<<<< HEAD
  private Document xmlConfigDocument = null;
=======
  private Document xmlConfigDOMDoc = null;
>>>>>>> f52bc757
  String configFileName = null;

  /**
   * Creates new XMLConfigurationStore
<<<<<<< HEAD
   *
   * @param configFileName
   * @param configFileInputStream
   * @param rootString
   * @throws Exception
=======
>>>>>>> f52bc757
   */
  public XMLConfigurationStore(String configFileName, InputStream configFileInputStream,
      String rootString) throws Exception {
    load(configFileName, configFileInputStream, rootString);
  }

  public XMLConfigurationStore(File file, String rootString) throws Exception {
    loadFromFile(file, rootString);
  }

  public XMLConfigurationStore() throws Exception {
    try {
      javax.xml.parsers.DocumentBuilderFactory dbf = DocumentBuilderFactory.newInstance();
<<<<<<< HEAD
      xmlConfigDocument = dbf.newDocumentBuilder().newDocument();
=======
      xmlConfigDOMDoc = dbf.newDocumentBuilder().newDocument();
>>>>>>> f52bc757
    } catch (javax.xml.parsers.ParserConfigurationException e) {
      throw new Exception(e.getMessage());
    }
  }

  public Node setRoot(String rootString) {
    if (rootString == null) {
      return (null);
    }
<<<<<<< HEAD
    Element el = xmlConfigDocument.getDocumentElement();
    Node n = xmlConfigDocument.createElement(rootString);
    if (el == null) {
      xmlConfigDocument.appendChild(n);
=======
    Element el = xmlConfigDOMDoc.getDocumentElement();
    Node n = xmlConfigDOMDoc.createElement(rootString);
    if (el == null) {
      xmlConfigDOMDoc.appendChild(n);
>>>>>>> f52bc757
    } else {
      el.appendChild(n);
    }
    return (n);
  }

  @Override
<<<<<<< HEAD
  public void serialize() throws FileNotFoundException, TransformerException, IOException {
    TransformerFactory transFactory = TransformerFactory.newInstance();
    //transFactory.setAttribute("indent-number", 2);
    Transformer idTransform = transFactory.newTransformer();
    idTransform.setOutputProperty(OutputKeys.METHOD, "xml");
    idTransform.setOutputProperty(OutputKeys.INDENT, "no");
    idTransform.setOutputProperty(OutputKeys.ENCODING, CharEncoding.UTF_8);
    Source input = new DOMSource(xmlConfigDocument);
    Result output = new StreamResult(new File(configFileName));
    idTransform.transform(input, output);
=======
  public void serialize() throws FileNotFoundException, IOException {
    FileOutputStream out = new FileOutputStream(new File(configFileName));
    StreamResult streamResult = new StreamResult(out);
    TransformerFactory tf = TransformerFactory.newInstance();
    Transformer serializer;
    try {
      serializer = tf.newTransformer();
      serializer.setOutputProperty(OutputKeys.ENCODING, CharEncoding.UTF_8);
      serializer.setOutputProperty(OutputKeys.INDENT, "yes");
      serializer.setOutputProperty(OutputKeys.OMIT_XML_DECLARATION, "no");
      DOMSource domSource = new DOMSource(xmlConfigDOMDoc);
      serializer.transform(domSource, streamResult);
    } catch (TransformerException ex) {
      Logger.getLogger(XMLConfigurationStore.class.getName()).log(Level.SEVERE, null, ex);
    } finally {
      IOUtils.closeQuietly(out);
    }
>>>>>>> f52bc757
  }

  /**
   * This method sets the config file name. Useful when the configuration store has been created
   * empty, so that is has no associated file.
   *
   * @param configfilename
   */
  public void setConfigFileName(String configfilename) {
    configFileName = configfilename;
  }

  private void loadFromFile(File file, String rootString) throws Exception {
    configFileName = file.getAbsolutePath();
    load(configFileName, null, rootString);
  }

  private void doLoad(String rootString) throws Exception, SAXParseException,
      IOException {
<<<<<<< HEAD
    if (xmlConfigDocument == null) {
=======
    if (xmlConfigDOMDoc == null) {
>>>>>>> f52bc757
      throw new Exception(
          "E6000-0025:Cannot create XML document from the configuration file '"
          + configFileName + "'");
    }
    // m_XMLConfig.getDocumentElement().normalize();
<<<<<<< HEAD
    xmlConfigDocument.normalize();
    rootNode = findNode(xmlConfigDocument, rootString);
=======
    xmlConfigDOMDoc.normalize();
    rootNode = findNode(xmlConfigDOMDoc, rootString);
>>>>>>> f52bc757
    if (rootNode == null) {
      throw new Exception("E6000-0023:Invalid configuration file '"
          + configFileName + "': " + "Cannot find node '" + rootString + "j'");
    }
  }

  private void load(String configFileName, InputStream configFileInputStream,
      String rootString) throws Exception {
    this.configFileName = configFileName;
    try {
      // if config file was found by the resource locator, it is an input
      // stream,
      // otherwise it is a file
      DocumentBuilderFactory dbf = DocumentBuilderFactory.newInstance();
      DocumentBuilder parser = dbf.newDocumentBuilder();

      if (configFileInputStream == null) {
        SilverTrace.debug("util", "ResourceLocator.locateResourceAsStream", "Parsing from file",
            configFileName);
        try {
          String cname = "file:///" + configFileName.replace('\\', '/');
          xmlConfigDocument = parser.parse(cname);
        } catch (SAXException se) {
          SilverTrace.error("util", "ResourceLocator.load",
              "root.EX_XML_PARSING_FAILED", se);
          throw se;
        } catch (IOException ioe) {
          SilverTrace.error("util", "ResourceLocator.load",
              "root.EX_LOAD_IO_EXCEPTION", ioe);
          throw ioe;
        }
      } else {
        InputSource ins = new InputSource(configFileInputStream);
        xmlConfigDocument =  parser.parse(ins);
      }
<<<<<<< HEAD
=======

      xmlConfigDOMDoc = parser.getDocument();
>>>>>>> f52bc757
      doLoad(rootString);
    } catch (IOException e) {
      throw new Exception("E6000-0020:Cannot open configuration file '"
          + configFileName + "': Error:" + e.getMessage());
    } catch (SAXParseException err) {
      throw new Exception("E6000-0022:Cannot parse configuration file '"
          + configFileName + "'" + ": Error at line " + err.getLineNumber()
          + ", uri '" + err.getSystemId() + "': " + err.getMessage());
    } catch (Exception e) {
      throw new Exception("E6000-0021:Cannot open configuration file '"
          + configFileName + "': Error:" + e.getMessage());
    }
  }

  public String getNodeValue(String nodename) {
    return (getXMLParamValue(null, nodename, null));
  }

  /**
   * 
   * This method returns the value of the node <strong>entry</strong>, starting from the node
   * <strong>n</strong>. It may consist of the concatenation of various text en entity reference
   * child nodes. <p> This method returns null if the node wasn't found
<<<<<<< HEAD
   * @param n
   * @param entry
   * @param key
   * @return 
=======
>>>>>>> f52bc757
   */
  public String getXMLParamValue(Node n, String entry, String key) {
    String res = null;

    if (n == null) {
      n = rootNode;
    }
    // find the node, starting from the current node
    Node paramNode = findNode(n, entry);

    // node not found
    if (paramNode == null) {
      return (null);
    }

    // get all node descendants, and concatenate all their string values. --TODO
    // What about sublevels?
    NodeList paramList = paramNode.getChildNodes();
    int paramsize = paramList.getLength();
    for (int pi = 0; pi < paramsize; pi++) {
      Node psn = paramList.item(pi);
      // some parsers expand entity references, some don't. A possibility
      // encountered is that an entity
      // reference node has children whose values make up the value of the
      // reference, which in turn should
      // be grouped
      // with the rest of the text (concatenated in the res variable). This code
      // may need to be completed
      // when more parsers are put to test... Reminder: an typical entity
      // reference could be a string like
      // &amp; , whereas what we really want is the '&' character.
      if (psn instanceof EntityReference) {
        if (psn.hasChildNodes()) {
          NodeList erKids = psn.getChildNodes();
          int erKidsSize = erKids.getLength();
          for (int ii = 0; ii < erKidsSize; ii++) {
            Node entity = erKids.item(ii);
            if (entity instanceof Text) {
              String v = entity.getNodeValue();
              if (res == null) {
                res = v;
              } else {
                res = res + v;
              }
            }
          }
        }
      } // standard text, concatenate the value with other values
      else if (psn instanceof Text) {
        String v;
        if ((v = psn.getNodeValue()) == null) {
          return (null);
        }
        if (key != null) {
          if (v.trim().equalsIgnoreCase(key)) {
            return (key);
          }
        } else {
          if (res == null) {
            res = v.trim();
          } else {
            res = res + v.trim();
          }
        }
      }
    }
    if (res != null) {
      // if a key match was asked for, compare the value, return null if not
      // equal
      if (key != null) {
        if (res.trim().equalsIgnoreCase(key)) {
          return (key);
        }
        return (null);
      }
      return (res);
    }
    return (null);
  }

  /**
   * This method returns the values of the node <strong>entry</strong>, starting from the node
   * <strong>n</strong>. Each value may consist of the concatenation of various text en entity
   * reference child nodes. <p> This method returns null if the node wasn't found
   */
  public String[] getXMLParamValues(Node n, String entry, String key) {
    String res = null;
    List<String> vres = new ArrayList<String>(10);

    // find the node, starting from the current node
    Node paramNodes[] = findNodes(n, entry);

    // node not found
    if (paramNodes == null) {
      return (null);
    }

    // get all node descendants, and concatenate all their string values. --TODO
    // What about sublevels?
    for (Node paramNode : paramNodes) {
      NodeList paramList = paramNode.getChildNodes();
      int paramsize = paramList.getLength();
      for (int pi = 0; pi < paramsize; pi++) {
        Node psn = paramList.item(pi);
        // some parsers expand entity references, some don't. A possibility
        // encountered is that an entity
        // reference node has children whose values make up the value of the
        // reference, which in turn should
        // be grouped
        // with the rest of the text (concatenated in the res variable). This
        // code may need to be completed
        // when more parsers are put to test... Reminder: an typical entity
        // reference could be a string like
        // &amp; , whereas what we really want is the '&' character.
        if (psn instanceof EntityReference) {
          if (psn.hasChildNodes()) {
            NodeList erKids = psn.getChildNodes();
            int erKidsSize = erKids.getLength();
            for (int ii = 0; ii < erKidsSize; ii++) {
              Node entity = erKids.item(ii);
              if (entity instanceof Text) {
                String v = entity.getNodeValue();
                if (res == null) {
                  res = v;
                } else {
                  res = res + v;
                }
              }
            }
          }
        } // standard text, concatenate the value with other values
        else if (psn instanceof Text) {
          String v;
          if ((v = psn.getNodeValue()) == null) {
            return null;
          }
          vres.add(v.trim());
        }
      }
    }
    if (!vres.isEmpty()) {
      return vres.toArray(new String[vres.size()]);
    }
    return null;
  }

  public Node getXMLParamNode(String nodename) {
    if (rootNode.hasChildNodes()) {
      NodeList list = rootNode.getChildNodes();
      int size = list.getLength();
      for (int i = 0; i < size; i++) {
        Node n = list.item(i);
        String name = n.getNodeName();
        if (name.equalsIgnoreCase("param")) {
          // param entry found, process it
          if (getXMLParamValue(n, "param-name", nodename) != null) {
            return (n);
          }
        }
      }
    }
    return (null);
  }

  /**
   * This method returns the value of an attribute of a given node. If the attribute cannot be found
   * of if the node is null, this method returns null.
   *
   * @param n the node where the attribute is stored
   * @param attributeName the name of the attribute. Case sensitive.
   * @return
   */
  public String getAttributeValue(Node n, String attributeName) {
    if (n == null) {
      return (null);
    }
    NamedNodeMap amap = n.getAttributes();
    if (amap != null) {
      Node n2 = amap.getNamedItem(attributeName);
      if (n2 == null) {
        return (null);
      }
      String v = n2.getNodeValue();
      return (v);
    } else {
      return (null);
    }
  }

  public void putPropety(String key, String value) {
    put(key, value);
  }

  @Override
  public void putProperty(String key, String value) {
    put(key, value);
  }

  public void replaceValue(Node n, String key, String value) {
    Node entry = findNode(n, key);
    if (entry != null) {
      n.removeChild(entry);
    }
<<<<<<< HEAD
    Node newElement = xmlConfigDocument.createElement(key);
    Node newValue = xmlConfigDocument.createTextNode(value);
=======
    Node newElement = xmlConfigDOMDoc.createElement(key);
    Node newValue = xmlConfigDOMDoc.createTextNode(value);
>>>>>>> f52bc757
    newElement.appendChild(newValue);
    n.appendChild(newElement);
  }

  public Node createElement(String key) {
<<<<<<< HEAD
    return (xmlConfigDocument.createElement(key));
  }

  public Node createTextNode(String value) {
    return (xmlConfigDocument.createTextNode(value));
=======
    return (xmlConfigDOMDoc.createElement(key));
  }

  public Node createTextNode(String value) {
    return (xmlConfigDOMDoc.createTextNode(value));
>>>>>>> f52bc757
  }

  public void appendChild(Node parent, Node child) {
    parent.appendChild(child);
  }

  @Override
  public void put(String key, String value) {
    String values[] = {value};
    put(key, values);
  }

  public void put(String key, String values[]) {
    Node paramNode = getXMLParamNode(key);
    if (paramNode != null) {
      Node paramNodeParent = paramNode.getParentNode();
      if (paramNodeParent != null) {
        paramNodeParent.removeChild(paramNode);
      }
    }
<<<<<<< HEAD
    Element param = xmlConfigDocument.createElement("param");
    Node name = xmlConfigDocument.createElement("param-name");
    Node description = xmlConfigDocument.createElement("param-description");
    Node nameValue = xmlConfigDocument.createTextNode(key);
    for (String value : values) {
      Node vValue = xmlConfigDocument.createTextNode(value);
      Node v = xmlConfigDocument.createElement("param-value");
=======
    Element param = xmlConfigDOMDoc.createElement("param");
    Node name = xmlConfigDOMDoc.createElement("param-name");
    Node description = xmlConfigDOMDoc.createElement("param-description");
    Node nameValue = xmlConfigDOMDoc.createTextNode(key);
    for (String value : values) {
      Node vValue = xmlConfigDOMDoc.createTextNode(value);
      Node v = xmlConfigDOMDoc.createElement("param-value");
>>>>>>> f52bc757
      param.appendChild(v);
      v.appendChild(vValue);
    }
    rootNode.appendChild(param);
    param.appendChild(name);
    name.appendChild(nameValue);
    param.appendChild(description);
<<<<<<< HEAD
    xmlConfigDocument.getDocumentElement().normalize();
=======
    xmlConfigDOMDoc.getDocumentElement().normalize();
>>>>>>> f52bc757
  }

  /**
   * This method returns the value of a standard-format parameter, that is, it returns the text
   * value of the param-value element that goes with the param-name for the <strong>key</strong>
   * element. See the description of standard XML resources for details <br> If the key os not
   * found, the defaultValue string is returned instead.
   */
  @Override
  public String getProperty(String key, String defaultValue) {
    return (get(key, defaultValue));
  }

  @Override
  public String getProperty(String key) {
    return (get(key, null));
  }

  /**
   * This method is for compatibility with the ResourceLocator
   */
  @Override
  public String getString(String key) {
    return (get(key, null));
  }

  @Override
  public String get(String key, String defaultValue) {
    String thisFunction = "XMLConfigurationStore.get";
    if (rootNode.hasChildNodes()) {
      NodeList list = rootNode.getChildNodes();
      int size = list.getLength();
      if (size == 0) {
        SilverTrace.debug("util", thisFunction,
            "Root node has an empty children list. Returning default value");
      }
      for (int i = 0; i < size; i++) {
        Node n = list.item(i);
        String name = n.getNodeName();
        if (name.equalsIgnoreCase("param")) {
          // param entry found, process it
          if (getXMLParamValue(n, "param-name", key) != null) {
            String v = getXMLParamValue(n, "param-value", null);
            if (v == null) {
              return (defaultValue);
            } else {
              return (v);
            }
          }
        }
      }
    }
    SilverTrace.debug("util", thisFunction,
        "Root node has no children. Returning default value");

    return (defaultValue);
  }

  /**
   * This method returns a long value for the given key. It throws an XMLConfigurationException with
   * the code KEY_NOT_FOUND if it cannot be found, or INVALID_VALUE if it cannot be converted to a
   * long value.
   */
  public long getLongValue(String key) throws XMLConfigurationException {
    String sv = get(key, null);
    if (sv == null) {
      throw new XMLConfigurationException(
          XMLConfigurationException.KEY_NOT_FOUND);
    }
    try {
      long l = Long.parseLong(sv);
      return (l);
    } catch (Exception x) {
      throw new XMLConfigurationException(
          XMLConfigurationException.INVALID_VALUE);
    }
  }

  /**
   * This method returns a long value for the given key. It throws an XMLConfigurationException with
   * the code KEY_NOT_FOUND if it cannot be found, or INVALID_VALUE if it cannot be converted to a
   * long value.
   *
   * @param key
   * @return
   * @throws XMLConfigurationException
   */
  public int getIntValue(String key) throws XMLConfigurationException {
    String sv = get(key, null);
    if (sv == null) {
      throw new XMLConfigurationException(
          XMLConfigurationException.KEY_NOT_FOUND);
    }
    try {
      int i = Integer.parseInt(sv);
      return (i);
    } catch (Exception x) {
      throw new XMLConfigurationException(
          XMLConfigurationException.INVALID_VALUE);
    }
  }

  /**
   * This method returns all values for a multi-valued key
   *
   * @param key
   * @return
   */
  public String[] getValues(String key) {
    if (rootNode.hasChildNodes()) {
      NodeList list = rootNode.getChildNodes();
      int size = list.getLength();
      for (int i = 0; i < size; i++) {
        Node n = list.item(i);
        String name = n.getNodeName();
        if (name.equalsIgnoreCase("param")) {
          // param entry found, process it
          if (getXMLParamValue(n, "param-name", key) != null) {
            return (getXMLParamValues(n, "param-value", null));
          }
        }
      }
    }
    return (null);
  }

  public Node findNode(Node node, String name) {
    if (node.getNodeName().equals(name)) {
      return node;
    }
    if (node.hasChildNodes()) {
      NodeList list = node.getChildNodes();
      int size = list.getLength();
      for (int i = 0; i < size; i++) {
        Node found = findNode(list.item(i), name);
        if (found != null) {
          return found;
        }
      }
    }
    return null;
  }

  public Node[] findNodes(String name) {
<<<<<<< HEAD
    return (findNodes(xmlConfigDocument, name));
=======
    return (findNodes(xmlConfigDOMDoc, name));
>>>>>>> f52bc757
  }

  /**
   * This method returns all children nodes (at any depth, that is, children, grazndchildren, and so
   * on) from the node <strong>node</strong> whose name matches the <strong>name</strong> string. If
   * <strong>node</strong> is null, the method returns null<br> If <strong>name</strong> is null or
   * empty, the method returns null<br> If no children of the node <strong>node</strong> match the
   * <strong>name</strong> string, the method returns null<br>
<<<<<<< HEAD
   *
   * @param node
   * @param name
   * @return
=======
>>>>>>> f52bc757
   */
  public Node[] findNodes(Node node, String name) {
    if (node == null) {
      return (null);
    }
    if (!StringUtil.isDefined(name)) {
      return (null);
    }
    List<Node> v = new ArrayList<Node>(10);
    if (node.getNodeName().equals(name)) {
      Node[] res = new Node[1];
      res[0] = node;
      return (res);
    }
    if (node.hasChildNodes()) {
      NodeList list = node.getChildNodes();
      int size = list.getLength();
      for (int i = 0; i < size; i++) {
        Node found = findNode(list.item(i), name);
        if (found != null) {
          v.add(found);
        }
      }
    }
    if (v.isEmpty()) {
      return (null);
    }
    return v.toArray(new Node[v.size()]);
  }

  /**
   * Returns all first level names from the configuration file
   *
   * @return
   */
  @Override
  public String[] getAllNames() {
    List<String> v = null;
    if (rootNode.hasChildNodes() == false) {
      return (null);
    }
    NodeList list = rootNode.getChildNodes();
    int size = list.getLength();
    if (size > 0) {
      v = new ArrayList<String>(size);
      for (int i = 0; i < size; i++) {
        Node n = list.item(i);
        String name = n.getNodeName();
        if (name.equalsIgnoreCase("param")) {
<<<<<<< HEAD
          String V;
          if ((V = getXMLParamValue(n, "param-name", null)) != null) {
            v.add(V);
=======
          String value;
          if ((value = getXMLParamValue(n, "param-name", null)) != null) {
            v.add(value);
>>>>>>> f52bc757
          }
        }
      }
    }
    if (v != null && !v.isEmpty()) {
      return v.toArray(new String[v.size()]);
<<<<<<< HEAD
    }
    return (null);
  }

  public static void main(String args[]) {
    XMLConfigurationStore C = null;
    if (args.length != 1) {
      System.err.println("ERROR:Invalid args count:" + args.length);
      System.err.println("ERROR:usage is XMLConfigurationStore filename");
      System.exit(1);
    }
    String filename = args[0];
    try {
      System.err.println("Processing XML file '" + filename);
      C = new XMLConfigurationStore(new File(filename), "testroot");
    } catch (Exception e) {
      System.err.println("Error while processing XML file '" + filename + "':"
          + e.getMessage());
      System.exit(2);
    }
    if (C == null) {
      System.err.println("could not created configuration from file '"
          + filename + "'");
      System.exit(2);
    }
    String names[] = C.getAllNames();
    if (names == null || names.length == 0) {
      System.out
          .println("no names found. Maybe the root element isn't named testroot?");
      System.exit(0);
    }
    System.out.println("Names found:");
    for (String name : names) {
      System.out.println(name);
=======
>>>>>>> f52bc757
    }
    return (null);

  }
}<|MERGE_RESOLUTION|>--- conflicted
+++ resolved
@@ -18,55 +18,35 @@
  * You should have received a copy of the GNU Affero General Public License along with this program.
  * If not, see <http://www.gnu.org/licenses/>.
  */
-<<<<<<< HEAD
-=======
 
 /*i
  * XMLConfigurationStore.java
  *
  * Created on 17 novembre 2000, 13:44
  */
->>>>>>> f52bc757
 package com.stratelia.webactiv.util;
 
 import java.io.File;
 import java.io.FileNotFoundException;
-<<<<<<< HEAD
-=======
 import java.io.FileOutputStream;
->>>>>>> f52bc757
 import java.io.IOException;
 import java.io.InputStream;
 import java.util.ArrayList;
 import java.util.List;
-<<<<<<< HEAD
-import java.util.Vector;
-
-import javax.xml.parsers.DocumentBuilder;
+import java.util.logging.Level;
+import java.util.logging.Logger;
+
 import javax.xml.parsers.DocumentBuilderFactory;
 import javax.xml.transform.OutputKeys;
-import javax.xml.transform.Result;
-import javax.xml.transform.Source;
-=======
-import java.util.logging.Level;
-import java.util.logging.Logger;
-
-import javax.xml.parsers.DocumentBuilderFactory;
-import javax.xml.transform.OutputKeys;
->>>>>>> f52bc757
 import javax.xml.transform.Transformer;
 import javax.xml.transform.TransformerException;
 import javax.xml.transform.TransformerFactory;
 import javax.xml.transform.dom.DOMSource;
 import javax.xml.transform.stream.StreamResult;
 
-<<<<<<< HEAD
-import org.apache.commons.lang3.CharEncoding;
-=======
 import org.apache.commons.io.IOUtils;
 import org.apache.commons.lang3.CharEncoding;
 import org.apache.xerces.parsers.DOMParser;
->>>>>>> f52bc757
 import org.w3c.dom.Document;
 import org.w3c.dom.Element;
 import org.w3c.dom.EntityReference;
@@ -74,7 +54,6 @@
 import org.w3c.dom.Node;
 import org.w3c.dom.NodeList;
 import org.w3c.dom.Text;
-import org.xml.sax.InputSource;
 import org.xml.sax.SAXException;
 import org.xml.sax.SAXParseException;
 
@@ -104,23 +83,11 @@
    * XML document root
    */
   private org.w3c.dom.Node rootNode = null;
-<<<<<<< HEAD
-  private Document xmlConfigDocument = null;
-=======
   private Document xmlConfigDOMDoc = null;
->>>>>>> f52bc757
   String configFileName = null;
 
   /**
    * Creates new XMLConfigurationStore
-<<<<<<< HEAD
-   *
-   * @param configFileName
-   * @param configFileInputStream
-   * @param rootString
-   * @throws Exception
-=======
->>>>>>> f52bc757
    */
   public XMLConfigurationStore(String configFileName, InputStream configFileInputStream,
       String rootString) throws Exception {
@@ -134,11 +101,7 @@
   public XMLConfigurationStore() throws Exception {
     try {
       javax.xml.parsers.DocumentBuilderFactory dbf = DocumentBuilderFactory.newInstance();
-<<<<<<< HEAD
-      xmlConfigDocument = dbf.newDocumentBuilder().newDocument();
-=======
       xmlConfigDOMDoc = dbf.newDocumentBuilder().newDocument();
->>>>>>> f52bc757
     } catch (javax.xml.parsers.ParserConfigurationException e) {
       throw new Exception(e.getMessage());
     }
@@ -148,17 +111,10 @@
     if (rootString == null) {
       return (null);
     }
-<<<<<<< HEAD
-    Element el = xmlConfigDocument.getDocumentElement();
-    Node n = xmlConfigDocument.createElement(rootString);
-    if (el == null) {
-      xmlConfigDocument.appendChild(n);
-=======
     Element el = xmlConfigDOMDoc.getDocumentElement();
     Node n = xmlConfigDOMDoc.createElement(rootString);
     if (el == null) {
       xmlConfigDOMDoc.appendChild(n);
->>>>>>> f52bc757
     } else {
       el.appendChild(n);
     }
@@ -166,18 +122,6 @@
   }
 
   @Override
-<<<<<<< HEAD
-  public void serialize() throws FileNotFoundException, TransformerException, IOException {
-    TransformerFactory transFactory = TransformerFactory.newInstance();
-    //transFactory.setAttribute("indent-number", 2);
-    Transformer idTransform = transFactory.newTransformer();
-    idTransform.setOutputProperty(OutputKeys.METHOD, "xml");
-    idTransform.setOutputProperty(OutputKeys.INDENT, "no");
-    idTransform.setOutputProperty(OutputKeys.ENCODING, CharEncoding.UTF_8);
-    Source input = new DOMSource(xmlConfigDocument);
-    Result output = new StreamResult(new File(configFileName));
-    idTransform.transform(input, output);
-=======
   public void serialize() throws FileNotFoundException, IOException {
     FileOutputStream out = new FileOutputStream(new File(configFileName));
     StreamResult streamResult = new StreamResult(out);
@@ -195,14 +139,11 @@
     } finally {
       IOUtils.closeQuietly(out);
     }
->>>>>>> f52bc757
   }
 
   /**
    * This method sets the config file name. Useful when the configuration store has been created
    * empty, so that is has no associated file.
-   *
-   * @param configfilename
    */
   public void setConfigFileName(String configfilename) {
     configFileName = configfilename;
@@ -215,23 +156,14 @@
 
   private void doLoad(String rootString) throws Exception, SAXParseException,
       IOException {
-<<<<<<< HEAD
-    if (xmlConfigDocument == null) {
-=======
     if (xmlConfigDOMDoc == null) {
->>>>>>> f52bc757
       throw new Exception(
           "E6000-0025:Cannot create XML document from the configuration file '"
           + configFileName + "'");
     }
     // m_XMLConfig.getDocumentElement().normalize();
-<<<<<<< HEAD
-    xmlConfigDocument.normalize();
-    rootNode = findNode(xmlConfigDocument, rootString);
-=======
     xmlConfigDOMDoc.normalize();
     rootNode = findNode(xmlConfigDOMDoc, rootString);
->>>>>>> f52bc757
     if (rootNode == null) {
       throw new Exception("E6000-0023:Invalid configuration file '"
           + configFileName + "': " + "Cannot find node '" + rootString + "j'");
@@ -245,15 +177,20 @@
       // if config file was found by the resource locator, it is an input
       // stream,
       // otherwise it is a file
-      DocumentBuilderFactory dbf = DocumentBuilderFactory.newInstance();
-      DocumentBuilder parser = dbf.newDocumentBuilder();
+      // javax.xml.parsers.DocumentBuilderFactory dbf =
+      // DocumentBuilderFactory.newInstance();
+      // javax.xml.parsers.DocumentBuilder db = dbf.newDocumentBuilder();
+      DOMParser parser = new DOMParser();
 
       if (configFileInputStream == null) {
-        SilverTrace.debug("util", "ResourceLocator.locateResourceAsStream", "Parsing from file",
-            configFileName);
+        // FileInputStream is = new FileInputStream(new File(configFileName));
+        SilverTrace.debug("util", "ResourceLocator.locateResourceAsStream",
+            "Parsing from file", configFileName);
+
+        // m_XMLConfig = db.parse(is);
         try {
           String cname = "file:///" + configFileName.replace('\\', '/');
-          xmlConfigDocument = parser.parse(cname);
+          parser.parse(cname);
         } catch (SAXException se) {
           SilverTrace.error("util", "ResourceLocator.load",
               "root.EX_XML_PARSING_FAILED", se);
@@ -264,14 +201,12 @@
           throw ioe;
         }
       } else {
-        InputSource ins = new InputSource(configFileInputStream);
-        xmlConfigDocument =  parser.parse(ins);
-      }
-<<<<<<< HEAD
-=======
+        org.xml.sax.InputSource ins = new org.xml.sax.InputSource(
+            configFileInputStream);
+        parser.parse(ins);
+      }
 
       xmlConfigDOMDoc = parser.getDocument();
->>>>>>> f52bc757
       doLoad(rootString);
     } catch (IOException e) {
       throw new Exception("E6000-0020:Cannot open configuration file '"
@@ -291,17 +226,9 @@
   }
 
   /**
-   * 
    * This method returns the value of the node <strong>entry</strong>, starting from the node
    * <strong>n</strong>. It may consist of the concatenation of various text en entity reference
    * child nodes. <p> This method returns null if the node wasn't found
-<<<<<<< HEAD
-   * @param n
-   * @param entry
-   * @param key
-   * @return 
-=======
->>>>>>> f52bc757
    */
   public String getXMLParamValue(Node n, String entry, String key) {
     String res = null;
@@ -472,7 +399,6 @@
    *
    * @param n the node where the attribute is stored
    * @param attributeName the name of the attribute. Case sensitive.
-   * @return
    */
   public String getAttributeValue(Node n, String attributeName) {
     if (n == null) {
@@ -505,31 +431,18 @@
     if (entry != null) {
       n.removeChild(entry);
     }
-<<<<<<< HEAD
-    Node newElement = xmlConfigDocument.createElement(key);
-    Node newValue = xmlConfigDocument.createTextNode(value);
-=======
     Node newElement = xmlConfigDOMDoc.createElement(key);
     Node newValue = xmlConfigDOMDoc.createTextNode(value);
->>>>>>> f52bc757
     newElement.appendChild(newValue);
     n.appendChild(newElement);
   }
 
   public Node createElement(String key) {
-<<<<<<< HEAD
-    return (xmlConfigDocument.createElement(key));
-  }
-
-  public Node createTextNode(String value) {
-    return (xmlConfigDocument.createTextNode(value));
-=======
     return (xmlConfigDOMDoc.createElement(key));
   }
 
   public Node createTextNode(String value) {
     return (xmlConfigDOMDoc.createTextNode(value));
->>>>>>> f52bc757
   }
 
   public void appendChild(Node parent, Node child) {
@@ -550,15 +463,6 @@
         paramNodeParent.removeChild(paramNode);
       }
     }
-<<<<<<< HEAD
-    Element param = xmlConfigDocument.createElement("param");
-    Node name = xmlConfigDocument.createElement("param-name");
-    Node description = xmlConfigDocument.createElement("param-description");
-    Node nameValue = xmlConfigDocument.createTextNode(key);
-    for (String value : values) {
-      Node vValue = xmlConfigDocument.createTextNode(value);
-      Node v = xmlConfigDocument.createElement("param-value");
-=======
     Element param = xmlConfigDOMDoc.createElement("param");
     Node name = xmlConfigDOMDoc.createElement("param-name");
     Node description = xmlConfigDOMDoc.createElement("param-description");
@@ -566,7 +470,6 @@
     for (String value : values) {
       Node vValue = xmlConfigDOMDoc.createTextNode(value);
       Node v = xmlConfigDOMDoc.createElement("param-value");
->>>>>>> f52bc757
       param.appendChild(v);
       v.appendChild(vValue);
     }
@@ -574,11 +477,7 @@
     param.appendChild(name);
     name.appendChild(nameValue);
     param.appendChild(description);
-<<<<<<< HEAD
-    xmlConfigDocument.getDocumentElement().normalize();
-=======
     xmlConfigDOMDoc.getDocumentElement().normalize();
->>>>>>> f52bc757
   }
 
   /**
@@ -661,10 +560,6 @@
    * This method returns a long value for the given key. It throws an XMLConfigurationException with
    * the code KEY_NOT_FOUND if it cannot be found, or INVALID_VALUE if it cannot be converted to a
    * long value.
-   *
-   * @param key
-   * @return
-   * @throws XMLConfigurationException
    */
   public int getIntValue(String key) throws XMLConfigurationException {
     String sv = get(key, null);
@@ -683,9 +578,6 @@
 
   /**
    * This method returns all values for a multi-valued key
-   *
-   * @param key
-   * @return
    */
   public String[] getValues(String key) {
     if (rootNode.hasChildNodes()) {
@@ -723,11 +615,7 @@
   }
 
   public Node[] findNodes(String name) {
-<<<<<<< HEAD
-    return (findNodes(xmlConfigDocument, name));
-=======
     return (findNodes(xmlConfigDOMDoc, name));
->>>>>>> f52bc757
   }
 
   /**
@@ -736,13 +624,6 @@
    * <strong>node</strong> is null, the method returns null<br> If <strong>name</strong> is null or
    * empty, the method returns null<br> If no children of the node <strong>node</strong> match the
    * <strong>name</strong> string, the method returns null<br>
-<<<<<<< HEAD
-   *
-   * @param node
-   * @param name
-   * @return
-=======
->>>>>>> f52bc757
    */
   public Node[] findNodes(Node node, String name) {
     if (node == null) {
@@ -775,8 +656,6 @@
 
   /**
    * Returns all first level names from the configuration file
-   *
-   * @return
    */
   @Override
   public String[] getAllNames() {
@@ -792,60 +671,17 @@
         Node n = list.item(i);
         String name = n.getNodeName();
         if (name.equalsIgnoreCase("param")) {
-<<<<<<< HEAD
-          String V;
-          if ((V = getXMLParamValue(n, "param-name", null)) != null) {
-            v.add(V);
-=======
           String value;
           if ((value = getXMLParamValue(n, "param-name", null)) != null) {
             v.add(value);
->>>>>>> f52bc757
           }
         }
       }
     }
     if (v != null && !v.isEmpty()) {
       return v.toArray(new String[v.size()]);
-<<<<<<< HEAD
     }
     return (null);
-  }
-
-  public static void main(String args[]) {
-    XMLConfigurationStore C = null;
-    if (args.length != 1) {
-      System.err.println("ERROR:Invalid args count:" + args.length);
-      System.err.println("ERROR:usage is XMLConfigurationStore filename");
-      System.exit(1);
-    }
-    String filename = args[0];
-    try {
-      System.err.println("Processing XML file '" + filename);
-      C = new XMLConfigurationStore(new File(filename), "testroot");
-    } catch (Exception e) {
-      System.err.println("Error while processing XML file '" + filename + "':"
-          + e.getMessage());
-      System.exit(2);
-    }
-    if (C == null) {
-      System.err.println("could not created configuration from file '"
-          + filename + "'");
-      System.exit(2);
-    }
-    String names[] = C.getAllNames();
-    if (names == null || names.length == 0) {
-      System.out
-          .println("no names found. Maybe the root element isn't named testroot?");
-      System.exit(0);
-    }
-    System.out.println("Names found:");
-    for (String name : names) {
-      System.out.println(name);
-=======
->>>>>>> f52bc757
-    }
-    return (null);
 
   }
 }