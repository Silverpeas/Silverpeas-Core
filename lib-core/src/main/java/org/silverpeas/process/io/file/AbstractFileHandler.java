--- conflicted
+++ resolved
@@ -59,13 +59,9 @@
     handledBasePath.add(FileBasePath.UPLOAD_PATH);
   }
 
-<<<<<<< HEAD
   private final String SESSION_TEMP_NODE = "@#@work@#@";
 
-  private final File sessionRootPath = new File(GeneralPropertiesManager.getString("tempPath"));
-=======
   private final File sessionRootPath = new File(FileRepositoryManager.getTemporaryPath());
->>>>>>> 87a137e1
   private final ProcessSession session;
   private final Map<FileBasePath, Set<File>> toDelete = new HashMap<FileBasePath, Set<File>>();
   private IOAccess ioAccess = IOAccess.READ_ONLY;
