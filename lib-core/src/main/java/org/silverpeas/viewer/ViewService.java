--- conflicted
+++ resolved
@@ -11,11 +11,7 @@
  * Open Source Software ("FLOSS") applications as described in Silverpeas's
  * FLOSS exception.  You should have recieved a copy of the text describing
  * the FLOSS exception, and it is also available here:
-<<<<<<< HEAD
- * http://www.silverpeas.org/docs/core/legal/floss_exception.html"
-=======
  * "http://www.silverpeas.org/docs/core/legal/floss_exception.html"
->>>>>>> 7020be09
  *
  * This program is distributed in the hope that it will be useful,
  * but WITHOUT ANY WARRANTY; without even the implied warranty of
