--- conflicted
+++ resolved
@@ -20,22 +20,16 @@
  */
 package com.silverpeas.jcrutil.model.impl;
 
-import com.silverpeas.jndi.SimpleMemoryContextFactory;
-import com.silverpeas.util.PathTestUtil;
-import com.stratelia.webactiv.util.JNDINames;
 import java.io.CharArrayWriter;
 import java.io.File;
-import java.io.FileInputStream;
-import java.io.FileOutputStream;
 import java.io.IOException;
 import java.io.InputStream;
 import java.io.InputStreamReader;
-import java.io.OutputStreamWriter;
 import java.io.Reader;
-import java.io.Writer;
 import java.sql.SQLException;
 import java.util.Properties;
 import java.util.StringTokenizer;
+
 import javax.inject.Inject;
 import javax.jcr.Node;
 import javax.jcr.PathNotFoundException;
@@ -45,6 +39,7 @@
 import javax.naming.InitialContext;
 import javax.naming.NamingException;
 import javax.sql.DataSource;
+
 import org.apache.commons.dbcp.BasicDataSourceFactory;
 import org.apache.commons.io.FileUtils;
 import org.apache.commons.io.IOUtils;
@@ -53,43 +48,20 @@
 import org.dbunit.database.IDatabaseConnection;
 import org.dbunit.dataset.IDataSet;
 import org.dbunit.dataset.ReplacementDataSet;
-<<<<<<< HEAD
 import org.dbunit.dataset.xml.FlatXmlDataSetBuilder;
-=======
->>>>>>> f3392371
 import org.dbunit.operation.DatabaseOperation;
+import org.junit.AfterClass;
+import org.junit.BeforeClass;
 import org.junit.After;
-import org.junit.AfterClass;
 import org.junit.Before;
-import org.junit.BeforeClass;
 import org.junit.runner.RunWith;
 import org.springframework.test.context.junit4.SpringJUnit4ClassRunner;
 
-<<<<<<< HEAD
-=======
-import javax.inject.Inject;
-import javax.jcr.Node;
-import javax.jcr.PathNotFoundException;
-import javax.jcr.RepositoryException;
-import javax.jcr.ValueFormatException;
-import javax.naming.Context;
-import javax.naming.InitialContext;
-import javax.naming.NamingException;
-import javax.sql.DataSource;
-import java.io.CharArrayWriter;
-import java.io.File;
-import java.io.IOException;
-import java.io.InputStream;
-import java.io.InputStreamReader;
-import java.io.Reader;
-import java.sql.SQLException;
-import java.util.Properties;
-import java.util.StringTokenizer;
-
-import org.apache.commons.io.IOUtils;
-import org.dbunit.dataset.xml.FlatXmlDataSetBuilder;
-
->>>>>>> f3392371
+import com.silverpeas.jndi.SimpleMemoryContextFactory;
+import com.silverpeas.util.PathTestUtil;
+
+import com.stratelia.webactiv.util.JNDINames;
+
 @RunWith(SpringJUnit4ClassRunner.class)
 public abstract class AbstractJcrTestCase {
 
@@ -127,17 +99,41 @@
   }
 
   protected IDataSet getDataSet() throws Exception {
-<<<<<<< HEAD
-    ReplacementDataSet dataSet = new ReplacementDataSet(new FlatXmlDataSetBuilder().build(this.
-        getClass().getResourceAsStream("test-attachment-dataset.xml")));
-    dataSet.addReplacementObject("[NULL]", null);
-    return dataSet;
+    InputStream in = this.getClass().getResourceAsStream("test-attachment-dataset.xml");
+    try {
+      ReplacementDataSet dataSet = new ReplacementDataSet(new FlatXmlDataSetBuilder().build(in));
+      dataSet.addReplacementObject("[NULL]", null);
+      return dataSet;
+    } finally {
+      IOUtils.closeQuietly(in);
+    }
   }
 
   protected String readFile(String path) throws IOException {
-    CharArrayWriter writer = new CharArrayWriter();
-    Reader reader = new InputStreamReader(new FileInputStream(path));
-    try {
+    return FileUtils.readFileToString(new File(path));
+  }
+
+  protected void createTempFile(String path, String content) throws IOException {
+    File attachmentFile = new File(path);
+    if (!attachmentFile.getParentFile().exists()) {
+      attachmentFile.getParentFile().mkdirs();
+    }
+    FileUtils.write(attachmentFile, content);
+  }
+
+  protected void deleteTempFile(String path) {
+    FileUtils.deleteQuietly(new File(path));
+  }
+
+  protected String readFileFromNode(Node fileNode) throws IOException,
+      ValueFormatException, PathNotFoundException, RepositoryException {
+    CharArrayWriter writer = null;
+    Reader reader = null;
+    try {
+      InputStream in =
+          fileNode.getNode(JcrConstants.JCR_CONTENT).getProperty(JcrConstants.JCR_DATA).getStream();
+      writer = new CharArrayWriter();
+      reader = new InputStreamReader(in);
       IOUtils.copy(reader, writer);
       return new String(writer.toCharArray());
     } catch (IOException ioex) {
@@ -145,70 +141,6 @@
     } finally {
       IOUtils.closeQuietly(reader);
       IOUtils.closeQuietly(writer);
-=======
-    InputStream in = this.getClass().getResourceAsStream("test-attachment-dataset.xml");
-    try {
-      ReplacementDataSet dataSet = new ReplacementDataSet(new FlatXmlDataSetBuilder().build(in));
-      dataSet.addReplacementObject("[NULL]", null);
-      return dataSet;
-    } finally {
-      IOUtils.closeQuietly(in);
->>>>>>> f3392371
-    }
-  }
-
-  protected String readFile(String path) throws IOException {
-    return FileUtils.readFileToString(new File(path));
-  }
-
-  protected void createTempFile(String path, String content) throws IOException {
-    File attachmentFile = new File(path);
-    if (!attachmentFile.getParentFile().exists()) {
-      attachmentFile.getParentFile().mkdirs();
-    }
-<<<<<<< HEAD
-    Writer writer = new OutputStreamWriter(new FileOutputStream(attachmentFile));
-    try {
-      writer.write(content);
-    } finally {
-      IOUtils.closeQuietly(writer);
-    }
-=======
-    FileUtils.write(attachmentFile, content);
->>>>>>> f3392371
-  }
-
-  protected void deleteTempFile(String path) {
-    FileUtils.deleteQuietly(new File(path));
-  }
-
-  protected String readFileFromNode(Node fileNode) throws IOException,
-      ValueFormatException, PathNotFoundException, RepositoryException {
-    CharArrayWriter writer = null;
-    InputStream in = null;
-    Reader reader = null;
-    try {
-      in = fileNode.getNode(JcrConstants.JCR_CONTENT).getProperty(JcrConstants.JCR_DATA).getStream();
-      writer = new CharArrayWriter();
-      reader = new InputStreamReader(in);
-      char[] buffer = new char[8];
-      int c = 0;
-      while ((c = reader.read(buffer)) != -1) {
-        writer.write(buffer, 0, c);
-      }
-      return new String(writer.toCharArray());
-    } catch (IOException ioex) {
-      return null;
-    } finally {
-      if (reader != null) {
-        reader.close();
-      }
-      if (in != null) {
-        in.close();
-      }
-      if (writer != null) {
-        writer.close();
-      }
     }
   }
 
