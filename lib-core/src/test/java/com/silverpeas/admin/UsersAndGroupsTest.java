/**
 * Copyright (C) 2000 - 2012 Silverpeas
 *
 * This program is free software: you can redistribute it and/or modify
 * it under the terms of the GNU Affero General Public License as
 * published by the Free Software Foundation, either version 3 of the
 * License, or (at your option) any later version.
 *
 * As a special exception to the terms and conditions of version 3.0 of
 * the GPL, you may redistribute this Program in connection with Free/Libre
 * Open Source Software ("FLOSS") applications as described in Silverpeas's
 * FLOSS exception.  You should have received a copy of the text describing
 * the FLOSS exception, and it is also available here:
 * "http://www.silverpeas.org/legal/licensing"
 *
 * This program is distributed in the hope that it will be useful,
 * but WITHOUT ANY WARRANTY; without even the implied warranty of
 * MERCHANTABILITY or FITNESS FOR A PARTICULAR PURPOSE.  See the
 * GNU Affero General Public License for more details.
 *
 * You should have received a copy of the GNU Affero General Public License
 * along with this program.  If not, see <http://www.gnu.org/licenses/>.
 */

package com.silverpeas.admin;

import com.silverpeas.components.model.AbstractSpringJndiDaoTest;
import com.stratelia.webactiv.beans.admin.*;
import java.util.List;
import org.junit.Test;
import org.springframework.test.context.ContextConfiguration;

<<<<<<< HEAD
import static org.hamcrest.Matchers.*;
import static org.junit.Assert.assertThat;

@ContextConfiguration(locations = {"classpath:/spring-jpa-datasource.xml",
  "classpath:/spring-domains.xml"})
=======
@ContextConfiguration(locations = { "classpath:/spring-jpa-datasource.xml",
    "classpath:/spring-domains.xml" })
>>>>>>> 9a5f138c
public class UsersAndGroupsTest extends AbstractSpringJndiDaoTest {

  @Test
  public void shouldAddNewUser() {
    UserDetail user = new UserDetail();
    user.setAccessLevel("A");
    user.setDomainId("0");
    user.seteMail("nicolas.eysseric@silverpeas.com");
    user.setFirstName("Nicolas");
    user.setLastName("EYSSERIC");
    user.setLogin("neysseri");
    AdminController ac = getAdminController();
    String userId = ac.addUser(user);
    assertThat(userId, is("2"));
  }

  @Test
  public void shouldUpdateUser() {
    AdminController ac = getAdminController();
    UserDetail user = ac.getUserDetail("1");
    String newEmail = "ney@silverpeas.com";
    user.seteMail(newEmail);
    ac.updateUser(user);
    user = ac.getUserDetail("1");
    assertThat(user.geteMail(), is(newEmail));
  }

  @Test
  public void shouldDeleteUser() {
    AdminController ac = getAdminController();
    String userId = ac.deleteUser("1");
    assertThat(userId, is("1"));
    UserDetail user = ac.getUserDetail(userId);
    assertThat(user.getAccessLevel(), is("R"));
  }

  @Test
  public void shouldAddGroup() {
    AdminController ac = getAdminController();
    Group group = new Group();
    group.setDomainId("0");
    group.setName("Groupe 2");
    String groupId = ac.addGroup(group);
    assertThat(groupId, is("2"));
  }

  @Test
  public void testUpdateGroup() {
    AdminController ac = getAdminController();
    String desc = "New description";
    Group group = ac.getGroupById("1");
    group.setDescription(desc);
    ac.updateGroup(group);
    group = ac.getGroupById("1");
    assertThat(group.getDescription(), is(desc));
  }

  @Test
  public void shouldDeleteGroup() {
    AdminController ac = getAdminController();
    ac.deleteGroupById("1");
    Group group = ac.getGroupById("1");
    assertThat(group.getId(), is(nullValue()));
  }

  @Test
  public void shouldFindUsersInGroup() {
    AdminController ac = getAdminController();
    Group subGroup = new Group();
    subGroup.setDomainId("0");
    subGroup.setName("Groupe 1-1");
    subGroup.setSuperGroupId("1");
    String groupId = ac.addGroup(subGroup);
    assertThat(groupId, is("2"));

    String[] subGroupIds = ac.getAllSubGroupIds("1");
    assertThat(subGroupIds.length, is(1));

    String[] userIds = new String[1];
    userIds[0] = "1";
    subGroup = ac.getGroupById(groupId);
    subGroup.setUserIds(userIds);
    ac.updateGroup(subGroup);

    // test if users of subgroups are indirectly attach to root group
    UserDetail[] users = ac.getAllUsersOfGroup("1");
    assertThat(users.length, is(1));
    subGroup.setUserIds(new String[0]);
    ac.updateGroup(subGroup);
    users = ac.getAllUsersOfGroup("1");
    assertThat(users.length, is(0));
  }

  @Test
  public void testGroupManager() throws AdminException {
    AdminController ac = getAdminController();
    GroupProfileInst profile = ac.getGroupProfile("1");
    profile.addUser("1");
    ac.updateGroupProfile(profile);
    List<String> managerIds = AdminReference.getAdminService().getUserManageableGroupIds("1");
    assertThat(managerIds, hasSize(1));
  }

  @Override
  protected String getDatasetFileName() {
    return "test-usersandgroups-dataset.xml";
  }

  private AdminController getAdminController() {
    AdminController ac = new AdminController(null);
    ac.reloadAdminCache();
    return ac;
  }
}<|MERGE_RESOLUTION|>--- conflicted
+++ resolved
@@ -1,156 +1,156 @@
-/**
- * Copyright (C) 2000 - 2012 Silverpeas
- *
- * This program is free software: you can redistribute it and/or modify
- * it under the terms of the GNU Affero General Public License as
- * published by the Free Software Foundation, either version 3 of the
- * License, or (at your option) any later version.
- *
- * As a special exception to the terms and conditions of version 3.0 of
- * the GPL, you may redistribute this Program in connection with Free/Libre
- * Open Source Software ("FLOSS") applications as described in Silverpeas's
- * FLOSS exception.  You should have received a copy of the text describing
- * the FLOSS exception, and it is also available here:
- * "http://www.silverpeas.org/legal/licensing"
- *
- * This program is distributed in the hope that it will be useful,
- * but WITHOUT ANY WARRANTY; without even the implied warranty of
- * MERCHANTABILITY or FITNESS FOR A PARTICULAR PURPOSE.  See the
- * GNU Affero General Public License for more details.
- *
- * You should have received a copy of the GNU Affero General Public License
- * along with this program.  If not, see <http://www.gnu.org/licenses/>.
- */
-
-package com.silverpeas.admin;
-
-import com.silverpeas.components.model.AbstractSpringJndiDaoTest;
-import com.stratelia.webactiv.beans.admin.*;
-import java.util.List;
-import org.junit.Test;
-import org.springframework.test.context.ContextConfiguration;
-
-<<<<<<< HEAD
-import static org.hamcrest.Matchers.*;
-import static org.junit.Assert.assertThat;
-
-@ContextConfiguration(locations = {"classpath:/spring-jpa-datasource.xml",
-  "classpath:/spring-domains.xml"})
-=======
-@ContextConfiguration(locations = { "classpath:/spring-jpa-datasource.xml",
-    "classpath:/spring-domains.xml" })
->>>>>>> 9a5f138c
-public class UsersAndGroupsTest extends AbstractSpringJndiDaoTest {
-
-  @Test
-  public void shouldAddNewUser() {
-    UserDetail user = new UserDetail();
-    user.setAccessLevel("A");
-    user.setDomainId("0");
-    user.seteMail("nicolas.eysseric@silverpeas.com");
-    user.setFirstName("Nicolas");
-    user.setLastName("EYSSERIC");
-    user.setLogin("neysseri");
-    AdminController ac = getAdminController();
-    String userId = ac.addUser(user);
-    assertThat(userId, is("2"));
-  }
-
-  @Test
-  public void shouldUpdateUser() {
-    AdminController ac = getAdminController();
-    UserDetail user = ac.getUserDetail("1");
-    String newEmail = "ney@silverpeas.com";
-    user.seteMail(newEmail);
-    ac.updateUser(user);
-    user = ac.getUserDetail("1");
-    assertThat(user.geteMail(), is(newEmail));
-  }
-
-  @Test
-  public void shouldDeleteUser() {
-    AdminController ac = getAdminController();
-    String userId = ac.deleteUser("1");
-    assertThat(userId, is("1"));
-    UserDetail user = ac.getUserDetail(userId);
-    assertThat(user.getAccessLevel(), is("R"));
-  }
-
-  @Test
-  public void shouldAddGroup() {
-    AdminController ac = getAdminController();
-    Group group = new Group();
-    group.setDomainId("0");
-    group.setName("Groupe 2");
-    String groupId = ac.addGroup(group);
-    assertThat(groupId, is("2"));
-  }
-
-  @Test
-  public void testUpdateGroup() {
-    AdminController ac = getAdminController();
-    String desc = "New description";
-    Group group = ac.getGroupById("1");
-    group.setDescription(desc);
-    ac.updateGroup(group);
-    group = ac.getGroupById("1");
-    assertThat(group.getDescription(), is(desc));
-  }
-
-  @Test
-  public void shouldDeleteGroup() {
-    AdminController ac = getAdminController();
-    ac.deleteGroupById("1");
-    Group group = ac.getGroupById("1");
-    assertThat(group.getId(), is(nullValue()));
-  }
-
-  @Test
-  public void shouldFindUsersInGroup() {
-    AdminController ac = getAdminController();
-    Group subGroup = new Group();
-    subGroup.setDomainId("0");
-    subGroup.setName("Groupe 1-1");
-    subGroup.setSuperGroupId("1");
-    String groupId = ac.addGroup(subGroup);
-    assertThat(groupId, is("2"));
-
-    String[] subGroupIds = ac.getAllSubGroupIds("1");
-    assertThat(subGroupIds.length, is(1));
-
-    String[] userIds = new String[1];
-    userIds[0] = "1";
-    subGroup = ac.getGroupById(groupId);
-    subGroup.setUserIds(userIds);
-    ac.updateGroup(subGroup);
-
-    // test if users of subgroups are indirectly attach to root group
-    UserDetail[] users = ac.getAllUsersOfGroup("1");
-    assertThat(users.length, is(1));
-    subGroup.setUserIds(new String[0]);
-    ac.updateGroup(subGroup);
-    users = ac.getAllUsersOfGroup("1");
-    assertThat(users.length, is(0));
-  }
-
-  @Test
-  public void testGroupManager() throws AdminException {
-    AdminController ac = getAdminController();
-    GroupProfileInst profile = ac.getGroupProfile("1");
-    profile.addUser("1");
-    ac.updateGroupProfile(profile);
-    List<String> managerIds = AdminReference.getAdminService().getUserManageableGroupIds("1");
-    assertThat(managerIds, hasSize(1));
-  }
-
-  @Override
-  protected String getDatasetFileName() {
-    return "test-usersandgroups-dataset.xml";
-  }
-
-  private AdminController getAdminController() {
-    AdminController ac = new AdminController(null);
-    ac.reloadAdminCache();
-    return ac;
-  }
+/**
+ * Copyright (C) 2000 - 2012 Silverpeas
+ *
+ * This program is free software: you can redistribute it and/or modify
+ * it under the terms of the GNU Affero General Public License as
+ * published by the Free Software Foundation, either version 3 of the
+ * License, or (at your option) any later version.
+ *
+ * As a special exception to the terms and conditions of version 3.0 of
+ * the GPL, you may redistribute this Program in connection with Free/Libre
+ * Open Source Software ("FLOSS") applications as described in Silverpeas's
+ * FLOSS exception.  You should have received a copy of the text describing
+ * the FLOSS exception, and it is also available here:
+ * "http://www.silverpeas.org/legal/licensing"
+ *
+ * This program is distributed in the hope that it will be useful,
+ * but WITHOUT ANY WARRANTY; without even the implied warranty of
+ * MERCHANTABILITY or FITNESS FOR A PARTICULAR PURPOSE.  See the
+ * GNU Affero General Public License for more details.
+ *
+ * You should have received a copy of the GNU Affero General Public License
+ * along with this program.  If not, see <http://www.gnu.org/licenses/>.
+ */
+
+package com.silverpeas.admin;
+
+import java.util.List;
+
+import org.junit.Test;
+import org.springframework.test.context.ContextConfiguration;
+
+import com.silverpeas.components.model.AbstractSpringJndiDaoTest;
+
+import static org.hamcrest.Matchers.*;
+
+import com.stratelia.webactiv.beans.admin.*;
+
+import static org.junit.Assert.assertThat;
+
+@ContextConfiguration(locations = {"classpath:/spring-jpa-datasource.xml",
+  "classpath:/spring-domains.xml"})
+
+public class UsersAndGroupsTest extends AbstractSpringJndiDaoTest {
+
+  @Test
+  public void shouldAddNewUser() {
+    UserDetail user = new UserDetail();
+    user.setAccessLevel("A");
+    user.setDomainId("0");
+    user.seteMail("nicolas.eysseric@silverpeas.com");
+    user.setFirstName("Nicolas");
+    user.setLastName("EYSSERIC");
+    user.setLogin("neysseri");
+    AdminController ac = getAdminController();
+    String userId = ac.addUser(user);
+    assertThat(userId, is("2"));
+  }
+
+  @Test
+  public void shouldUpdateUser() {
+    AdminController ac = getAdminController();
+    UserDetail user = ac.getUserDetail("1");
+    String newEmail = "ney@silverpeas.com";
+    user.seteMail(newEmail);
+    ac.updateUser(user);
+    user = ac.getUserDetail("1");
+    assertThat(user.geteMail(), is(newEmail));
+  }
+
+  @Test
+  public void shouldDeleteUser() {
+    AdminController ac = getAdminController();
+    String userId = ac.deleteUser("1");
+    assertThat(userId, is("1"));
+    UserDetail user = ac.getUserDetail(userId);
+    assertThat(user.getAccessLevel(), is("R"));
+  }
+
+  @Test
+  public void shouldAddGroup() {
+    AdminController ac = getAdminController();
+    Group group = new Group();
+    group.setDomainId("0");
+    group.setName("Groupe 2");
+    String groupId = ac.addGroup(group);
+    assertThat(groupId, is("2"));
+  }
+
+  @Test
+  public void testUpdateGroup() {
+    AdminController ac = getAdminController();
+    String desc = "New description";
+    Group group = ac.getGroupById("1");
+    group.setDescription(desc);
+    ac.updateGroup(group);
+    group = ac.getGroupById("1");
+    assertThat(group.getDescription(), is(desc));
+  }
+
+  @Test
+  public void shouldDeleteGroup() {
+    AdminController ac = getAdminController();
+    ac.deleteGroupById("1");
+    Group group = ac.getGroupById("1");
+    assertThat(group.getId(), is(nullValue()));
+  }
+
+  @Test
+  public void shouldFindUsersInGroup() {
+    AdminController ac = getAdminController();
+    Group subGroup = new Group();
+    subGroup.setDomainId("0");
+    subGroup.setName("Groupe 1-1");
+    subGroup.setSuperGroupId("1");
+    String groupId = ac.addGroup(subGroup);
+    assertThat(groupId, is("2"));
+
+    String[] subGroupIds = ac.getAllSubGroupIds("1");
+    assertThat(subGroupIds.length, is(1));
+
+    String[] userIds = new String[1];
+    userIds[0] = "1";
+    subGroup = ac.getGroupById(groupId);
+    subGroup.setUserIds(userIds);
+    ac.updateGroup(subGroup);
+
+    // test if users of subgroups are indirectly attach to root group
+    UserDetail[] users = ac.getAllUsersOfGroup("1");
+    assertThat(users.length, is(1));
+    subGroup.setUserIds(new String[0]);
+    ac.updateGroup(subGroup);
+    users = ac.getAllUsersOfGroup("1");
+    assertThat(users.length, is(0));
+  }
+
+  @Test
+  public void testGroupManager() throws AdminException {
+    AdminController ac = getAdminController();
+    GroupProfileInst profile = ac.getGroupProfile("1");
+    profile.addUser("1");
+    ac.updateGroupProfile(profile);
+    List<String> managerIds = AdminReference.getAdminService().getUserManageableGroupIds("1");
+    assertThat(managerIds, hasSize(1));
+  }
+
+  @Override
+  protected String getDatasetFileName() {
+    return "test-usersandgroups-dataset.xml";
+  }
+
+  private AdminController getAdminController() {
+    AdminController ac = new AdminController(null);
+    ac.reloadAdminCache();
+    return ac;
+  }
 }